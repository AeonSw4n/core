--- conflicted
+++ resolved
@@ -130,11 +130,10 @@
 	// Triggers: 12PM PT on 9/15/2021
 	NFTTransferOrBurnAndDerivedKeysBlockHeight = uint32(60743)
 
-<<<<<<< HEAD
 	// DeSoV3MessagesBlockHeight defines the height at which messaging key and messsage party
 	// entries will be accepted by consensus.
 	DeSoV3MessagesBlockHeight = uint32(91100)
-=======
+
 	// BuyNowAndNFTSplitsBlockHeight defines the height at which NFTs can be sold at a fixed price instead of an
 	// auction style and allows splitting of NFT royalties to user's other than the post's creator.
 	// FIXME: Currently set to a really high value until we decide when we want this to trigger.
@@ -144,7 +143,6 @@
 	// transactions will be accepted.
 	// TODO: Update this to a real value when we decide on timing for the fork.
 	DAOCoinBlockHeight = uint32(math.MaxUint32 - 1)
->>>>>>> bda8bbe3
 )
 
 func (nt NetworkType) String() string {
@@ -811,7 +809,6 @@
 	// Key in transaction's extra data map containing the derived key used in signing the txn.
 	DerivedPublicKey = "DerivedPublicKey"
 
-<<<<<<< HEAD
 	// Messaging keys
 	MessagingPublicKey    = "MessagingPublicKey"
 	MessagingKeyName      = "MessagingKeyName"
@@ -822,7 +819,7 @@
 	SenderMessagingKeyName      = "SenderMessagingKeyName"
 	RecipientMessagingPublicKey = "RecipientMessagingPublicKey"
 	RecipientMessagingKeyName   = "RecipientMessagingKeyName"
-=======
+
 	// Key in transaction's extra data map. If it is there, the NFT is a "Buy Now" NFT and this is the Buy Now Price
 	BuyNowPriceKey = "BuyNowPriceNanos"
 
@@ -833,7 +830,6 @@
 	// Key in transaction's extra data map. If present, the value represents a map of pkid to basis points representing
 	// the amount of royalties that should be added to pkid's creator coin upon sale of this NFT.
 	CoinRoyaltiesMapKey = "CoinRoyaltiesMap"
->>>>>>> bda8bbe3
 )
 
 // Defines values that may exist in a transaction's ExtraData map
