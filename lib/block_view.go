package lib

import (
	"encoding/hex"
	"encoding/json"
	"fmt"
	"math"
	"math/big"
	"reflect"
	"sort"
	"strings"
	"time"

	"github.com/btcsuite/btcd/btcec"
	"github.com/btcsuite/btcd/chaincfg"
	"github.com/btcsuite/btcd/txscript"
	"github.com/btcsuite/btcd/wire"
	"github.com/btcsuite/btcutil"
	"github.com/davecgh/go-spew/spew"
	"github.com/dgraph-io/badger/v3"
	"github.com/golang/glog"
	merkletree "github.com/laser/go-merkle-tree"
	"github.com/pkg/errors"
)

// block_view.go is the main work-horse for validating transactions in blocks.
// It generally works by creating an "in-memory view" of the current tip and
// then applying a transaction's operations to the view to see if those operations
// are allowed and consistent with the blockchain's current state. Generally,
// every transaction we define has a corresponding connect() and disconnect()
// function defined here that specifies what operations that transaction applies
// to the view and ultimately to the database. If you want to know how any
// particular transaction impacts the database, you've found the right file. A
// good place to start in this file is ConnectTransaction and DisconnectTransaction.
// ConnectBlock is also good.

type UtxoType uint8

const (
	// UTXOs can come from different sources. We document all of those sources
	// in the UTXOEntry using these types.
	UtxoTypeOutput      UtxoType = 0
	UtxoTypeBlockReward UtxoType = 1
	UtxoTypeBitcoinBurn UtxoType = 2
	// TODO(DELETEME): Remove the StakeReward txn type
	UtxoTypeStakeReward              UtxoType = 3
	UtxoTypeCreatorCoinSale          UtxoType = 4
	UtxoTypeCreatorCoinFounderReward UtxoType = 5
	UtxoTypeNFTSeller                UtxoType = 6
	UtxoTypeNFTBidderChange          UtxoType = 7
	UtxoTypeNFTCreatorRoyalty        UtxoType = 8

	// NEXT_TAG = 9
)

func (mm UtxoType) String() string {
	if mm == UtxoTypeOutput {
		return "UtxoTypeOutput"
	} else if mm == UtxoTypeBlockReward {
		return "UtxoTypeBlockReward"
	} else if mm == UtxoTypeBitcoinBurn {
		return "UtxoTypeBitcoinBurn"
	} else if mm == UtxoTypeStakeReward {
		return "UtxoTypeStakeReward"
	}

	return "UtxoTypeUnknown"
}

// UtxoEntry identifies the data associated with a UTXO.
type UtxoEntry struct {
	AmountNanos uint64
	PublicKey   []byte
	BlockHeight uint32
	UtxoType    UtxoType

	// The fields below aren't serialized or hashed. They are only kept
	// around for in-memory bookkeeping purposes.

	// Whether or not the UTXO is spent. This is not used by the database,
	// (in fact it's not even stored in the db) it's used
	// only by the in-memory data structure. The database is simple: A UTXO
	// is unspent if and only if it exists in the db. However, for the view,
	// a UTXO is unspent if it (exists in memory and is unspent) OR (it does not
	// exist in memory at all but does exist in the database).
	//
	// Note that we are relying on the code that serializes the entry to the
	// db to ignore private fields, which is why this variable is lowerCamelCase
	// rather than UpperCamelCase. We are also relying on it defaulting to
	// false when newly-read from the database.
	isSpent bool

	// A back-reference to the utxo key associated with this entry.
	UtxoKey *UtxoKey
}

func (utxoEntry *UtxoEntry) String() string {
	return fmt.Sprintf("< PublicKey: %v, BlockHeight: %d, AmountNanos: %d, UtxoType: %v, "+
		"isSpent: %v, utxoKey: %v>", PkToStringMainnet(utxoEntry.PublicKey),
		utxoEntry.BlockHeight, utxoEntry.AmountNanos,
		utxoEntry.UtxoType, utxoEntry.isSpent, utxoEntry.UtxoKey)
}

// Have to define these because Go doesn't let you use raw byte slices as map keys.
// This needs to be in-sync with BitCloutMainnetParams.MaxUsernameLengthBytes
type UsernameMapKey [MaxUsernameLengthBytes]byte

func MakeUsernameMapKey(nonLowercaseUsername []byte) UsernameMapKey {
	// Always lowercase the username when we use it as a key in our map. This allows
	// us to check uniqueness in a case-insensitive way.
	lowercaseUsername := []byte(strings.ToLower(string(nonLowercaseUsername)))
	usernameMapKey := UsernameMapKey{}
	copy(usernameMapKey[:], lowercaseUsername)
	return usernameMapKey
}

type PkMapKey [btcec.PubKeyBytesLenCompressed]byte

func (mm PkMapKey) String() string {
	return PkToStringBoth(mm[:])
}

func MakePkMapKey(pk []byte) PkMapKey {
	pkMapKey := PkMapKey{}
	copy(pkMapKey[:], pk)
	return pkMapKey
}

func MakeMessageKey(pk []byte, tstampNanos uint64) MessageKey {
	return MessageKey{
		PublicKey:   MakePkMapKey(pk),
		TstampNanos: tstampNanos,
	}
}

type MessageKey struct {
	PublicKey   PkMapKey
	BlockHeight uint32
	TstampNanos uint64
}

func (mm *MessageKey) String() string {
	return fmt.Sprintf("<Public Key: %s, TstampNanos: %d>",
		PkToStringMainnet(mm.PublicKey[:]), mm.TstampNanos)
}

// StringKey is useful for creating maps that need to be serialized to JSON.
func (mm *MessageKey) StringKey(params *BitCloutParams) string {
	return PkToString(mm.PublicKey[:], params) + "_" + fmt.Sprint(mm.TstampNanos)
}

// MessageEntry stores the essential content of a message transaction.
type MessageEntry struct {
	SenderPublicKey    []byte
	RecipientPublicKey []byte
	EncryptedText      []byte
	// TODO: Right now a sender can fake the timestamp and make it appear to
	// the recipient that she sent messages much earlier than she actually did.
	// This isn't a big deal because there is generally not much to gain from
	// faking a timestamp, and it's still impossible for a user to impersonate
	// another user, which is the important thing. Moreover, it is easy to fix
	// the timestamp spoofing issue: You just need to make it so that the nodes
	// index messages based on block height in addition to on the tstamp. The
	// reason I didn't do it yet is because it adds some complexity around
	// detecting duplicates, particularly if a transaction is allowed to have
	// zero inputs/outputs, which is advantageous for various reasons.
	TstampNanos uint64

	isDeleted bool

	// Indicates message encryption method
	// Version = 2 : message encrypted using shared secret
	// Version = 1 : message encrypted using public key
	Version uint8
}

// Entry for a public key forbidden from signing blocks.
type ForbiddenPubKeyEntry struct {
	PubKey []byte

	// Whether or not this entry is deleted in the view.
	isDeleted bool
}

func MakeLikeKey(userPk []byte, LikedPostHash BlockHash) LikeKey {
	return LikeKey{
		LikerPubKey:   MakePkMapKey(userPk),
		LikedPostHash: LikedPostHash,
	}
}

type LikeKey struct {
	LikerPubKey   PkMapKey
	LikedPostHash BlockHash
}

// LikeEntry stores the content of a like transaction.
type LikeEntry struct {
	LikerPubKey   []byte
	LikedPostHash *BlockHash

	// Whether or not this entry is deleted in the view.
	isDeleted bool
}

func MakeNFTKey(nftPostHash *BlockHash, serialNumber uint64) NFTKey {
	return NFTKey{
		NFTPostHash:  *nftPostHash,
		SerialNumber: serialNumber,
	}
}

type NFTKey struct {
	NFTPostHash  BlockHash
	SerialNumber uint64
}

// This struct defines an individual NFT owned by a PKID. An NFT entry  maps to a single
// postEntry, but a single postEntry can map to multiple NFT entries. Each NFT copy is
// defined by a serial number, which denotes it's place in the set (ie. #1 of 100).
type NFTEntry struct {
	LastOwnerPKID              *PKID // This is needed to decrypt unlockable text.
	OwnerPKID                  *PKID
	NFTPostHash                *BlockHash
	SerialNumber               uint64
	IsForSale                  bool
	MinBidAmountNanos          uint64
	UnlockableText             []byte
	LastAcceptedBidAmountNanos uint64

	// Whether or not this entry is deleted in the view.
	isDeleted bool
}

func MakeNFTBidKey(bidderPKID *PKID, nftPostHash *BlockHash, serialNumber uint64) NFTBidKey {
	return NFTBidKey{
		BidderPKID:   *bidderPKID,
		NFTPostHash:  *nftPostHash,
		SerialNumber: serialNumber,
	}
}

type NFTBidKey struct {
	BidderPKID   PKID
	NFTPostHash  BlockHash
	SerialNumber uint64
}

// This struct defines a single bid on an NFT.
type NFTBidEntry struct {
	BidderPKID     *PKID
	NFTPostHash    *BlockHash
	SerialNumber   uint64
	BidAmountNanos uint64

	// Whether or not this entry is deleted in the view.
	isDeleted bool
}

func MakeFollowKey(followerPKID *PKID, followedPKID *PKID) FollowKey {
	return FollowKey{
		FollowerPKID: *followerPKID,
		FollowedPKID: *followedPKID,
	}
}

type FollowKey struct {
	FollowerPKID PKID
	FollowedPKID PKID
}

// FollowEntry stores the content of a follow transaction.
type FollowEntry struct {
	// Note: It's a little redundant to have these in the entry because they're
	// already used as the key in the DB but it doesn't hurt for now.
	FollowerPKID *PKID
	FollowedPKID *PKID

	// Whether or not this entry is deleted in the view.
	isDeleted bool
}

type DiamondKey struct {
	SenderPKID      PKID
	ReceiverPKID    PKID
	DiamondPostHash BlockHash
}

func MakeDiamondKey(senderPKID *PKID, receiverPKID *PKID, diamondPostHash *BlockHash) DiamondKey {
	return DiamondKey{
		SenderPKID:      *senderPKID,
		ReceiverPKID:    *receiverPKID,
		DiamondPostHash: *diamondPostHash,
	}
}

func (mm *DiamondKey) String() string {
	return fmt.Sprintf("<SenderPKID: %v, ReceiverPKID: %v, DiamondPostHash: %v>",
		PkToStringMainnet(mm.SenderPKID[:]), PkToStringMainnet(mm.ReceiverPKID[:]),
		hex.EncodeToString(mm.DiamondPostHash[:]))
}

// DiamondEntry stores the number of diamonds given by a sender to a post.
type DiamondEntry struct {
	SenderPKID      *PKID
	ReceiverPKID    *PKID
	DiamondPostHash *BlockHash
	DiamondLevel    int64

	// Whether or not this entry is deleted in the view.
	isDeleted bool
}

func MakeRecloutKey(userPk []byte, RecloutedPostHash BlockHash) RecloutKey {
	return RecloutKey{
		ReclouterPubKey:   MakePkMapKey(userPk),
		RecloutedPostHash: RecloutedPostHash,
	}
}

type RecloutKey struct {
	ReclouterPubKey PkMapKey
	// Post Hash of post that was reclouted
	RecloutedPostHash BlockHash
}

// RecloutEntry stores the content of a Reclout transaction.
type RecloutEntry struct {
	ReclouterPubKey []byte

	// BlockHash of the reclout
	RecloutPostHash *BlockHash

	// Post Hash of post that was reclouted
	RecloutedPostHash *BlockHash

	// Whether or not this entry is deleted in the view.
	isDeleted bool
}

type GlobalParamsEntry struct {
	// The new exchange rate to set.
	USDCentsPerBitcoin uint64

	// The new create profile fee
	CreateProfileFeeNanos uint64

	// The fee to create a single NFT (NFTs with n copies incur n of these fees).
	CreateNFTFeeNanos uint64

	// The maximum number of NFT copies that are allowed to be minted.
	MaxCopiesPerNFT uint64

	// The new minimum fee the network will accept
	MinimumNetworkFeeNanosPerKB uint64
}

// The blockchain used to store the USD to BTC exchange rate in bav.USDCentsPerBitcoin, which was set by a
// UPDATE_BITCOIN_USD_EXCHANGE_RATE txn, but has since moved to the GlobalParamsEntry, which is set by a
// UPDATE_GLOBAL_PARAMS txn.
func (bav *UtxoView) GetCurrentUSDCentsPerBitcoin() uint64 {
	usdCentsPerBitcoin := bav.USDCentsPerBitcoin
	if bav.GlobalParamsEntry.USDCentsPerBitcoin != 0 {
		usdCentsPerBitcoin = bav.GlobalParamsEntry.USDCentsPerBitcoin
	}
	return usdCentsPerBitcoin
}

// This struct holds info on a readers interactions (e.g. likes) with a post.
// It is added to a post entry response in the frontend server api.
type PostEntryReaderState struct {
	// This is true if the reader has liked the associated post.
	LikedByReader bool

	// The number of diamonds that the reader has given this post.
	DiamondLevelBestowed int64

	// This is true if the reader has reclouted the associated post.
	RecloutedByReader bool

	// This is the post hash hex of the reclout
	RecloutPostHashHex string
}

func (bav *UtxoView) GetPostEntryReaderState(
	readerPK []byte, postEntry *PostEntry) *PostEntryReaderState {
	postEntryReaderState := &PostEntryReaderState{}

	// Get like state.
	postEntryReaderState.LikedByReader = bav.GetLikedByReader(readerPK, postEntry.PostHash)

	// Get reclout state.
	postEntryReaderState.RecloutPostHashHex, postEntryReaderState.RecloutedByReader = bav.GetRecloutPostEntryStateForReader(readerPK, postEntry.PostHash)

	// Get diamond state.
	senderPKID := bav.GetPKIDForPublicKey(readerPK)
	receiverPKID := bav.GetPKIDForPublicKey(postEntry.PosterPublicKey)
	if senderPKID == nil || receiverPKID == nil {
		glog.Debugf(
			"GetPostEntryReaderState: Could not find PKID for reader PK: %s or poster PK: %s",
			PkToString(readerPK, bav.Params), PkToString(postEntry.PosterPublicKey, bav.Params))
	} else {
		diamondKey := MakeDiamondKey(senderPKID.PKID, receiverPKID.PKID, postEntry.PostHash)
		diamondEntry := bav.GetDiamondEntryForDiamondKey(&diamondKey)
		if diamondEntry != nil {
			postEntryReaderState.DiamondLevelBestowed = diamondEntry.DiamondLevel
		}
	}

	return postEntryReaderState
}

func (bav *UtxoView) GetLikedByReader(readerPK []byte, postHash *BlockHash) bool {
	// Get like state.
	likeKey := MakeLikeKey(readerPK, *postHash)
	likeEntry := bav._getLikeEntryForLikeKey(&likeKey)
	return likeEntry != nil && !likeEntry.isDeleted
}

func (bav *UtxoView) GetRecloutPostEntryStateForReader(readerPK []byte, postHash *BlockHash) (string, bool) {
	recloutKey := MakeRecloutKey(readerPK, *postHash)
	recloutEntry := bav._getRecloutEntryForRecloutKey(&recloutKey)
	if recloutEntry == nil {
		return "", false
	}
	recloutPostEntry := bav.GetPostEntryForPostHash(recloutEntry.RecloutPostHash)
	if recloutPostEntry == nil {
		glog.Errorf("Could not find reclout post entry from post hash: %v", recloutEntry.RecloutedPostHash)
		return "", false
	}
	// We include the PostHashHex of this user's post that reclouts the current post to
	// handle undo-ing (AKA hiding) a reclout.
	// If the user's reclout of this post is hidden, we set RecloutedByReader to false.
	return hex.EncodeToString(recloutEntry.RecloutPostHash[:]), !recloutPostEntry.IsHidden
}

type SingleStake struct {
	// Just save the data from the initial stake for posterity.
	InitialStakeNanos               uint64
	BlockHeight                     uint64
	InitialStakeMultipleBasisPoints uint64
	// The amount distributed to previous users can be computed by
	// adding the creator percentage and the burn fee and then
	// subtracting that total percentage off of the InitialStakeNanos.
	// Example:
	// - InitialStakeNanos = 100
	// - CreatorPercentage = 15%
	// - BurnFeePercentage = 10%
	// - Amount to pay to previous users = 100 - 15 - 10 = 75
	InitialCreatorPercentageBasisPoints uint64

	// These fields are what we actually use to pay out the user who staked.
	//
	// The initial RemainingAmountOwedNanos is computed by simply multiplying
	// the InitialStakeNanos by the InitialStakeMultipleBasisPoints.
	RemainingStakeOwedNanos uint64
	PublicKey               []byte
}

type StakeEntry struct {
	StakeList []*SingleStake

	// Computed for profiles to cache how much has been staked to
	// their posts in total. When a post is staked to, this value
	// gets incremented on the profile. It gets reverted on the
	// profile when the post stake is reverted.
	TotalPostStake uint64
}

func NewStakeEntry() *StakeEntry {
	return &StakeEntry{
		StakeList: []*SingleStake{},
	}
}

func StakeEntryCopy(stakeEntry *StakeEntry) *StakeEntry {
	newStakeEntry := NewStakeEntry()
	for _, singleStake := range stakeEntry.StakeList {
		singleStakeCopy := *singleStake
		newStakeEntry.StakeList = append(newStakeEntry.StakeList, &singleStakeCopy)
	}
	newStakeEntry.TotalPostStake = stakeEntry.TotalPostStake

	return newStakeEntry
}

type StakeEntryStats struct {
	TotalStakeNanos           uint64
	TotalStakeOwedNanos       uint64
	TotalCreatorEarningsNanos uint64
	TotalFeesBurnedNanos      uint64
	TotalPostStakeNanos       uint64
}

func GetStakeEntryStats(stakeEntry *StakeEntry, params *BitCloutParams) *StakeEntryStats {
	stakeEntryStats := &StakeEntryStats{}

	for _, singleStake := range stakeEntry.StakeList {
		stakeEntryStats.TotalStakeNanos += singleStake.InitialStakeNanos
		stakeEntryStats.TotalStakeOwedNanos += singleStake.RemainingStakeOwedNanos
		// Be careful when computing these values in order to avoid overflow.
		stakeEntryStats.TotalCreatorEarningsNanos += big.NewInt(0).Div(
			big.NewInt(0).Mul(
				big.NewInt(int64(singleStake.InitialStakeNanos)),
				big.NewInt(int64(singleStake.InitialCreatorPercentageBasisPoints))),
			big.NewInt(100*100)).Uint64()
		stakeEntryStats.TotalFeesBurnedNanos += big.NewInt(0).Div(
			big.NewInt(0).Mul(
				big.NewInt(int64(singleStake.InitialStakeNanos)),
				big.NewInt(int64(params.StakeFeeBasisPoints))),
			big.NewInt(100*100)).Uint64()
	}
	stakeEntryStats.TotalPostStakeNanos = stakeEntry.TotalPostStake

	return stakeEntryStats
}

type StakeIDType uint8

const (
	StakeIDTypePost    StakeIDType = 0
	StakeIDTypeProfile StakeIDType = 1
)

func (ss StakeIDType) String() string {
	if ss == StakeIDTypePost {
		return "post"
	} else if ss == StakeIDTypeProfile {
		return "profile"
	} else {
		return "unknown"
	}
}

type PostEntry struct {
	// The hash of this post entry. Used as the ID for the entry.
	PostHash *BlockHash

	// The public key of the user who made the post.
	PosterPublicKey []byte

	// The parent post. This is used for comments.
	ParentStakeID []byte

	// The body of this post.
	Body []byte

	// The PostHash of the post this post reclouts
	RecloutedPostHash *BlockHash

	// Indicator if this PostEntry is a quoted reclout or not
	IsQuotedReclout bool

	// The amount the creator of the post gets when someone stakes
	// to the post.
	CreatorBasisPoints uint64

	// The multiple of the payout when a user stakes to a post.
	// 2x multiple = 200% = 20,000bps
	StakeMultipleBasisPoints uint64

	// The block height when the post was confirmed.
	ConfirmationBlockHeight uint32

	// A timestamp used for ordering messages when displaying them to
	// users. The timestamp must be unique. Note that we use a nanosecond
	// timestamp because it makes it easier to deal with the uniqueness
	// constraint technically (e.g. If one second spacing is required
	// as would be the case with a standard Unix timestamp then any code
	// that generates these transactions will need to potentially wait
	// or else risk a timestamp collision. This complexity is avoided
	// by just using a nanosecond timestamp). Note that the timestamp is
	// an unsigned int as opposed to a signed int, which means times
	// before the zero time are not represented which doesn't matter
	// for our purposes. Restricting the timestamp in this way makes
	// lexicographic sorting based on bytes easier in our database which
	// is one of the reasons we do it.
	TimestampNanos uint64

	// Users can "delete" posts, but right now we just implement this as
	// setting a flag on the post to hide it rather than actually deleting
	// it. This simplifies the implementation and makes it easier to "undelete"
	// posts in certain situations.
	IsHidden bool

	// Every post has a StakeEntry that keeps track of all the stakes that
	// have been applied to this post.
	StakeEntry *StakeEntry

	// Counter of users that have liked this post.
	LikeCount uint64

	// Counter of users that have reclouted this post.
	RecloutCount uint64

	// Counter of quote reclouts for this post.
	QuoteRecloutCount uint64

	// Counter of diamonds that the post has received.
	DiamondCount uint64

	// The private fields below aren't serialized or hashed. They are only kept
	// around for in-memory bookkeeping purposes.

	// Used to sort posts by their stake. Generally not set.
	stakeStats *StakeEntryStats

	// Whether or not this entry is deleted in the view.
	isDeleted bool

	// How many comments this post has
	CommentCount uint64

	// Indicator if a post is pinned or not.
	IsPinned bool

	// NFT info.
	IsNFT                          bool
	NumNFTCopies                   uint64
	NumNFTCopiesForSale            uint64
	HasUnlockable                  bool
	NFTRoyaltyToCreatorBasisPoints uint64
	NFTRoyaltyToCoinBasisPoints    uint64

	// ExtraData map to hold arbitrary attributes of a post. Holds non-consensus related information about a post.
	PostExtraData map[string][]byte
}

func (pe *PostEntry) IsDeleted() bool {
	return pe.isDeleted
}

func IsQuotedReclout(postEntry *PostEntry) bool {
	return postEntry.IsQuotedReclout && postEntry.RecloutedPostHash != nil
}

func (pe *PostEntry) HasMedia() bool {
	bodyJSONObj := BitCloutBodySchema{}
	err := json.Unmarshal(pe.Body, &bodyJSONObj)
	//Return true if body json can be parsed and ImageUrls is not nil/non-empty or EmbedVideoUrl is not nil/non-empty
	if (err == nil && len(bodyJSONObj.ImageURLs) > 0) || len(pe.PostExtraData["EmbedVideoURL"]) > 0 {
		return true
	}
	return false
}

// Return true if postEntry is a vanilla reclout.  A vanilla reclout is a post that reclouts another post,
// but does not have a body.
func IsVanillaReclout(postEntry *PostEntry) bool {
	return !postEntry.IsQuotedReclout && postEntry.RecloutedPostHash != nil
}

type BalanceEntryMapKey struct {
	HODLerPKID  PKID
	CreatorPKID PKID
}

func MakeCreatorCoinBalanceKey(hodlerPKID *PKID, creatorPKID *PKID) BalanceEntryMapKey {
	return BalanceEntryMapKey{
		HODLerPKID:  *hodlerPKID,
		CreatorPKID: *creatorPKID,
	}
}
func (mm BalanceEntryMapKey) String() string {
	return fmt.Sprintf("BalanceEntryMapKey: <HODLer Pub Key: %v, Creator Pub Key: %v>",
		PkToStringBoth(mm.HODLerPKID[:]), PkToStringBoth(mm.CreatorPKID[:]))
}

// This struct is mainly used to track a user's balance of a particular
// creator coin. In the database, we store it as the value in a mapping
// that looks as follows:
// <HodlerPKID, CreatorPKID> -> HODLerEntry
type BalanceEntry struct {
	// The PKID of the HODLer. This should never change after it's set initially.
	HODLerPKID *PKID
	// The PKID of the creator. This should never change after it's set initially.
	CreatorPKID *PKID

	// How much this HODLer owns of a particular creator coin.
	BalanceNanos uint64

	// Has the hodler purchased any amount of this user's coin
	HasPurchased bool

	// Whether or not this entry is deleted in the view.
	isDeleted bool
}

// This struct contains all the information required to support coin
// buy/sell transactions on profiles.
type CoinEntry struct {
	// The amount the owner of this profile receives when there is a
	// "net new" purchase of their coin.
	CreatorBasisPoints uint64

	// The amount of BitClout backing the coin. Whenever a user buys a coin
	// from the protocol this amount increases, and whenever a user sells a
	// coin to the protocol this decreases.
	BitCloutLockedNanos uint64

	// The number of public keys who have holdings in this creator coin.
	// Due to floating point truncation, it can be difficult to simultaneously
	// reset CoinsInCirculationNanos and BitCloutLockedNanos to zero after
	// everyone has sold all their creator coins. Initially NumberOfHolders
	// is set to zero. Once it returns to zero after a series of buys & sells
	// we reset the BitCloutLockedNanos and CoinsInCirculationNanos to prevent
	// abnormal bancor curve behavior.
	NumberOfHolders uint64

	// The number of coins currently in circulation. Whenever a user buys a
	// coin from the protocol this increases, and whenever a user sells a
	// coin to the protocol this decreases.
	CoinsInCirculationNanos uint64

	// This field keeps track of the highest number of coins that has ever
	// been in circulation. It is used to determine when a creator should
	// receive a "founder reward." In particular, whenever the number of
	// coins being minted would push the number of coins in circulation
	// beyond the watermark, we allocate a percentage of the coins being
	// minted to the creator as a "founder reward."
	CoinWatermarkNanos uint64
}

type PKIDEntry struct {
	PKID *PKID
	// We add the public key only so we can reuse this struct to store the reverse
	// mapping of pkid -> public key.
	PublicKey []byte

	isDeleted bool
}

type ProfileEntry struct {
	// PublicKey is the key used by the user to sign for things and generally
	// verify her identity.
	PublicKey []byte

	// Username is a unique human-readable identifier associated with a profile.
	Username []byte

	// Some text describing the profile.
	Description []byte

	// The profile pic string encoded as a link e.g.
	// data:image/png;base64,<data in base64>
	ProfilePic []byte

	// Users can "delete" profiles, but right now we just implement this as
	// setting a flag on the post to hide it rather than actually deleting
	// it. This simplifies the implementation and makes it easier to "undelete"
	// profiles in certain situations.
	IsHidden bool

	// CoinEntry tracks the information required to buy/sell coins on a user's
	// profile. We "embed" it here for convenience so we can access the fields
	// directly on the ProfileEntry object. Embedding also makes it so that we
	// don't need to initialize it explicitly.
	CoinEntry

	// Whether or not this entry should be deleted when the view is flushed
	// to the db. This is initially set to false, but can become true if for
	// example we update a user entry and need to delete the data associated
	// with the old entry.
	isDeleted bool

	// TODO(DELETEME): This field is deprecated. It was relevant back when
	// we wanted to allow people to stake to profiles, which isn't something
	// we want to support going forward.
	//
	// The multiple of the payout when a user stakes to this profile. If
	// unset, a sane default is set when the first person stakes to this
	// profile.
	// 2x multiple = 200% = 20,000bps
	StakeMultipleBasisPoints uint64

	// TODO(DELETEME): This field is deprecated. It was relevant back when
	// we wanted to allow people to stake to profiles, which isn't something
	// we want to support going forward.
	//
	// Every provile has a StakeEntry that keeps track of all the stakes that
	// have been applied to it.
	StakeEntry *StakeEntry

	// The private fields below aren't serialized or hashed. They are only kept
	// around for in-memory bookkeeping purposes.

	// TODO(DELETEME): This field is deprecated. It was relevant back when
	// we wanted to allow people to stake to profiles, which isn't something
	// we want to support going forward.
	//
	// Used to sort profiles by their stake. Generally not set.
	stakeStats *StakeEntryStats
}

func (pe *ProfileEntry) IsDeleted() bool {
	return pe.isDeleted
}

// Obsolete?
type DerivedKeyEntryMapKey struct {
	// Owner public key compressed
	OwnerPKID PKID

	// Derived public key compressed
	DerivedPKID PKID
}

// Obsolete?
func MakeDerivedKeyEntryMapKey (OwnerPKID *PKID, DerivedPKID *PKID) DerivedKeyEntryMapKey {
	return DerivedKeyEntryMapKey{
		*OwnerPKID,
		*DerivedPKID,
	}
}

// Obsolete?
func (mm DerivedKeyEntryMapKey) String() string {
	return fmt.Sprintf("DerivedKeyEntryMapKey: <Owner Pub Key: %v, Derived Pub Key: %v>",
		PkToStringBoth(mm.OwnerPKID[:]), PkToStringBoth(mm.DerivedPKID[:]))
}

type DerivedKeyEntry struct {
	// Owner public key uncompressed
	OwnerPublicKey []byte

	// Derived public key uncompressed
	DerivedPublicKey []byte

	// Expiration Block
	ExpirationBlock uint64

	// Whether this entry is deleted in the view
	// This is used for revoking the authorization
	isDeleted bool
}

type UtxoView struct {
	// Utxo data
	NumUtxoEntries                  uint64
	UtxoKeyToUtxoEntry              map[UtxoKey]*UtxoEntry
	PublicKeyToBitcloutBalanceNanos map[PkMapKey]uint64

	// BitcoinExchange data
	NanosPurchased     uint64
	USDCentsPerBitcoin uint64
	GlobalParamsEntry  *GlobalParamsEntry
	BitcoinBurnTxIDs   map[BlockHash]bool

	// Forbidden block signature pubkeys
	ForbiddenPubKeyToForbiddenPubKeyEntry map[PkMapKey]*ForbiddenPubKeyEntry

	// Messages data
	MessageKeyToMessageEntry map[MessageKey]*MessageEntry

	// Follow data
	FollowKeyToFollowEntry map[FollowKey]*FollowEntry

	// NFT data
	NFTKeyToNFTEntry              map[NFTKey]*NFTEntry
	NFTBidKeyToNFTBidEntry        map[NFTBidKey]*NFTBidEntry
	NFTKeyToAcceptedNFTBidHistory map[NFTKey]*[]*NFTBidEntry

	// Diamond data
	DiamondKeyToDiamondEntry map[DiamondKey]*DiamondEntry

	// Like data
	LikeKeyToLikeEntry map[LikeKey]*LikeEntry

	// Reclout data
	RecloutKeyToRecloutEntry map[RecloutKey]*RecloutEntry

	// Post data
	PostHashToPostEntry map[BlockHash]*PostEntry

	// Profile data
	PublicKeyToPKIDEntry map[PkMapKey]*PKIDEntry
	// The PKIDEntry is only used here to store the public key.
	PKIDToPublicKey               map[PKID]*PKIDEntry
	ProfilePKIDToProfileEntry     map[PKID]*ProfileEntry
	ProfileUsernameToProfileEntry map[UsernameMapKey]*ProfileEntry

	// Coin balance entries
	HODLerPKIDCreatorPKIDToBalanceEntry map[BalanceEntryMapKey]*BalanceEntry

	// Derived Key entries. First index is owner PKID, then derived PKID
	PKIDToDerivedKeyEntry map[PKID]map[PKID]*DerivedKeyEntry

	// The hash of the tip the view is currently referencing. Mainly used
	// for error-checking when doing a bulk operation on the view.
	TipHash *BlockHash

	BitcoinManager *BitcoinManager
	Handle         *badger.DB
	Params         *BitCloutParams
}

type OperationType uint

const (
	// Every operation has a type that we document here. This information is
	// used when rolling back a txn to determine what kind of operations need
	// to be performed. For example, rolling back a BitcoinExchange may require
	// rolling back an AddUtxo operation.
	OperationTypeAddUtxo                      OperationType = 0
	OperationTypeSpendUtxo                    OperationType = 1
	OperationTypeBitcoinExchange              OperationType = 2
	OperationTypePrivateMessage               OperationType = 3
	OperationTypeSubmitPost                   OperationType = 4
	OperationTypeUpdateProfile                OperationType = 5
	OperationTypeDeletePost                   OperationType = 7
	OperationTypeUpdateBitcoinUSDExchangeRate OperationType = 8
	OperationTypeFollow                       OperationType = 9
	OperationTypeLike                         OperationType = 10
	OperationTypeCreatorCoin                  OperationType = 11
	OperationTypeSwapIdentity                 OperationType = 12
	OperationTypeUpdateGlobalParams           OperationType = 13
	OperationTypeCreatorCoinTransfer          OperationType = 14
<<<<<<< HEAD
	OperationTypeAuthorizeDerivedKey          OperationType = 15

	// NEXT_TAG = 16
=======
	OperationTypeCreateNFT                    OperationType = 15
	OperationTypeUpdateNFT                    OperationType = 16
	OperationTypeAcceptNFTBid                 OperationType = 17
	OperationTypeNFTBid                       OperationType = 18

	// NEXT_TAG = 19
>>>>>>> 0c15ca56
)

func (op OperationType) String() string {
	switch op {
	case OperationTypeAddUtxo:
		{
			return "OperationTypeAddUtxo"
		}
	case OperationTypeSpendUtxo:
		{
			return "OperationTypeSpendUtxo"
		}
	case OperationTypeBitcoinExchange:
		{
			return "OperationTypeBitcoinExchange"
		}
	case OperationTypePrivateMessage:
		{
			return "OperationTypePrivateMessage"
		}
	case OperationTypeSubmitPost:
		{
			return "OperationTypeSubmitPost"
		}
	case OperationTypeUpdateProfile:
		{
			return "OperationTypeUpdateProfile"
		}
	case OperationTypeDeletePost:
		{
			return "OperationTypeDeletePost"
		}
	case OperationTypeUpdateBitcoinUSDExchangeRate:
		{
			return "OperationTypeUpdateBitcoinUSDExchangeRate"
		}
	case OperationTypeFollow:
		{
			return "OperationTypeFollow"
		}
	case OperationTypeCreatorCoin:
		{
			return "OperationTypeCreatorCoin"
		}
<<<<<<< HEAD
	case OperationTypeAuthorizeDerivedKey:
		{
			return "OperationTypeAuthorizeDerivedKey"
=======
	case OperationTypeCreateNFT:
		{
			return "OperationTypeCreateNFT"
		}
	case OperationTypeUpdateNFT:
		{
			return "OperationTypeUpdateNFT"
		}
	case OperationTypeAcceptNFTBid:
		{
			return "OperationTypeAcceptNFTBid"
		}
	case OperationTypeNFTBid:
		{
			return "OperationTypeNFTBid"
>>>>>>> 0c15ca56
		}
	}
	return "OperationTypeUNKNOWN"
}

type UtxoOperation struct {
	Type OperationType

	// Only set for OperationTypeSpendUtxo
	//
	// When we SPEND a UTXO entry we delete it from the utxo set but we still
	// store its info in case we want to reverse
	// it in the future. This information is not needed for ADD since
	// reversing an ADD just means deleting an entry from the end of our list.
	//
	// SPEND works by swapping the UTXO we want to spend with the UTXO at
	// the end of the list and then deleting from the end of the list. Obviously
	// this is more efficient than deleting the element in-place and then shifting
	// over everything after it. In order to be able to undo this operation,
	// however, we need to store the original index of the item we are
	// spending/deleting. Reversing the operation then amounts to adding a utxo entry
	// at the end of the list and swapping with this index. Given this, the entry
	// we store here has its position set to the position it was at right before the
	// SPEND operation was performed.
	Entry *UtxoEntry

	// Only set for OperationTypeSpendUtxo
	//
	// Store the UtxoKey as well. This isn't necessary but it helps
	// with error-checking during a roll-back so we just keep it.
	//
	// TODO: We can probably delete this at some point and save some space. UTXOs
	// are probably our biggest disk hog so getting rid of this should materially
	// improve disk usage.
	Key *UtxoKey

	// Used to revert BitcoinExchange transaction.
	PrevNanosPurchased uint64
	// Used to revert UpdateBitcoinUSDExchangeRate transaction.
	PrevUSDCentsPerBitcoin uint64

	// Save the previous post entry when making an update to a post.
	PrevPostEntry            *PostEntry
	PrevParentPostEntry      *PostEntry
	PrevGrandparentPostEntry *PostEntry
	PrevRecloutedPostEntry   *PostEntry

	// Save the previous profile entry when making an update.
	PrevProfileEntry *ProfileEntry

	// Save the previous like entry and like count when making an update.
	PrevLikeEntry *LikeEntry
	PrevLikeCount uint64

	// For disconnecting diamonds.
	PrevDiamondEntry *DiamondEntry

	// For disconnecting NFTs.
	PrevNFTEntry              *NFTEntry
	PrevNFTBidEntry           *NFTBidEntry
	DeletedNFTBidEntries      []*NFTBidEntry
	NFTPaymentUtxoKeys        []*UtxoKey
	NFTSpentUtxoEntries       []*UtxoEntry
	PrevAcceptedNFTBidEntries *[]*NFTBidEntry

	// Save the previous reclout entry and reclout count when making an update.
	PrevRecloutEntry *RecloutEntry
	PrevRecloutCount uint64

	// Save the state of a creator coin prior to updating it due to a
	// buy/sell/add transaction.
	PrevCoinEntry *CoinEntry
	// Save the creator coin balance of both the transactor and the creator.
	// We modify the transactor's balances when they buys/sell a creator coin
	// and we modify the creator's balance when we pay them a founder reward.
	PrevTransactorBalanceEntry *BalanceEntry
	PrevCreatorBalanceEntry    *BalanceEntry
	// We use this to revert founder's reward UTXOs created by creator coin buys.
	FounderRewardUtxoKey *UtxoKey

	// Save balance entries for the sender and receiver when creator coins are transferred.
	PrevSenderBalanceEntry   *BalanceEntry
	PrevReceiverBalanceEntry *BalanceEntry

	// Save the global params when making an update.
	PrevGlobalParamsEntry    *GlobalParamsEntry
	PrevForbiddenPubKeyEntry *ForbiddenPubKeyEntry
}

// Assumes the db Handle is already set on the view, but otherwise the
// initialization is full.
func (bav *UtxoView) _ResetViewMappingsAfterFlush() {
	// Utxo data
	bav.UtxoKeyToUtxoEntry = make(map[UtxoKey]*UtxoEntry)
	bav.NumUtxoEntries = GetUtxoNumEntries(bav.Handle)
	bav.PublicKeyToBitcloutBalanceNanos = make(map[PkMapKey]uint64)

	// BitcoinExchange data
	bav.NanosPurchased = DbGetNanosPurchased(bav.Handle)
	bav.USDCentsPerBitcoin = DbGetUSDCentsPerBitcoinExchangeRate(bav.Handle)
	bav.GlobalParamsEntry = DbGetGlobalParamsEntry(bav.Handle)
	bav.BitcoinBurnTxIDs = make(map[BlockHash]bool)

	// Forbidden block signature pub key info.
	bav.ForbiddenPubKeyToForbiddenPubKeyEntry = make(map[PkMapKey]*ForbiddenPubKeyEntry)

	// Post and profile data
	bav.PostHashToPostEntry = make(map[BlockHash]*PostEntry)
	bav.PublicKeyToPKIDEntry = make(map[PkMapKey]*PKIDEntry)
	bav.PKIDToPublicKey = make(map[PKID]*PKIDEntry)
	bav.ProfilePKIDToProfileEntry = make(map[PKID]*ProfileEntry)
	bav.ProfileUsernameToProfileEntry = make(map[UsernameMapKey]*ProfileEntry)

	// Messages data
	bav.MessageKeyToMessageEntry = make(map[MessageKey]*MessageEntry)

	// Follow data
	bav.FollowKeyToFollowEntry = make(map[FollowKey]*FollowEntry)

	// NFT data
	bav.NFTKeyToNFTEntry = make(map[NFTKey]*NFTEntry)
	bav.NFTBidKeyToNFTBidEntry = make(map[NFTBidKey]*NFTBidEntry)
	bav.NFTKeyToAcceptedNFTBidHistory = make(map[NFTKey]*[]*NFTBidEntry)

	// Diamond data
	bav.DiamondKeyToDiamondEntry = make(map[DiamondKey]*DiamondEntry)

	// Like data
	bav.LikeKeyToLikeEntry = make(map[LikeKey]*LikeEntry)

	// Reclout data
	bav.RecloutKeyToRecloutEntry = make(map[RecloutKey]*RecloutEntry)

	// Coin balance entries
	bav.HODLerPKIDCreatorPKIDToBalanceEntry = make(map[BalanceEntryMapKey]*BalanceEntry)

	// Derived Key entries
	bav.PKIDToDerivedKeyEntry = make(map[PKID]map[PKID]*DerivedKeyEntry)
}

func (bav *UtxoView) CopyUtxoView() (*UtxoView, error) {
	newView, err := NewUtxoView(bav.Handle, bav.Params, bav.BitcoinManager)
	if err != nil {
		return nil, err
	}

	// Copy the UtxoEntry data
	// Note that using _setUtxoMappings is dangerous because the Pos within
	// the UtxoEntrys is off.
	newView.UtxoKeyToUtxoEntry = make(map[UtxoKey]*UtxoEntry, len(bav.UtxoKeyToUtxoEntry))
	for utxoKey, utxoEntry := range bav.UtxoKeyToUtxoEntry {
		newUtxoEntry := *utxoEntry
		newView.UtxoKeyToUtxoEntry[utxoKey] = &newUtxoEntry
	}
	newView.NumUtxoEntries = bav.NumUtxoEntries

	// Copy the public key to balance data
	newView.PublicKeyToBitcloutBalanceNanos = make(map[PkMapKey]uint64, len(bav.PublicKeyToBitcloutBalanceNanos))
	for pkMapKey, bitcloutBalance := range bav.PublicKeyToBitcloutBalanceNanos {
		newView.PublicKeyToBitcloutBalanceNanos[pkMapKey] = bitcloutBalance
	}

	// Copy the BitcoinExchange data
	newView.BitcoinBurnTxIDs = make(map[BlockHash]bool, len(bav.BitcoinBurnTxIDs))
	for bh := range bav.BitcoinBurnTxIDs {
		newView.BitcoinBurnTxIDs[bh] = true
	}
	newView.NanosPurchased = bav.NanosPurchased
	newView.USDCentsPerBitcoin = bav.USDCentsPerBitcoin

	// Copy the GlobalParamsEntry
	newGlobalParamsEntry := *bav.GlobalParamsEntry
	newView.GlobalParamsEntry = &newGlobalParamsEntry

	// Copy the post data
	newView.PostHashToPostEntry = make(map[BlockHash]*PostEntry, len(bav.PostHashToPostEntry))
	for postHash, postEntry := range bav.PostHashToPostEntry {
		newPostEntry := *postEntry
		newView.PostHashToPostEntry[postHash] = &newPostEntry
	}

	// Copy the PKID data
	newView.PublicKeyToPKIDEntry = make(map[PkMapKey]*PKIDEntry, len(bav.PublicKeyToPKIDEntry))
	for pkMapKey, pkid := range bav.PublicKeyToPKIDEntry {
		newPKID := *pkid
		newView.PublicKeyToPKIDEntry[pkMapKey] = &newPKID
	}

	newView.PKIDToPublicKey = make(map[PKID]*PKIDEntry, len(bav.PKIDToPublicKey))
	for pkid, pkidEntry := range bav.PKIDToPublicKey {
		newPKIDEntry := *pkidEntry
		newView.PKIDToPublicKey[pkid] = &newPKIDEntry
	}

	// Copy the profile data
	newView.ProfilePKIDToProfileEntry = make(map[PKID]*ProfileEntry, len(bav.ProfilePKIDToProfileEntry))
	for profilePKID, profileEntry := range bav.ProfilePKIDToProfileEntry {
		newProfileEntry := *profileEntry
		newView.ProfilePKIDToProfileEntry[profilePKID] = &newProfileEntry
	}
	newView.ProfileUsernameToProfileEntry = make(map[UsernameMapKey]*ProfileEntry, len(bav.ProfileUsernameToProfileEntry))
	for profilePKID, profileEntry := range bav.ProfileUsernameToProfileEntry {
		newProfileEntry := *profileEntry
		newView.ProfileUsernameToProfileEntry[profilePKID] = &newProfileEntry
	}

	// Copy the message data
	newView.MessageKeyToMessageEntry = make(map[MessageKey]*MessageEntry, len(bav.MessageKeyToMessageEntry))
	for msgKey, msgEntry := range bav.MessageKeyToMessageEntry {
		newMsgEntry := *msgEntry
		newView.MessageKeyToMessageEntry[msgKey] = &newMsgEntry
	}

	// Copy the follow data
	newView.FollowKeyToFollowEntry = make(map[FollowKey]*FollowEntry, len(bav.FollowKeyToFollowEntry))
	for followKey, followEntry := range bav.FollowKeyToFollowEntry {
		newFollowEntry := *followEntry
		newView.FollowKeyToFollowEntry[followKey] = &newFollowEntry
	}

	// Copy the like data
	newView.LikeKeyToLikeEntry = make(map[LikeKey]*LikeEntry, len(bav.LikeKeyToLikeEntry))
	for likeKey, likeEntry := range bav.LikeKeyToLikeEntry {
		newLikeEntry := *likeEntry
		newView.LikeKeyToLikeEntry[likeKey] = &newLikeEntry
	}

	// Copy the reclout data
	newView.RecloutKeyToRecloutEntry = make(map[RecloutKey]*RecloutEntry, len(bav.RecloutKeyToRecloutEntry))
	for recloutKey, recloutEntry := range bav.RecloutKeyToRecloutEntry {
		newRecloutEntry := *recloutEntry
		newView.RecloutKeyToRecloutEntry[recloutKey] = &newRecloutEntry
	}

	// Copy the balance entry data
	newView.HODLerPKIDCreatorPKIDToBalanceEntry = make(
		map[BalanceEntryMapKey]*BalanceEntry, len(bav.HODLerPKIDCreatorPKIDToBalanceEntry))
	for balanceEntryMapKey, balanceEntry := range bav.HODLerPKIDCreatorPKIDToBalanceEntry {
		newBalanceEntry := *balanceEntry
		newView.HODLerPKIDCreatorPKIDToBalanceEntry[balanceEntryMapKey] = &newBalanceEntry
	}

	// Copy the Diamond data
	newView.DiamondKeyToDiamondEntry = make(
		map[DiamondKey]*DiamondEntry, len(bav.DiamondKeyToDiamondEntry))
	for diamondKey, diamondEntry := range bav.DiamondKeyToDiamondEntry {
		newDiamondEntry := *diamondEntry
		newView.DiamondKeyToDiamondEntry[diamondKey] = &newDiamondEntry
	}

	newView.NFTKeyToNFTEntry = make(map[NFTKey]*NFTEntry, len(bav.NFTKeyToNFTEntry))
	for nftKey, nftEntry := range bav.NFTKeyToNFTEntry {
		newNFTEntry := *nftEntry
		newView.NFTKeyToNFTEntry[nftKey] = &newNFTEntry
	}

	newView.NFTBidKeyToNFTBidEntry = make(map[NFTBidKey]*NFTBidEntry, len(bav.NFTBidKeyToNFTBidEntry))
	for nftBidKey, nftBidEntry := range bav.NFTBidKeyToNFTBidEntry {
		newNFTBidEntry := *nftBidEntry
		newView.NFTBidKeyToNFTBidEntry[nftBidKey] = &newNFTBidEntry
	}

	newView.NFTKeyToAcceptedNFTBidHistory = make(map[NFTKey]*[]*NFTBidEntry, len(bav.NFTKeyToAcceptedNFTBidHistory))
	for nftKey, nftBidEntries := range bav.NFTKeyToAcceptedNFTBidHistory {
		newNFTBidEntries := *nftBidEntries
		newView.NFTKeyToAcceptedNFTBidHistory[nftKey] = &newNFTBidEntries
	}

	return newView, nil
}

func NewUtxoView(
	_handle *badger.DB, _params *BitCloutParams, _bitcoinManager *BitcoinManager) (*UtxoView, error) {

	view := UtxoView{
		Handle:         _handle,
		Params:         _params,
		BitcoinManager: _bitcoinManager,
		// Note that the TipHash does not get reset as part of
		// _ResetViewMappingsAfterFlush because it is not something that is affected by a
		// flush operation. Moreover, its value is consistent with the view regardless of
		// whether or not the view is flushed or not. Additionally the utxo view does
		// not concern itself with the header chain (see comment on GetBestHash for more
		// info on that).
		TipHash: DbGetBestHash(_handle, ChainTypeBitCloutBlock /* don't get the header chain */),

		// Set everything else in _ResetViewMappings()
	}
	// This function is generally used to reset the view after a flush has been performed
	// but we can use it here to initialize the mappings.
	view._ResetViewMappingsAfterFlush()

	return &view, nil
}

func (bav *UtxoView) _deleteUtxoMappings(utxoEntry *UtxoEntry) error {
	if utxoEntry.UtxoKey == nil {
		return fmt.Errorf("_deleteUtxoMappings: utxoKey missing for utxoEntry %+v", utxoEntry)
	}

	// Deleting a utxo amounts to setting its mappings to point to an
	// entry that has (isSpent = true). So we create such an entry and set
	// the mappings to point to it.
	tombstoneEntry := *utxoEntry
	tombstoneEntry.isSpent = true

	// _setUtxoMappings will take this and use its fields to update the
	// mappings.
	// TODO: We're doing a double-copy here at the moment. We should make this more
	// efficient.
	return bav._setUtxoMappings(&tombstoneEntry)

	// Note at this point, the utxoEntry passed in is dangling and can
	// be re-used for another purpose if desired.
}

func (bav *UtxoView) _setUtxoMappings(utxoEntry *UtxoEntry) error {
	if utxoEntry.UtxoKey == nil {
		return fmt.Errorf("_setUtxoMappings: utxoKey missing for utxoEntry %+v", utxoEntry)
	}

	bav.UtxoKeyToUtxoEntry[*utxoEntry.UtxoKey] = utxoEntry

	return nil
}

func (bav *UtxoView) GetUtxoEntryForUtxoKey(utxoKey *UtxoKey) *UtxoEntry {
	utxoEntry, ok := bav.UtxoKeyToUtxoEntry[*utxoKey]
	// If the utxo entry isn't in our in-memory data structure, fetch it from the
	// db.
	if !ok {
		utxoEntry = DbGetUtxoEntryForUtxoKey(bav.Handle, utxoKey)
		if utxoEntry == nil {
			// This means the utxo is neither in our map nor in the db so
			// it doesn't exist. Return nil to signal that in this case.
			return nil
		}

		// At this point we have the utxo entry so load it
		// into our in-memory data structure for future reference. Note that
		// isSpent should be false by default. Also note that a back-reference
		// to the utxoKey should be set on the utxoEntry by this function.
		utxoEntry.UtxoKey = utxoKey
		if err := bav._setUtxoMappings(utxoEntry); err != nil {
			glog.Errorf("GetUtxoEntryForUtxoKey: Problem encountered setting utxo mapping %v", err)
			return nil
		}
	}

	return utxoEntry
}

func (bav *UtxoView) GetBitcloutBalanceNanosForPublicKey(publicKey []byte,
) (_balance uint64, _err error) {
	balanceNanos, ok := bav.PublicKeyToBitcloutBalanceNanos[MakePkMapKey(publicKey)]
	// If the utxo entry isn't in our in-memory data structure, fetch it from the db.
	if !ok {
		var err error
		balanceNanos, err = DbGetBitcloutBalanceNanosForPublicKey(bav.Handle, publicKey)
		if err != nil {
			return uint64(0), errors.Wrap(err, "GetBitcloutBalanceNanosForPublicKey: ")
		}

		// Add the balance to memory for future references.
		bav.PublicKeyToBitcloutBalanceNanos[MakePkMapKey(publicKey)] = balanceNanos
	}

	return balanceNanos, nil
}

func (bav *UtxoView) _unSpendUtxo(utxoEntryy *UtxoEntry) error {
	// Operate on a copy of the entry in order to avoid bugs. Note that not
	// doing this could result in us maintaining a reference to the entry and
	// modifying it on subsequent calls to this function, which is bad.
	utxoEntryCopy := *utxoEntryy

	// If the utxoKey back-reference on the entry isn't set return an error.
	if utxoEntryCopy.UtxoKey == nil {
		return fmt.Errorf("_unSpendUtxo: utxoEntry must have utxoKey set")
	}
	// Make sure isSpent is set to false. It should be false by default if we
	// read this entry from the db but set it in case the caller derived the
	// entry via a different method.
	utxoEntryCopy.isSpent = false

	// Not setting this to a copy could cause issues down the road where we modify
	// the utxo passed-in on subsequent calls.
	if err := bav._setUtxoMappings(&utxoEntryCopy); err != nil {
		return err
	}

	// Since we re-added the utxo, bump the number of entries.
	bav.NumUtxoEntries++

	// Add the utxo back to the spender's balance.
	bitcloutBalanceNanos, err := bav.GetBitcloutBalanceNanosForPublicKey(utxoEntryy.PublicKey)
	if err != nil {
		return errors.Wrap(err, "_unSpendUtxo: ")
	}
	bitcloutBalanceNanos += utxoEntryy.AmountNanos
	bav.PublicKeyToBitcloutBalanceNanos[MakePkMapKey(utxoEntryy.PublicKey)] = bitcloutBalanceNanos

	return nil
}

func (bav *UtxoView) _spendUtxo(utxoKey *UtxoKey) (*UtxoOperation, error) {
	// Swap this utxo's position with the utxo in the last position and delete it.

	// Get the entry for this utxo from the view if it's cached,
	// otherwise try and get it from the db.
	utxoEntry := bav.GetUtxoEntryForUtxoKey(utxoKey)
	if utxoEntry == nil {
		return nil, fmt.Errorf("_spendUtxo: Attempting to spend non-existent UTXO")
	}
	if utxoEntry.isSpent {
		return nil, fmt.Errorf("_spendUtxo: Attempting to spend an already-spent UTXO")
	}

	// Delete the entry by removing its mappings from our in-memory data
	// structures.
	if err := bav._deleteUtxoMappings(utxoEntry); err != nil {
		return nil, errors.Wrapf(err, "_spendUtxo: ")
	}

	// Decrement the number of entries by one since we marked one as spent in the
	// view.
	bav.NumUtxoEntries--

	// Deduct the utxo from the spender's balance.
	bitcloutBalanceNanos, err := bav.GetBitcloutBalanceNanosForPublicKey(utxoEntry.PublicKey)
	if err != nil {
		return nil, errors.Wrapf(err, "_spendUtxo: ")
	}
	bitcloutBalanceNanos -= utxoEntry.AmountNanos
	bav.PublicKeyToBitcloutBalanceNanos[MakePkMapKey(utxoEntry.PublicKey)] = bitcloutBalanceNanos

	// Record a UtxoOperation in case we want to roll this back in the
	// future. At this point, the UtxoEntry passed in still has all of its
	// fields set to what they were right before SPEND was called. This is
	// exactly what we want (see comment on OperationTypeSpendUtxo for more info).
	// Make a copy of the entry to avoid issues where we accidentally modify
	// the entry in the future.
	utxoEntryCopy := *utxoEntry
	return &UtxoOperation{
		Type:  OperationTypeSpendUtxo,
		Key:   utxoKey,
		Entry: &utxoEntryCopy,
	}, nil
}

func (bav *UtxoView) _unAddUtxo(utxoKey *UtxoKey) error {
	// Get the entry for this utxo from the view if it's cached,
	// otherwise try and get it from the db.
	utxoEntry := bav.GetUtxoEntryForUtxoKey(utxoKey)
	if utxoEntry == nil {
		return fmt.Errorf("_unAddUtxo: Attempting to remove non-existent UTXO")
	}
	if utxoEntry.isSpent {
		return fmt.Errorf("_unAddUtxo: Attempting to remove an already-spent UTXO")
	}

	// At this point we should have the entry sanity-checked. To remove
	// it from our data structure, it is sufficient to replace it with an
	// entry that is marked as spent. When the view is eventually flushed
	// to the database the output's status as spent will translate to it
	// getting deleted, which is what we want.
	if err := bav._deleteUtxoMappings(utxoEntry); err != nil {
		return err
	}

	// In addition to marking the output as spent, we update the number of
	// entries to reflect the output is no longer in our utxo list.
	bav.NumUtxoEntries--

	// Remove the utxo back from the spender's balance.
	bitcloutBalanceNanos, err := bav.GetBitcloutBalanceNanosForPublicKey(utxoEntry.PublicKey)
	if err != nil {
		return errors.Wrapf(err, "_unAddUtxo: ")
	}
	bitcloutBalanceNanos -= utxoEntry.AmountNanos
	bav.PublicKeyToBitcloutBalanceNanos[MakePkMapKey(utxoEntry.PublicKey)] = bitcloutBalanceNanos

	return nil
}

// Note: We assume that the person passing in the utxo key and the utxo entry
// aren't going to modify them after.
func (bav *UtxoView) _addUtxo(utxoEntryy *UtxoEntry) (*UtxoOperation, error) {
	// Use a copy of the utxo passed in so we avoid keeping a reference to it
	// which could be modified in subsequent calls.
	utxoEntryCopy := *utxoEntryy

	// If the utxoKey back-reference on the entry isn't set then error.
	if utxoEntryCopy.UtxoKey == nil {
		return nil, fmt.Errorf("_addUtxo: utxoEntry must have utxoKey set")
	}
	// If the UtxoEntry passed in has isSpent set then error. The caller should only
	// pass in entries that are unspent.
	if utxoEntryCopy.isSpent {
		return nil, fmt.Errorf("_addUtxo: UtxoEntry being added has isSpent = true")
	}

	// Put the utxo at the end and update our in-memory data structures with
	// this change.
	//
	// Note this may over-write an existing entry but this is OK for a very subtle
	// reason. When we roll back a transaction, e.g. due to a
	// reorg, we mark the outputs of that transaction as "spent" but we don't delete them
	// from our view because doing so would cause us to neglect to actually delete them
	// when we flush the view to the db. What this means is that if we roll back a transaction
	// in a block but then add it later in a different block, that second add could
	// over-write the entry that is currently has isSpent=true with a similar (though
	// not identical because the block height may differ) entry that has isSpent=false.
	// This is OK however because the new entry we're over-writing the old entry with
	// has the same key and so flushing the view to the database will result in the
	// deletion of the old entry as intended when the new entry over-writes it. Put
	// simply, the over-write that could happen here is an over-write we also want to
	// happen when we flush and so it should be OK.
	if err := bav._setUtxoMappings(&utxoEntryCopy); err != nil {
		return nil, errors.Wrapf(err, "_addUtxo: ")
	}

	// Bump the number of entries since we just added this one at the end.
	bav.NumUtxoEntries++

	// Add the utxo back to the spender's balance.
	bitcloutBalanceNanos, err := bav.GetBitcloutBalanceNanosForPublicKey(utxoEntryy.PublicKey)
	if err != nil {
		return nil, errors.Wrapf(err, "_addUtxo: ")
	}
	bitcloutBalanceNanos += utxoEntryy.AmountNanos
	bav.PublicKeyToBitcloutBalanceNanos[MakePkMapKey(utxoEntryy.PublicKey)] = bitcloutBalanceNanos

	// Finally record a UtxoOperation in case we want to roll back this ADD
	// in the future. Note that Entry data isn't required for an ADD operation.
	return &UtxoOperation{
		Type: OperationTypeAddUtxo,
		// We don't technically need these in order to be able to roll back the
		// transaction but they're useful for callers of connectTransaction to
		// determine implicit outputs that were created like those that get created
		// in a Bitcoin burn transaction.
		Key:   utxoEntryCopy.UtxoKey,
		Entry: &utxoEntryCopy,
	}, nil
}

func (bav *UtxoView) _disconnectBasicTransfer(currentTxn *MsgBitCloutTxn, txnHash *BlockHash, utxoOpsForTxn []*UtxoOperation, blockHeight uint32) error {

	// Loop through the transaction's outputs backwards and remove them
	// from the view. Since the outputs will have been added to the view
	// at the end of the utxo list, removing them from the view amounts to
	// removing the last element from the utxo list.
	//
	// Loop backwards over the utxo operations as we go along.
	operationIndex := len(utxoOpsForTxn) - 1
	for outputIndex := len(currentTxn.TxOutputs) - 1; outputIndex >= 0; outputIndex-- {
		currentOutput := currentTxn.TxOutputs[outputIndex]

		// Compute the utxo key for this output so we can reference it in our
		// data structures.
		outputKey := &UtxoKey{
			TxID:  *txnHash,
			Index: uint32(outputIndex),
		}

		// Verify that the utxo operation we're undoing is an add and advance
		// our index to the next operation.
		currentOperation := utxoOpsForTxn[operationIndex]
		operationIndex--
		if currentOperation.Type != OperationTypeAddUtxo {
			return fmt.Errorf(
				"_disconnectBasicTransfer: Output with key %v does not line up to an "+
					"ADD operation in the passed utxoOps", outputKey)
		}

		// The current output should be at the end of the utxo list so go
		// ahead and fetch it. Do some sanity checks to make sure the view
		// is in sync with the operations we're trying to perform.
		outputEntry := bav.GetUtxoEntryForUtxoKey(outputKey)
		if outputEntry == nil {
			return fmt.Errorf(
				"_disconnectBasicTransfer: Output with key %v is missing from "+
					"utxo view", outputKey)
		}
		if outputEntry.isSpent {
			return fmt.Errorf(
				"_disconnectBasicTransfer: Output with key %v was spent before "+
					"being removed from the utxo view. This should never "+
					"happen", outputKey)
		}
		if outputEntry.AmountNanos != currentOutput.AmountNanos {
			return fmt.Errorf(
				"_disconnectBasicTransfer: Output with key %v has amount (%d) "+
					"that differs from the amount for the output in the "+
					"view (%d)", outputKey, currentOutput.AmountNanos,
				outputEntry.AmountNanos)
		}
		if !reflect.DeepEqual(outputEntry.PublicKey, currentOutput.PublicKey) {
			return fmt.Errorf(
				"_disconnectBasicTransfer: Output with key %v has public key (%v) "+
					"that differs from the public key for the output in the "+
					"view (%v)", outputKey, currentOutput.PublicKey,
				outputEntry.PublicKey)
		}
		if outputEntry.BlockHeight != blockHeight {
			return fmt.Errorf(
				"_disconnectBasicTransfer: Output with key %v has block height (%d) "+
					"that differs from the block we're disconnecting (%d)",
				outputKey, outputEntry.BlockHeight, blockHeight)
		}
		if outputEntry.UtxoType == UtxoTypeBlockReward && (currentTxn.TxnMeta.GetTxnType() != TxnTypeBlockReward) {

			return fmt.Errorf(
				"_disconnectBasicTransfer: Output with key %v is a block reward txn according "+
					"to the view, yet is not the first transaction referenced in "+
					"the block", outputKey)
		}

		if err := bav._unAddUtxo(outputKey); err != nil {
			return errors.Wrapf(err, "_disconnectBasicTransfer: Problem unAdding utxo %v: ", outputKey)
		}
	}

	// At this point we should have rolled back all of the transaction's outputs
	// in the view. Now we roll back its inputs, similarly processing them in
	// backwards order.
	for inputIndex := len(currentTxn.TxInputs) - 1; inputIndex >= 0; inputIndex-- {
		currentInput := currentTxn.TxInputs[inputIndex]

		// Convert this input to a utxo key.
		inputKey := UtxoKey(*currentInput)

		// Get the output entry for this input from the utxoOps that were
		// passed in and check its type. For every input that we're restoring
		// we need a SPEND operation that lines up with it.
		currentOperation := utxoOpsForTxn[operationIndex]
		operationIndex--
		if currentOperation.Type != OperationTypeSpendUtxo {
			return fmt.Errorf(
				"_disconnectBasicTransfer: Input with key %v does not line up with a "+
					"SPEND operation in the passed utxoOps", inputKey)
		}

		// Check that the input matches the key of the spend we're rolling
		// back.
		if inputKey != *currentOperation.Key {
			return fmt.Errorf(
				"_disconnectBasicTransfer: Input with key %v does not match the key of the "+
					"corresponding SPEND operation in the passed utxoOps %v",
				inputKey, *currentOperation.Key)
		}

		// Unspend the entry using the information in the UtxoOperation. If the entry
		// was de-serialized from the db it will have its utxoKey unset so we need to
		// set it here in order to make it unspendable.
		currentOperation.Entry.UtxoKey = currentOperation.Key
		if err := bav._unSpendUtxo(currentOperation.Entry); err != nil {
			return errors.Wrapf(err, "_disconnectBasicTransfer: Problem unspending utxo %v: ", currentOperation.Key)
		}
	}

	return nil
}

func (bav *UtxoView) _disconnectBitcoinExchange(
	operationType OperationType, currentTxn *MsgBitCloutTxn, txnHash *BlockHash,
	utxoOpsForTxn []*UtxoOperation, blockHeight uint32) error {

	// Check that the last operation has the required OperationType
	operationIndex := len(utxoOpsForTxn) - 1
	if len(utxoOpsForTxn) == 0 {
		return fmt.Errorf("_disconnectBitcoinExchange: Trying to revert "+
			"%v but utxoOperations are missing",
			OperationTypeBitcoinExchange)
	}
	if utxoOpsForTxn[operationIndex].Type != OperationTypeBitcoinExchange {
		return fmt.Errorf("_disconnectBitcoinExchange: Trying to revert "+
			"%v but found type %v",
			OperationTypeBitcoinExchange, utxoOpsForTxn[operationIndex].Type)
	}
	operationData := utxoOpsForTxn[operationIndex]

	// Get the transaction metadata from the transaction now that we know it has
	// OperationTypeBitcoinExchange.
	txMeta := currentTxn.TxnMeta.(*BitcoinExchangeMetadata)

	// Remove the BitcoinTransactionHash from our TxID mappings since we are
	// unspending it. This makes it so that this hash can be processed again in
	// the future in order to re-grant the public key the BitClout they are entitled
	// to (though possibly more or less than the amount of BitClout they had before
	// because they might execute at a different conversion price).
	bitcoinTxHash := (BlockHash)(txMeta.BitcoinTransaction.TxHash())
	bav._deleteBitcoinBurnTxIDMappings(&bitcoinTxHash)

	// Un-add the UTXO taht was created as a result of this transaction. It should
	// be the one at the end of our UTXO list at this point.
	//
	// The UtxoKey is simply the transaction hash with index zero.
	utxoKey := UtxoKey{
		TxID: *currentTxn.Hash(),
		// We give all UTXOs that are created as a result of BitcoinExchange transactions
		// an index of zero. There is generally only one UTXO created in a BitcoinExchange
		// transaction so this field doesn't really matter.
		Index: 0,
	}
	if err := bav._unAddUtxo(&utxoKey); err != nil {
		return errors.Wrapf(err, "_disconnectBitcoinExchange: Problem unAdding utxo %v: ", utxoKey)
	}

	// Reset NanosPurchased to the value it was before granting this BitClout to this user.
	// This previous value comes from the UtxoOperation data.
	prevNanosPurchased := operationData.PrevNanosPurchased
	bav.NanosPurchased = prevNanosPurchased

	// At this point the BitcoinExchange transaction should be fully reverted.
	return nil
}

func (bav *UtxoView) _disconnectUpdateBitcoinUSDExchangeRate(
	operationType OperationType, currentTxn *MsgBitCloutTxn, txnHash *BlockHash,
	utxoOpsForTxn []*UtxoOperation, blockHeight uint32) error {

	// Check that the last operation has the required OperationType
	operationIndex := len(utxoOpsForTxn) - 1
	if len(utxoOpsForTxn) == 0 {
		return fmt.Errorf("_disconnectUpdateBitcoinUSDExchangeRate: Trying to revert "+
			"%v but utxoOperations are missing",
			OperationTypeUpdateBitcoinUSDExchangeRate)
	}
	if utxoOpsForTxn[operationIndex].Type != OperationTypeUpdateBitcoinUSDExchangeRate {
		return fmt.Errorf("_disconnectUpdateBitcoinUSDExchangeRate: Trying to revert "+
			"%v but found type %v",
			OperationTypeUpdateBitcoinUSDExchangeRate, utxoOpsForTxn[operationIndex].Type)
	}
	operationData := utxoOpsForTxn[operationIndex]

	// Get the transaction metadata from the transaction now that we know it has
	// OperationTypeUpdateBitcoinUSDExchangeRate.
	txMeta := currentTxn.TxnMeta.(*UpdateBitcoinUSDExchangeRateMetadataa)
	_ = txMeta

	// Reset exchange rate to the value it was before granting this BitClout to this user.
	// This previous value comes from the UtxoOperation data.
	prevUSDCentsPerBitcoin := operationData.PrevUSDCentsPerBitcoin
	bav.USDCentsPerBitcoin = prevUSDCentsPerBitcoin

	// Now revert the basic transfer with the remaining operations. Cut off
	// the UpdateBitcoinUSDExchangeRate operation at the end since we just reverted it.
	return bav._disconnectBasicTransfer(
		currentTxn, txnHash, utxoOpsForTxn[:operationIndex], blockHeight)
}

func (bav *UtxoView) _disconnectUpdateGlobalParams(
	operationType OperationType, currentTxn *MsgBitCloutTxn, txnHash *BlockHash,
	utxoOpsForTxn []*UtxoOperation, blockHeight uint32) error {
	// Check that the last operation has the required OperationType
	operationIndex := len(utxoOpsForTxn) - 1
	if len(utxoOpsForTxn) == 0 {
		return fmt.Errorf("_disconnectUpdateGlobalParams: Trying to revert "+
			"%v but utxoOperations are missing",
			OperationTypeUpdateGlobalParams)
	}
	if utxoOpsForTxn[operationIndex].Type != OperationTypeUpdateGlobalParams {
		return fmt.Errorf("_disconnectUpdateGlobalParams: Trying to revert "+
			"%v but found type %v",
			OperationTypeUpdateGlobalParams, utxoOpsForTxn[operationIndex].Type)
	}
	operationData := utxoOpsForTxn[operationIndex]

	// Reset the global params to their previous value.
	// This previous value comes from the UtxoOperation data.
	prevGlobalParamEntry := operationData.PrevGlobalParamsEntry
	if prevGlobalParamEntry == nil {
		prevGlobalParamEntry = &InitialGlobalParamsEntry
	}
	bav.GlobalParamsEntry = prevGlobalParamEntry

	// Reset any modified forbidden pub key entries if they exist.
	if operationData.PrevForbiddenPubKeyEntry != nil {
		pkMapKey := MakePkMapKey(operationData.PrevForbiddenPubKeyEntry.PubKey)
		bav.ForbiddenPubKeyToForbiddenPubKeyEntry[pkMapKey] = operationData.PrevForbiddenPubKeyEntry
	}

	// Now revert the basic transfer with the remaining operations. Cut off
	// the UpdateGlobalParams operation at the end since we just reverted it.
	return bav._disconnectBasicTransfer(
		currentTxn, txnHash, utxoOpsForTxn[:operationIndex], blockHeight)
}

func (bav *UtxoView) _disconnectPrivateMessage(
	operationType OperationType, currentTxn *MsgBitCloutTxn, txnHash *BlockHash,
	utxoOpsForTxn []*UtxoOperation, blockHeight uint32) error {

	// Verify that the last operation is a PrivateMessage opration
	if len(utxoOpsForTxn) == 0 {
		return fmt.Errorf("_disconnectPrivateMessage: utxoOperations are missing")
	}
	operationIndex := len(utxoOpsForTxn) - 1
	if utxoOpsForTxn[operationIndex].Type != OperationTypePrivateMessage {
		return fmt.Errorf("_disconnectPrivateMessage: Trying to revert "+
			"OperationTypePrivateMessage but found type %v",
			utxoOpsForTxn[operationIndex].Type)
	}

	// Now we know the txMeta is PrivateMessage
	txMeta := currentTxn.TxnMeta.(*PrivateMessageMetadata)

	// Get the MessageEntry for the sender in the transaction. If we don't find
	// it or if it has isDeleted=true that's an error.
	senderMessageKey := MakeMessageKey(currentTxn.PublicKey, txMeta.TimestampNanos)
	messageEntry := bav._getMessageEntryForMessageKey(&senderMessageKey)
	if messageEntry == nil || messageEntry.isDeleted {
		return fmt.Errorf("_disconnectPrivateMessage: MessageEntry for "+
			"SenderMessageKey %v was found to be nil or deleted: %v",
			&senderMessageKey, messageEntry)
	}

	// Verify that the sender and recipient in the entry match the TxnMeta as
	// a sanity check.
	if !reflect.DeepEqual(messageEntry.SenderPublicKey, currentTxn.PublicKey) {
		return fmt.Errorf("_disconnectPrivateMessage: Sender public key on "+
			"MessageEntry was %s but the PublicKey on the txn was %s",
			PkToString(messageEntry.SenderPublicKey, bav.Params),
			PkToString(currentTxn.PublicKey, bav.Params))
	}
	if !reflect.DeepEqual(messageEntry.RecipientPublicKey, txMeta.RecipientPublicKey) {
		return fmt.Errorf("_disconnectPrivateMessage: Recipient public key on "+
			"MessageEntry was %s but the PublicKey on the TxnMeta was %s",
			PkToString(messageEntry.RecipientPublicKey, bav.Params),
			PkToString(txMeta.RecipientPublicKey, bav.Params))
	}
	// Sanity-check that the MessageEntry TstampNanos matches the transaction.
	if messageEntry.TstampNanos != txMeta.TimestampNanos {
		return fmt.Errorf("_disconnectPrivateMessage: TimestampNanos in "+
			"MessageEntry was %d but in transaction it was %d",
			messageEntry.TstampNanos,
			txMeta.TimestampNanos)
	}
	// Sanity-check that the EncryptedText on the MessageEntry matches the transaction
	// just for good measure.
	if !reflect.DeepEqual(messageEntry.EncryptedText, txMeta.EncryptedText) {
		return fmt.Errorf("_disconnectPrivateMessage: EncryptedText in MessageEntry "+
			"did not match EncryptedText in transaction: (%s) != (%s)",
			hex.EncodeToString(messageEntry.EncryptedText),
			hex.EncodeToString(txMeta.EncryptedText))
	}

	// Now that we are confident the MessageEntry lines up with the transaction we're
	// rolling back, use the entry to delete the mappings for this message.
	bav._deleteMessageEntryMappings(messageEntry)

	// Now revert the basic transfer with the remaining operations. Cut off
	// the PrivateMessage operation at the end since we just reverted it.
	return bav._disconnectBasicTransfer(
		currentTxn, txnHash, utxoOpsForTxn[:operationIndex], blockHeight)
}

func (bav *UtxoView) _disconnectLike(
	operationType OperationType, currentTxn *MsgBitCloutTxn, txnHash *BlockHash,
	utxoOpsForTxn []*UtxoOperation, blockHeight uint32) error {

	// Verify that the last operation is a Like operation
	if len(utxoOpsForTxn) == 0 {
		return fmt.Errorf("_disconnectLike: utxoOperations are missing")
	}
	operationIndex := len(utxoOpsForTxn) - 1
	if utxoOpsForTxn[operationIndex].Type != OperationTypeLike {
		return fmt.Errorf("_disconnectLike: Trying to revert "+
			"OperationTypeLike but found type %v",
			utxoOpsForTxn[operationIndex].Type)
	}

	// Now we know the txMeta is a Like
	txMeta := currentTxn.TxnMeta.(*LikeMetadata)

	// Before we do anything, let's get the post so we can adjust the like counter later.
	likedPostEntry := bav.GetPostEntryForPostHash(txMeta.LikedPostHash)
	if likedPostEntry == nil {
		return fmt.Errorf("_disconnectLike: Error getting post: %v", txMeta.LikedPostHash)
	}

	// Here we diverge and consider the like and unlike cases separately.
	if txMeta.IsUnlike {
		// If this is an "unlike," we just need to add back the previous like entry and like
		// like count. We do some sanity checks first though to be extra safe.

		prevLikeEntry := utxoOpsForTxn[operationIndex].PrevLikeEntry
		// Sanity check: verify that the user on the likeEntry matches the transaction sender.
		if !reflect.DeepEqual(prevLikeEntry.LikerPubKey, currentTxn.PublicKey) {
			return fmt.Errorf("_disconnectLike: User public key on "+
				"LikeEntry was %s but the PublicKey on the txn was %s",
				PkToStringBoth(prevLikeEntry.LikerPubKey),
				PkToStringBoth(currentTxn.PublicKey))
		}

		// Sanity check: verify that the post hash on the prevLikeEntry matches the transaction's.
		if !reflect.DeepEqual(prevLikeEntry.LikedPostHash, txMeta.LikedPostHash) {
			return fmt.Errorf("_disconnectLike: Liked post hash on "+
				"LikeEntry was %s but the LikedPostHash on the txn was %s",
				prevLikeEntry.LikedPostHash, txMeta.LikedPostHash)
		}

		// Set the like entry and like count to their previous state.
		bav._setLikeEntryMappings(prevLikeEntry)
		likedPostEntry.LikeCount = utxoOpsForTxn[operationIndex].PrevLikeCount
		bav._setPostEntryMappings(likedPostEntry)
	} else {
		// If this is a normal "like," we do some sanity checks and then delete the entry.

		// Get the LikeEntry. If we don't find it or isDeleted=true, that's an error.
		likeKey := MakeLikeKey(currentTxn.PublicKey, *txMeta.LikedPostHash)
		likeEntry := bav._getLikeEntryForLikeKey(&likeKey)
		if likeEntry == nil || likeEntry.isDeleted {
			return fmt.Errorf("_disconnectLike: LikeEntry for "+
				"likeKey %v was found to be nil or isDeleted not set appropriately: %v",
				&likeKey, likeEntry)
		}

		// Sanity check: verify that the user on the likeEntry matches the transaction sender.
		if !reflect.DeepEqual(likeEntry.LikerPubKey, currentTxn.PublicKey) {
			return fmt.Errorf("_disconnectLike: User public key on "+
				"LikeEntry was %s but the PublicKey on the txn was %s",
				PkToStringBoth(likeEntry.LikerPubKey),
				PkToStringBoth(currentTxn.PublicKey))
		}

		// Sanity check: verify that the post hash on the likeEntry matches the transaction's.
		if !reflect.DeepEqual(likeEntry.LikedPostHash, txMeta.LikedPostHash) {
			return fmt.Errorf("_disconnectLike: Liked post hash on "+
				"LikeEntry was %s but the LikedPostHash on the txn was %s",
				likeEntry.LikedPostHash, txMeta.LikedPostHash)
		}

		// Now that we're confident the FollowEntry lines up with the transaction we're
		// rolling back, delete the mappings and set the like counter to its previous value.
		bav._deleteLikeEntryMappings(likeEntry)
		likedPostEntry.LikeCount = utxoOpsForTxn[operationIndex].PrevLikeCount
		bav._setPostEntryMappings(likedPostEntry)
	}

	// Now revert the basic transfer with the remaining operations. Cut off
	// the Like operation at the end since we just reverted it.
	return bav._disconnectBasicTransfer(
		currentTxn, txnHash, utxoOpsForTxn[:operationIndex], blockHeight)
}

func (bav *UtxoView) _disconnectFollow(
	operationType OperationType, currentTxn *MsgBitCloutTxn, txnHash *BlockHash,
	utxoOpsForTxn []*UtxoOperation, blockHeight uint32) error {

	// Verify that the last operation is a Follow operation
	if len(utxoOpsForTxn) == 0 {
		return fmt.Errorf("_disconnectFollow: utxoOperations are missing")
	}
	operationIndex := len(utxoOpsForTxn) - 1
	if utxoOpsForTxn[operationIndex].Type != OperationTypeFollow {
		return fmt.Errorf("_disconnectFollow: Trying to revert "+
			"OperationTypeFollow but found type %v",
			utxoOpsForTxn[operationIndex].Type)
	}

	// Now we know the txMeta is a Follow
	txMeta := currentTxn.TxnMeta.(*FollowMetadata)

	// Look up the PKIDs for the follower and the followed.
	// Get the PKIDs for the public keys associated with the follower and the followed.
	followerPKID := bav.GetPKIDForPublicKey(currentTxn.PublicKey)
	if followerPKID == nil || followerPKID.isDeleted {
		return fmt.Errorf("_disconnectFollow: followerPKID was nil or deleted; this should never happen")
	}
	followedPKID := bav.GetPKIDForPublicKey(txMeta.FollowedPublicKey)
	if followedPKID == nil || followerPKID.isDeleted {
		return fmt.Errorf("_disconnectFollow: followedPKID was nil or deleted; this should never happen")
	}

	// If the transaction is an unfollow, it removed the follow entry from the DB
	// so we have to add it back.  Then we can finish by reverting the basic transfer.
	if txMeta.IsUnfollow {
		followEntry := FollowEntry{
			FollowerPKID: followerPKID.PKID,
			FollowedPKID: followedPKID.PKID,
		}
		bav._setFollowEntryMappings(&followEntry)
		return bav._disconnectBasicTransfer(
			currentTxn, txnHash, utxoOpsForTxn[:operationIndex], blockHeight)
	}

	// Get the FollowEntry. If we don't find it or idDeleted=true, that's an error.
	followKey := MakeFollowKey(followerPKID.PKID, followedPKID.PKID)
	followEntry := bav._getFollowEntryForFollowKey(&followKey)
	if followEntry == nil || followEntry.isDeleted {
		return fmt.Errorf("_disconnectFollow: FollowEntry for "+
			"followKey %v was found to be nil or isDeleted not set appropriately: %v",
			&followKey, followEntry)
	}

	// Verify that the sender and recipient in the entry match the TxnMeta as
	// a sanity check.
	if !reflect.DeepEqual(followEntry.FollowerPKID, followerPKID.PKID) {
		return fmt.Errorf("_disconnectFollow: Follower PKID on "+
			"FollowEntry was %s but the PKID looked up from the txn was %s",
			PkToString(followEntry.FollowerPKID[:], bav.Params),
			PkToString(followerPKID.PKID[:], bav.Params))
	}
	if !reflect.DeepEqual(followEntry.FollowedPKID, followedPKID.PKID) {
		return fmt.Errorf("_disconnectFollow: Followed PKID on "+
			"FollowEntry was %s but the FollowedPKID looked up from the txn was %s",
			PkToString(followEntry.FollowedPKID[:], bav.Params),
			PkToString(followedPKID.PKID[:], bav.Params))
	}

	// Now that we are confident the FollowEntry lines up with the transaction we're
	// rolling back, delete the mappings.
	bav._deleteFollowEntryMappings(followEntry)

	// Now revert the basic transfer with the remaining operations. Cut off
	// the FollowMessage operation at the end since we just reverted it.
	return bav._disconnectBasicTransfer(
		currentTxn, txnHash, utxoOpsForTxn[:operationIndex], blockHeight)
}

func (bav *UtxoView) _disconnectSubmitPost(
	operationType OperationType, currentTxn *MsgBitCloutTxn, txnHash *BlockHash,
	utxoOpsForTxn []*UtxoOperation, blockHeight uint32) error {

	// Verify that the last operation is a SubmitPost operation
	if len(utxoOpsForTxn) == 0 {
		return fmt.Errorf("_disconnectSubmitPost: utxoOperations are missing")
	}
	operationIndex := len(utxoOpsForTxn) - 1
	currentOperation := utxoOpsForTxn[operationIndex]
	if currentOperation.Type != OperationTypeSubmitPost {
		return fmt.Errorf("_disconnectSubmitPost: Trying to revert "+
			"OperationTypeSubmitPost but found type %v",
			currentOperation.Type)
	}

	// Now we know the txMeta is SubmitPost
	txMeta := currentTxn.TxnMeta.(*SubmitPostMetadata)

	// The post hash is either the transaction hash or the hash set
	// in the metadata.
	postHashModified := txnHash
	if len(txMeta.PostHashToModify) != 0 {
		postHashModified = &BlockHash{}
		copy(postHashModified[:], txMeta.PostHashToModify[:])
	}

	// Get the PostEntry. If we don't find
	// it or if it has isDeleted=true that's an error.
	postEntry := bav.GetPostEntryForPostHash(postHashModified)
	if postEntry == nil || postEntry.isDeleted {
		return fmt.Errorf("_disconnectSubmitPost: PostEntry for "+
			"Post Hash %v was found to be nil or deleted: %v",
			&txnHash, postEntry)
	}

	// Delete reclout mappings if they exist. They will be added back later if there is a previous version of this
	// postEntry
	if IsVanillaReclout(postEntry) {
		recloutKey := MakeRecloutKey(postEntry.PosterPublicKey, *postEntry.RecloutedPostHash)
		recloutEntry := bav._getRecloutEntryForRecloutKey(&recloutKey)
		if recloutEntry == nil {
			return fmt.Errorf("_disconnectSubmitPost: RecloutEntry for "+
				"Post Has %v could not be found: %v", &txnHash, postEntry)
		}
		bav._deleteRecloutEntryMappings(recloutEntry)
	}

	// Now that we are confident the PostEntry lines up with the transaction we're
	// rolling back, use the entry to delete the mappings for this post.
	//
	// Note: We don't need to delete the existing PostEntry mappings for parent and grandparent
	// before setting the prev mappings because the only thing that could have changed is the
	// comment count, which isn't indexed.
	bav._deletePostEntryMappings(postEntry)

	// If we have a non-nil previous post entry then set the mappings for
	// that.
	if currentOperation.PrevPostEntry != nil {
		bav._setPostEntryMappings(currentOperation.PrevPostEntry)
	}
	if currentOperation.PrevParentPostEntry != nil {
		bav._setPostEntryMappings(currentOperation.PrevParentPostEntry)
	}
	if currentOperation.PrevGrandparentPostEntry != nil {
		bav._setPostEntryMappings(currentOperation.PrevGrandparentPostEntry)
	}
	if currentOperation.PrevRecloutedPostEntry != nil {
		bav._setPostEntryMappings(currentOperation.PrevRecloutedPostEntry)
	}
	if currentOperation.PrevRecloutEntry != nil {
		bav._setRecloutEntryMappings(currentOperation.PrevRecloutEntry)
	}

	// Now revert the basic transfer with the remaining operations. Cut off
	// the SubmitPost operation at the end since we just reverted it.
	return bav._disconnectBasicTransfer(
		currentTxn, txnHash, utxoOpsForTxn[:operationIndex], blockHeight)
}

func (bav *UtxoView) _disconnectUpdateProfile(
	operationType OperationType, currentTxn *MsgBitCloutTxn, txnHash *BlockHash,
	utxoOpsForTxn []*UtxoOperation, blockHeight uint32) error {

	// Verify that the last operation is an UpdateProfile opration
	if len(utxoOpsForTxn) == 0 {
		return fmt.Errorf("_disconnectUpdateProfile: utxoOperations are missing")
	}
	operationIndex := len(utxoOpsForTxn) - 1
	currentOperation := utxoOpsForTxn[operationIndex]
	if currentOperation.Type != OperationTypeUpdateProfile {
		return fmt.Errorf("_disconnectUpdateProfile: Trying to revert "+
			"OperationTypeUpdateProfile but found type %v",
			currentOperation.Type)
	}

	// Now we know the txMeta is UpdateProfile
	txMeta := currentTxn.TxnMeta.(*UpdateProfileMetadata)

	// Extract the public key of the profile from the meta if necessary and run some
	// sanity checks.
	profilePublicKey := currentTxn.PublicKey
	if len(txMeta.ProfilePublicKey) != 0 {
		if len(txMeta.ProfilePublicKey) != btcec.PubKeyBytesLenCompressed {
			return fmt.Errorf("_disconnectUpdateProfile: %#v", txMeta.ProfilePublicKey)
		}
		_, err := btcec.ParsePubKey(txMeta.ProfilePublicKey, btcec.S256())
		if err != nil {
			return fmt.Errorf("_disconnectUpdateProfile: %v", err)
		}
		profilePublicKey = txMeta.ProfilePublicKey
	}

	// Get the ProfileEntry. If we don't find
	// it or if it has isDeleted=true that's an error.
	profileEntry := bav.GetProfileEntryForPublicKey(profilePublicKey)
	if profileEntry == nil || profileEntry.isDeleted {
		return fmt.Errorf("_disconnectUpdateProfile: ProfileEntry for "+
			"public key %v was found to be nil or deleted: %v",
			PkToString(profilePublicKey, bav.Params),
			profileEntry)
	}

	// Now that we are confident the ProfileEntry lines up with the transaction we're
	// rolling back, set the mappings to be equal to whatever we had previously.
	// We need to do this to prevent a fetch from a db later on.
	bav._deleteProfileEntryMappings(profileEntry)

	// If we had a previous ProfileEntry set then update the mappings to match
	// that. Otherwise leave it as deleted.
	if currentOperation.PrevProfileEntry != nil {
		bav._setProfileEntryMappings(currentOperation.PrevProfileEntry)
	}

	// Now revert the basic transfer with the remaining operations. Cut off
	// the UpdateProfile operation at the end since we just reverted it.
	return bav._disconnectBasicTransfer(
		currentTxn, txnHash, utxoOpsForTxn[:operationIndex], blockHeight)
}

func (bav *UtxoView) _disconnectSwapIdentity(
	operationType OperationType, currentTxn *MsgBitCloutTxn, txnHash *BlockHash,
	utxoOpsForTxn []*UtxoOperation, blockHeight uint32) error {

	// Verify that the last operation is an SwapIdentity operation
	if len(utxoOpsForTxn) == 0 {
		return fmt.Errorf("_disconnectSwapIdentity: utxoOperations are missing")
	}
	operationIndex := len(utxoOpsForTxn) - 1
	currentOperation := utxoOpsForTxn[operationIndex]
	if currentOperation.Type != OperationTypeSwapIdentity {
		return fmt.Errorf("_disconnectSwapIdentity: Trying to revert "+
			"OperationTypeSwapIdentity but found type %v",
			currentOperation.Type)
	}

	// Now we know the txMeta is SwapIdentity
	txMeta := currentTxn.TxnMeta.(*SwapIdentityMetadataa)

	// Swap the public keys within the profiles back. Note that this *must* be done
	// before the swapping of the PKID mappings occurs. Not doing this would cause
	// the profiles to be fetched inconsistently from the DB.
	fromProfileEntry := bav.GetProfileEntryForPublicKey(txMeta.FromPublicKey)
	if fromProfileEntry != nil && !fromProfileEntry.isDeleted {
		fromProfileEntry.PublicKey = txMeta.ToPublicKey
	}
	toProfileEntry := bav.GetProfileEntryForPublicKey(txMeta.ToPublicKey)
	if toProfileEntry != nil && !toProfileEntry.isDeleted {
		toProfileEntry.PublicKey = txMeta.FromPublicKey
	}

	// Get the PKIDEntries for the *from* and *to* public keys embedded in the txn
	oldFromPKIDEntry := bav.GetPKIDForPublicKey(txMeta.FromPublicKey)
	oldToPKIDEntry := bav.GetPKIDForPublicKey(txMeta.ToPublicKey)

	// Create copies of the old entries with swapped PKIDs.
	newFromPKIDEntry := *oldFromPKIDEntry
	newFromPKIDEntry.PKID = oldToPKIDEntry.PKID

	newToPKIDEntry := *oldToPKIDEntry
	newToPKIDEntry.PKID = oldFromPKIDEntry.PKID

	// Delete the old mappings. This isn't strictly necessary since the sets
	// below will overwrite everything, but it keeps us be consistent with other code.
	bav._deletePKIDMappings(oldFromPKIDEntry)
	bav._deletePKIDMappings(oldToPKIDEntry)

	// Set the new mappings for the *from* and *to* PKID's.
	bav._setPKIDMappings(&newFromPKIDEntry)
	bav._setPKIDMappings(&newToPKIDEntry)

	// Now revert the basic transfer with the remaining operations. Cut off
	// the SwapIdentity operation at the end since we just reverted it.
	return bav._disconnectBasicTransfer(
		currentTxn, txnHash, utxoOpsForTxn[:operationIndex], blockHeight)
}

func (bav *UtxoView) _disconnectCreatorCoin(
	operationType OperationType, currentTxn *MsgBitCloutTxn, txnHash *BlockHash,
	utxoOpsForTxn []*UtxoOperation, blockHeight uint32) error {

	// Verify that the last operation is a CreatorCoin opration
	if len(utxoOpsForTxn) == 0 {
		return fmt.Errorf("_disconnectCreatorCoin: utxoOperations are missing")
	}
	operationIndex := len(utxoOpsForTxn) - 1
	if utxoOpsForTxn[operationIndex].Type != OperationTypeCreatorCoin {
		return fmt.Errorf("_disconnectCreatorCoin: Trying to revert "+
			"OperationTypeCreatorCoin but found type %v",
			utxoOpsForTxn[operationIndex].Type)
	}
	txMeta := currentTxn.TxnMeta.(*CreatorCoinMetadataa)
	operationData := utxoOpsForTxn[operationIndex]
	operationIndex--

	// Get the profile corresponding to the creator coin txn.
	existingProfileEntry := bav.GetProfileEntryForPublicKey(txMeta.ProfilePublicKey)
	// Sanity-check that it exists.
	if existingProfileEntry == nil || existingProfileEntry.isDeleted {
		return fmt.Errorf("_disconnectCreatorCoin: CreatorCoin profile for "+
			"public key %v doesn't exist; this should never happen",
			PkToStringBoth(txMeta.ProfilePublicKey))
	}
	// Get the BalanceEntry of the transactor. This should always exist.
	transactorBalanceEntry, _, _ := bav.GetBalanceEntryForHODLerPubKeyAndCreatorPubKey(
		currentTxn.PublicKey, txMeta.ProfilePublicKey)
	// Sanity-check that the transactor BalanceEntry exists
	if transactorBalanceEntry == nil || transactorBalanceEntry.isDeleted {
		return fmt.Errorf("_disconnectCreatorCoin: Transactor BalanceEntry "+
			"pubkey %v and creator pubkey %v does not exist; this should "+
			"never happen",
			PkToStringBoth(currentTxn.PublicKey), PkToStringBoth(txMeta.ProfilePublicKey))
	}

	// Get the BalanceEntry of the creator. It could be nil if this is a sell
	// transaction or if the balance entry was deleted by a creator coin transfer.
	creatorBalanceEntry, _, _ := bav.GetBalanceEntryForHODLerPubKeyAndCreatorPubKey(
		txMeta.ProfilePublicKey, txMeta.ProfilePublicKey)
	if creatorBalanceEntry == nil || creatorBalanceEntry.isDeleted {
		creatorPKID := bav.GetPKIDForPublicKey(txMeta.ProfilePublicKey)
		creatorBalanceEntry = &BalanceEntry{
			HODLerPKID:   creatorPKID.PKID,
			CreatorPKID:  creatorPKID.PKID,
			BalanceNanos: uint64(0),
		}
	}

	if txMeta.OperationType == CreatorCoinOperationTypeBuy {
		// Set up some variables so that we can run some sanity-checks
		deltaBuyerNanos := transactorBalanceEntry.BalanceNanos - operationData.PrevTransactorBalanceEntry.BalanceNanos
		deltaCreatorNanos := creatorBalanceEntry.BalanceNanos - operationData.PrevCreatorBalanceEntry.BalanceNanos
		deltaCoinsInCirculation := existingProfileEntry.CoinsInCirculationNanos - operationData.PrevCoinEntry.CoinsInCirculationNanos

		// If the creator is distinct from the buyer, then reset their balance.
		// This check avoids double-updating in situations where a creator bought
		// their own coin.
		if !reflect.DeepEqual(currentTxn.PublicKey, txMeta.ProfilePublicKey) {

			// Sanity-check that the amount that we increased the CoinsInCirculation by
			// equals the total amount received by the buyer and the creator.
			if deltaBuyerNanos+deltaCreatorNanos != deltaCoinsInCirculation {
				return fmt.Errorf("_disconnectCreatorCoin: The creator coin nanos "+
					"the buyer and the creator received (%v, %v) does not equal the "+
					"creator coins added to the circulating supply %v",
					deltaBuyerNanos, deltaCreatorNanos, deltaCoinsInCirculation)
			}

			// Sanity-check that the watermark delta equates to what the creator received.
			deltaNanos := uint64(0)
			if blockHeight > BitCloutFounderRewardBlockHeight {
				// Do nothing.  After the BitCloutFounderRewardBlockHeight, creator coins are not
				// minted as a founder's reward, just BitClout (see utxo reverted later).
			} else if blockHeight > SalomonFixBlockHeight {
				// Following the SalomonFixBlockHeight block, we calculate a founders reward
				// on every buy, not just the ones that push a creator to a new all time high.
				deltaNanos = existingProfileEntry.CoinsInCirculationNanos - operationData.PrevCoinEntry.CoinsInCirculationNanos
			} else {
				// Prior to the SalomonFixBlockHeight block, we calculate the founders reward
				// only for new all time highs.
				deltaNanos = existingProfileEntry.CoinWatermarkNanos - operationData.PrevCoinEntry.CoinWatermarkNanos
			}
			founderRewardNanos := IntDiv(
				IntMul(
					big.NewInt(int64(deltaNanos)),
					big.NewInt(int64(existingProfileEntry.CreatorBasisPoints))),
				big.NewInt(100*100)).Uint64()
			if founderRewardNanos != deltaCreatorNanos {
				return fmt.Errorf("_disconnectCreatorCoin: The creator coin nanos "+
					"the creator received %v does not equal the founder reward %v; "+
					"this should never happen",
					deltaCreatorNanos, founderRewardNanos)
			}

			// Reset the creator's BalanceEntry to what it was previously.
			*creatorBalanceEntry = *operationData.PrevCreatorBalanceEntry
			bav._setBalanceEntryMappings(creatorBalanceEntry)
		} else {
			// We do a simliar sanity-check as above, but in this case we don't need to
			// reset the creator mappings.
			deltaBuyerNanos := transactorBalanceEntry.BalanceNanos - operationData.PrevTransactorBalanceEntry.BalanceNanos
			deltaCoinsInCirculation := existingProfileEntry.CoinsInCirculationNanos - operationData.PrevCoinEntry.CoinsInCirculationNanos
			if deltaBuyerNanos != deltaCoinsInCirculation {
				return fmt.Errorf("_disconnectCreatorCoin: The creator coin nanos "+
					"the buyer/creator received (%v) does not equal the "+
					"creator coins added to the circulating supply %v",
					deltaBuyerNanos, deltaCoinsInCirculation)
			}
		}

		// Reset the Buyer's BalanceEntry to what it was previously.
		*transactorBalanceEntry = *operationData.PrevTransactorBalanceEntry
		bav._setBalanceEntryMappings(transactorBalanceEntry)

		// If a BitClout founder reward was created, revert it.
		if operationData.FounderRewardUtxoKey != nil {
			if err := bav._unAddUtxo(operationData.FounderRewardUtxoKey); err != nil {
				return errors.Wrapf(err, "_disconnectBitcoinExchange: Problem unAdding utxo %v: ", operationData.FounderRewardUtxoKey)
			}
		}

		// The buyer will get the BitClout they locked up back when we revert the
		// basic transfer. This is OK because resetting the CoinEntry to the previous
		// value lowers the amount of BitClout locked in the profile by the same
		// amount the buyer will receive. Thus no BitClout is created in this
		// transaction.
	} else if txMeta.OperationType == CreatorCoinOperationTypeSell {
		// Set up some variables so that we can run some sanity-checks. The coins
		// the transactor has and the coins in circulation should both have gone
		// down as a result of the transaction, so both of these values should be
		// positive.
		deltaCoinNanos := operationData.PrevTransactorBalanceEntry.BalanceNanos - transactorBalanceEntry.BalanceNanos
		deltaCoinsInCirculation := operationData.PrevCoinEntry.CoinsInCirculationNanos - existingProfileEntry.CoinsInCirculationNanos

		// Sanity-check that the amount we decreased CoinsInCirculation by
		// equals the total amount put in by the seller.
		if deltaCoinNanos != deltaCoinsInCirculation {
			return fmt.Errorf("_disconnectCreatorCoin: The creator coin nanos "+
				"the seller put in (%v) does not equal the "+
				"creator coins removed from the circulating supply %v",
				deltaCoinNanos, deltaCoinsInCirculation)
		}

		// In the case of a sell we only need to revert the transactor's balance,
		// and we don't have to worry about the creator's balance.
		// Reset the transactor's BalanceEntry to what it was previously.
		*transactorBalanceEntry = *operationData.PrevTransactorBalanceEntry
		bav._setBalanceEntryMappings(transactorBalanceEntry)

		// Un-add the UTXO taht was created as a result of this transaction. It should
		// be the one at the end of our UTXO list at this point.
		//
		// The UtxoKey is simply the transaction hash with index set to the end of the
		// transaction list.
		utxoKey := UtxoKey{
			TxID: *currentTxn.Hash(),
			// We give all UTXOs that are created as a result of BitcoinExchange transactions
			// an index of zero. There is generally only one UTXO created in a BitcoinExchange
			// transaction so this field doesn't really matter.
			Index: uint32(len(currentTxn.TxOutputs)),
		}
		if err := bav._unAddUtxo(&utxoKey); err != nil {
			return errors.Wrapf(err, "_disconnectBitcoinExchange: Problem unAdding utxo %v: ", utxoKey)
		}
	} else if txMeta.OperationType == CreatorCoinOperationTypeAddBitClout {
		return fmt.Errorf("_disconnectCreatorCoin: Add BitClout operation txn not implemented")
	}

	// Reset the CoinEntry on the profile to what it was previously now that we
	// have reverted the individual users' balances.
	existingProfileEntry.CoinEntry = *operationData.PrevCoinEntry
	bav._setProfileEntryMappings(existingProfileEntry)

	// Now revert the basic transfer with the remaining operations. Cut off
	// the CreatorCoin operation at the end since we just reverted it.
	return bav._disconnectBasicTransfer(
		currentTxn, txnHash, utxoOpsForTxn[:operationIndex+1], blockHeight)
}

func (bav *UtxoView) _disconnectCreatorCoinTransfer(
	operationType OperationType, currentTxn *MsgBitCloutTxn, txnHash *BlockHash,
	utxoOpsForTxn []*UtxoOperation, blockHeight uint32) error {

	// Verify that the last operation is a CreatorCoinTransfer operation
	if len(utxoOpsForTxn) == 0 {
		return fmt.Errorf("_disconnectCreatorCoinTransfer: utxoOperations are missing")
	}
	operationIndex := len(utxoOpsForTxn) - 1
	if utxoOpsForTxn[operationIndex].Type != OperationTypeCreatorCoinTransfer {
		return fmt.Errorf("_disconnectCreatorCoinTransfer: Trying to revert "+
			"OperationTypeCreatorCoinTransfer but found type %v",
			utxoOpsForTxn[operationIndex].Type)
	}
	txMeta := currentTxn.TxnMeta.(*CreatorCoinTransferMetadataa)
	operationData := utxoOpsForTxn[operationIndex]
	operationIndex--

	// Get the profile corresponding to the creator coin txn.
	existingProfileEntry := bav.GetProfileEntryForPublicKey(txMeta.ProfilePublicKey)
	// Sanity-check that it exists.
	if existingProfileEntry == nil || existingProfileEntry.isDeleted {
		return fmt.Errorf("_disconnectCreatorCoinTransfer: CreatorCoinTransfer profile for "+
			"public key %v doesn't exist; this should never happen",
			PkToStringBoth(txMeta.ProfilePublicKey))
	}

	// Get the current / previous balance for the sender for sanity checking.
	senderBalanceEntry, _, _ := bav.GetBalanceEntryForHODLerPubKeyAndCreatorPubKey(
		currentTxn.PublicKey, txMeta.ProfilePublicKey)
	// Sanity-check that the sender had a previous BalanceEntry, it should always exist.
	if operationData.PrevSenderBalanceEntry == nil || operationData.PrevSenderBalanceEntry.isDeleted {
		return fmt.Errorf("_disconnectCreatorCoinTransfer: Previous sender BalanceEntry "+
			"pubkey %v and creator pubkey %v does not exist; this should "+
			"never happen",
			PkToStringBoth(currentTxn.PublicKey), PkToStringBoth(txMeta.ProfilePublicKey))
	}
	senderPrevBalanceNanos := operationData.PrevSenderBalanceEntry.BalanceNanos
	var senderCurrBalanceNanos uint64
	// Since the sender may have given away their whole balance, their BalanceEntry can be nil.
	if senderBalanceEntry != nil && !senderBalanceEntry.isDeleted {
		senderCurrBalanceNanos = senderBalanceEntry.BalanceNanos
	}

	// Get the current / previous balance for the receiver for sanity checking.
	receiverBalanceEntry, _, _ := bav.GetBalanceEntryForHODLerPubKeyAndCreatorPubKey(
		txMeta.ReceiverPublicKey, txMeta.ProfilePublicKey)
	// Sanity-check that the receiver BalanceEntry exists, it should always exist here.
	if receiverBalanceEntry == nil || receiverBalanceEntry.isDeleted {
		return fmt.Errorf("_disconnectCreatorCoinTransfer: Receiver BalanceEntry "+
			"pubkey %v and creator pubkey %v does not exist; this should "+
			"never happen",
			PkToStringBoth(currentTxn.PublicKey), PkToStringBoth(txMeta.ProfilePublicKey))
	}
	receiverCurrBalanceNanos := receiverBalanceEntry.BalanceNanos
	var receiverPrevBalanceNanos uint64
	if operationData.PrevReceiverBalanceEntry != nil {
		receiverPrevBalanceNanos = operationData.PrevReceiverBalanceEntry.BalanceNanos
	}

	// Sanity check that the sender's current balance is less than their previous balance.
	if senderCurrBalanceNanos > senderPrevBalanceNanos {
		return fmt.Errorf("_disconnectCreatorCoinTransfer: Sender's current balance %d is "+
			"greater than their previous balance %d.",
			senderCurrBalanceNanos, senderPrevBalanceNanos)
	}

	// Sanity check that the receiver's previous balance is less than their current balance.
	if receiverPrevBalanceNanos > receiverCurrBalanceNanos {
		return fmt.Errorf("_disconnectCreatorCoinTransfer: Receiver's previous balance %d is "+
			"greater than their current balance %d.",
			receiverPrevBalanceNanos, receiverCurrBalanceNanos)
	}

	// Sanity check the sender's increase equals the receiver's decrease after disconnect.
	senderBalanceIncrease := senderPrevBalanceNanos - senderCurrBalanceNanos
	receiverBalanceDecrease := receiverCurrBalanceNanos - receiverPrevBalanceNanos
	if senderBalanceIncrease != receiverBalanceDecrease {
		return fmt.Errorf("_disconnectCreatorCoinTransfer: Sender's balance increase "+
			"of %d will not equal the receiver's balance decrease of  %v after disconnect.",
			senderBalanceIncrease, receiverBalanceDecrease)
	}

	// At this point we have sanity checked the current and previous state. Now we just
	// need to revert the mappings.

	// Delete the sender/receiver balance entries (they will be added back later if needed).
	bav._deleteBalanceEntryMappings(
		receiverBalanceEntry, txMeta.ReceiverPublicKey, txMeta.ProfilePublicKey)
	if senderBalanceEntry != nil {
		bav._deleteBalanceEntryMappings(
			senderBalanceEntry, currentTxn.PublicKey, txMeta.ProfilePublicKey)
	}

	// Set the balance entries appropriately.
	bav._setBalanceEntryMappings(operationData.PrevSenderBalanceEntry)
	if operationData.PrevReceiverBalanceEntry != nil && operationData.PrevReceiverBalanceEntry.BalanceNanos != 0 {
		bav._setBalanceEntryMappings(operationData.PrevReceiverBalanceEntry)
	}

	// Reset the CoinEntry on the profile to what it was previously now that we
	// have reverted the individual users' balances.
	existingProfileEntry.CoinEntry = *operationData.PrevCoinEntry
	bav._setProfileEntryMappings(existingProfileEntry)

	// If the transaction had diamonds, let's revert those too.
	diamondPostHashBytes, hasDiamondPostHash := currentTxn.ExtraData[DiamondPostHashKey]
	if hasDiamondPostHash {
		// Sanity check the post hash bytes before creating the post hash.
		diamondPostHash := &BlockHash{}
		if len(diamondPostHashBytes) != HashSizeBytes {
			return fmt.Errorf(
				"_disconnectCreatorCoin: DiamondPostHashBytes has incorrect length: %d",
				len(diamondPostHashBytes))
		}
		copy(diamondPostHash[:], diamondPostHashBytes[:])

		// Get the existing diamondEntry so we can delete it.
		senderPKID := bav.GetPKIDForPublicKey(currentTxn.PublicKey)
		receiverPKID := bav.GetPKIDForPublicKey(txMeta.ReceiverPublicKey)
		diamondKey := MakeDiamondKey(senderPKID.PKID, receiverPKID.PKID, diamondPostHash)
		diamondEntry := bav.GetDiamondEntryForDiamondKey(&diamondKey)

		// Sanity check that the diamondEntry is not nil.
		if diamondEntry == nil {
			return fmt.Errorf(
				"_disconnectCreatorCoin: Found nil diamond entry for diamondKey: %v", &diamondKey)
		}

		// Delete the diamond entry mapping and re-add it if the previous mapping is not nil.
		bav._deleteDiamondEntryMappings(diamondEntry)
		if operationData.PrevDiamondEntry != nil {
			bav._setDiamondEntryMappings(operationData.PrevDiamondEntry)
		}

		// Finally, revert the post entry mapping since we likely updated the DiamondCount.
		bav._setPostEntryMappings(operationData.PrevPostEntry)
	}

	// Now revert the basic transfer with the remaining operations. Cut off
	// the CreatorCoin operation at the end since we just reverted it.
	return bav._disconnectBasicTransfer(
		currentTxn, txnHash, utxoOpsForTxn[:operationIndex+1], blockHeight)
}

<<<<<<< HEAD
func (bav *UtxoView) _disconnectAuthorizeDerivedKey(
	operationType OperationType, currentTxn *MsgBitCloutTxn, txnHash *BlockHash,
	utxoOpsForTxn []*UtxoOperation, blockHeight uint32) error {

	// Verify that the last operation is a AuthorizeDerivedKey operation
	if len(utxoOpsForTxn) == 0 {
		return fmt.Errorf("_disconnectAuthorizeDerivedKey: utxoOperations are missing")
	}
	operationIndex := len(utxoOpsForTxn) - 1
	if utxoOpsForTxn[operationIndex].Type != OperationTypeAuthorizeDerivedKey {
		return fmt.Errorf("_disconnectAuthorizeDerivedKey: Trying to revert "+
			"OperationTypeAuthorizeDerivedKey but found type %v",
			utxoOpsForTxn[operationIndex].Type)
	}
	txMeta := currentTxn.TxnMeta.(*AuthorizeDerivedKeyMetadata)

	// Question: Do we need to verify signature here?

	// Delete old derived key mapping
	derivedKeyEntry := DerivedKeyEntry {
		currentTxn.PublicKey,
		txMeta.DerivedPublicKey,
		txMeta.ExpirationBlock,
		true,
	}
	bav._deleteDerivedKeyMappings(&derivedKeyEntry)

	// Now revert the basic transfer with the remaining operations. Cut off
	// the authorizeDerivedKey operation at the end since we just reverted it.
	return bav._disconnectBasicTransfer(
		currentTxn, txnHash, utxoOpsForTxn[:operationIndex], blockHeight)
=======
func (bav *UtxoView) _disconnectCreateNFT(
	operationType OperationType, currentTxn *MsgBitCloutTxn, txnHash *BlockHash,
	utxoOpsForTxn []*UtxoOperation, blockHeight uint32) error {

	// Verify that the last operation is a CreateNFT operation
	if len(utxoOpsForTxn) == 0 {
		return fmt.Errorf("_disconnectCreateNFT: utxoOperations are missing")
	}
	operationIndex := len(utxoOpsForTxn) - 1
	if utxoOpsForTxn[operationIndex].Type != OperationTypeCreateNFT {
		return fmt.Errorf("_disconnectCreateNFT: Trying to revert "+
			"OperationTypeCreateNFT but found type %v",
			utxoOpsForTxn[operationIndex].Type)
	}
	txMeta := currentTxn.TxnMeta.(*CreateNFTMetadata)
	operationData := utxoOpsForTxn[operationIndex]
	operationIndex--

	// Get the postEntry corresponding to this txn.
	existingPostEntry := bav.GetPostEntryForPostHash(txMeta.NFTPostHash)
	// Sanity-check that it exists.
	if existingPostEntry == nil || existingPostEntry.isDeleted {
		return fmt.Errorf("_disconnectCreateNFT: Post entry for "+
			"post hash %v doesn't exist; this should never happen",
			txMeta.NFTPostHash.String())
	}

	// Revert to the old post entry since we changed IsNFT, etc.
	bav._setPostEntryMappings(operationData.PrevPostEntry)

	// Delete the NFT entries.
	posterPKID := bav.GetPKIDForPublicKey(existingPostEntry.PosterPublicKey)
	if posterPKID == nil || posterPKID.isDeleted {
		return fmt.Errorf("_disconnectCreateNFT: PKID for poster public key %v doesn't exist; this should never happen", string(existingPostEntry.PosterPublicKey))
	}
	for ii := uint64(1); ii <= txMeta.NumCopies; ii++ {
		nftEntry := &NFTEntry{
			OwnerPKID:    posterPKID.PKID,
			NFTPostHash:  txMeta.NFTPostHash,
			SerialNumber: ii,
			IsForSale:    true,
		}
		bav._deleteNFTEntryMappings(nftEntry)
	}

	// Now revert the basic transfer with the remaining operations. Cut off
	// the CreatorCoin operation at the end since we just reverted it.
	return bav._disconnectBasicTransfer(
		currentTxn, txnHash, utxoOpsForTxn[:operationIndex+1], blockHeight)
}

func (bav *UtxoView) _disconnectUpdateNFT(
	operationType OperationType, currentTxn *MsgBitCloutTxn, txnHash *BlockHash,
	utxoOpsForTxn []*UtxoOperation, blockHeight uint32) error {

	// Verify that the last operation is an UpdateNFT operation
	if len(utxoOpsForTxn) == 0 {
		return fmt.Errorf("_disconnectUpdateNFT: utxoOperations are missing")
	}
	operationIndex := len(utxoOpsForTxn) - 1
	if utxoOpsForTxn[operationIndex].Type != OperationTypeUpdateNFT {
		return fmt.Errorf("_disconnectUpdateNFT: Trying to revert "+
			"OperationTypeUpdateNFT but found type %v",
			utxoOpsForTxn[operationIndex].Type)
	}
	txMeta := currentTxn.TxnMeta.(*UpdateNFTMetadata)
	operationData := utxoOpsForTxn[operationIndex]
	operationIndex--

	// In order to disconnect an updated bid, we need to do the following:
	// 	(1) Revert the NFT entry to the previous one.
	//  (2) Add back all of the bids that were deleted (if any).
	//  (3) Revert the post entry since we updated num NFT copies for sale.

	// Make sure that there is a prev NFT entry.
	if operationData.PrevNFTEntry == nil || operationData.PrevNFTEntry.isDeleted {
		return fmt.Errorf("_disconnectUpdateNFT: prev NFT entry doesn't exist; " +
			"this should never happen")
	}

	// If the previous NFT entry was not for sale, it should not have had any bids to delete.
	if !operationData.PrevNFTEntry.IsForSale &&
		operationData.DeletedNFTBidEntries != nil &&
		len(operationData.DeletedNFTBidEntries) > 0 {

		return fmt.Errorf("_disconnectUpdateNFT: prev NFT entry was not for sale but found " +
			"deleted bids anyway; this should never happen")
	}

	// Set the old NFT entry.
	bav._setNFTEntryMappings(operationData.PrevNFTEntry)

	// Set the old bids.
	if operationData.DeletedNFTBidEntries != nil {
		for _, nftBid := range operationData.DeletedNFTBidEntries {
			bav._setNFTBidEntryMappings(nftBid)
		}
	}

	// Get the postEntry corresponding to this txn.
	existingPostEntry := bav.GetPostEntryForPostHash(txMeta.NFTPostHash)
	// Sanity-check that it exists.
	if existingPostEntry == nil || existingPostEntry.isDeleted {
		return fmt.Errorf("_disconnectUpdateNFT: Post entry for "+
			"post hash %v doesn't exist; this should never happen",
			txMeta.NFTPostHash.String())
	}

	// Revert to the old post entry since we changed NumNFTCopiesForSale.
	bav._setPostEntryMappings(operationData.PrevPostEntry)

	// Now revert the basic transfer with the remaining operations.
	return bav._disconnectBasicTransfer(
		currentTxn, txnHash, utxoOpsForTxn[:operationIndex+1], blockHeight)
}

func (bav *UtxoView) _disconnectAcceptNFTBid(
	operationType OperationType, currentTxn *MsgBitCloutTxn, txnHash *BlockHash,
	utxoOpsForTxn []*UtxoOperation, blockHeight uint32) error {

	// Verify that the last operation is a CreatorCoinTransfer operation
	if len(utxoOpsForTxn) == 0 {
		return fmt.Errorf("_disconnectAcceptNFTBid: utxoOperations are missing")
	}
	operationIndex := len(utxoOpsForTxn) - 1
	if utxoOpsForTxn[operationIndex].Type != OperationTypeAcceptNFTBid {
		return fmt.Errorf("_disconnectAcceptNFTBid: Trying to revert "+
			"OperationTypeAcceptNFTBid but found type %v",
			utxoOpsForTxn[operationIndex].Type)
	}
	txMeta := currentTxn.TxnMeta.(*AcceptNFTBidMetadata)
	operationData := utxoOpsForTxn[operationIndex]
	operationIndex--

	// In order to disconnect an accepted bid, we need to do the following:
	// 	(1) Revert the NFT entry to the previous one with the previous owner.
	//  (2) Add back all of the bids that were deleted.
	//  (3) Disconnect payment UTXOs.
	//  (4) Unspend bidder UTXOs.
	//  (5) Revert profileEntry to undo royalties added to BitCloutLockedNanos.
	//  (6) Revert the postEntry since NumNFTCopiesForSale was decremented.

	// (1) Set the old NFT entry.
	if operationData.PrevNFTEntry == nil || operationData.PrevNFTEntry.isDeleted {
		return fmt.Errorf("_disconnectAcceptNFTBid: prev NFT entry doesn't exist; " +
			"this should never happen")
	}

	prevNFTEntry := operationData.PrevNFTEntry
	bav._setNFTEntryMappings(prevNFTEntry)

	// Revert the accepted NFT bid history mappings
	bav._setAcceptNFTBidHistoryMappings(MakeNFTKey(prevNFTEntry.NFTPostHash, prevNFTEntry.SerialNumber), operationData.PrevAcceptedNFTBidEntries)

	// (2) Set the old bids.
	if operationData.DeletedNFTBidEntries == nil || len(operationData.DeletedNFTBidEntries) == 0 {
		return fmt.Errorf("_disconnectAcceptNFTBid: DeletedNFTBidEntries doesn't exist; " +
			"this should never happen")
	}

	for _, nftBid := range operationData.DeletedNFTBidEntries {
		bav._setNFTBidEntryMappings(nftBid)
	}

	// (3) Revert payments made from accepting the NFT bids.
	if operationData.NFTPaymentUtxoKeys == nil || len(operationData.NFTPaymentUtxoKeys) == 0 {
		return fmt.Errorf("_disconnectAcceptNFTBid: NFTPaymentUtxoKeys was nil; " +
			"this should never happen")
	}
	// Note: these UTXOs need to be unadded in reverse order.
	for ii := len(operationData.NFTPaymentUtxoKeys) - 1; ii >= 0; ii-- {
		paymentUtxoKey := operationData.NFTPaymentUtxoKeys[ii]
		if err := bav._unAddUtxo(paymentUtxoKey); err != nil {
			return errors.Wrapf(err, "_disconnectAcceptNFTBid: Problem unAdding utxo %v: ", paymentUtxoKey)
		}
	}

	// (4) Revert spent bidder UTXOs.
	if operationData.NFTSpentUtxoEntries == nil || len(operationData.NFTSpentUtxoEntries) == 0 {
		return fmt.Errorf("_disconnectAcceptNFTBid: NFTSpentUtxoEntries was nil; " +
			"this should never happen")
	}
	// Note: these UTXOs need to be unspent in reverse order.
	for ii := len(operationData.NFTSpentUtxoEntries) - 1; ii >= 0; ii-- {
		spentUtxoEntry := operationData.NFTSpentUtxoEntries[ii]
		if err := bav._unSpendUtxo(spentUtxoEntry); err != nil {
			return errors.Wrapf(err, "_disconnectAcceptNFTBid: Problem unSpending utxo %v: ", spentUtxoEntry)
		}
	}

	// (5) Revert the creator's CoinEntry if a previous one exists.
	if operationData.PrevCoinEntry != nil {
		nftPostEntry := bav.GetPostEntryForPostHash(operationData.PrevNFTEntry.NFTPostHash)
		// We have to get the post entry first so that we have the poster's pub key.
		if nftPostEntry == nil || nftPostEntry.isDeleted {
			return fmt.Errorf("_disconnectAcceptNFTBid: nftPostEntry was nil; " +
				"this should never happen")
		}
		existingProfileEntry := bav.GetProfileEntryForPublicKey(nftPostEntry.PosterPublicKey)
		if existingProfileEntry == nil || existingProfileEntry.isDeleted {
			return fmt.Errorf("_disconnectAcceptNFTBid: existingProfileEntry was nil; " +
				"this should never happen")
		}
		existingProfileEntry.CoinEntry = *operationData.PrevCoinEntry
		bav._setProfileEntryMappings(existingProfileEntry)
	}

	// (6) Verify a postEntry exists and then revert it since NumNFTCopiesForSale was decremented.

	// Get the postEntry corresponding to this txn.
	existingPostEntry := bav.GetPostEntryForPostHash(txMeta.NFTPostHash)
	// Sanity-check that it exists.
	if existingPostEntry == nil || existingPostEntry.isDeleted {
		return fmt.Errorf("_disconnectAcceptNFTBid: Post entry for "+
			"post hash %v doesn't exist; this should never happen",
			txMeta.NFTPostHash.String())
	}

	// Revert to the old post entry since we changed NumNFTCopiesForSale.
	bav._setPostEntryMappings(operationData.PrevPostEntry)

	// Now revert the basic transfer with the remaining operations.
	return bav._disconnectBasicTransfer(
		currentTxn, txnHash, utxoOpsForTxn[:operationIndex+1], blockHeight)
}

func (bav *UtxoView) _disconnectNFTBid(
	operationType OperationType, currentTxn *MsgBitCloutTxn, txnHash *BlockHash,
	utxoOpsForTxn []*UtxoOperation, blockHeight uint32) error {

	// Verify that the last operation is a CreatorCoinTransfer operation
	if len(utxoOpsForTxn) == 0 {
		return fmt.Errorf("_disconnectNFTBid: utxoOperations are missing")
	}
	operationIndex := len(utxoOpsForTxn) - 1
	if utxoOpsForTxn[operationIndex].Type != OperationTypeNFTBid {
		return fmt.Errorf("_disconnectNFTBid: Trying to revert "+
			"OperationTypeNFTBid but found type %v",
			utxoOpsForTxn[operationIndex].Type)
	}
	txMeta := currentTxn.TxnMeta.(*NFTBidMetadata)
	operationData := utxoOpsForTxn[operationIndex]
	operationIndex--

	// Get the NFTBidEntry corresponding to this txn.
	bidderPKID := bav.GetPKIDForPublicKey(currentTxn.PublicKey)
	if bidderPKID == nil || bidderPKID.isDeleted {
		return fmt.Errorf("_disconnectNFTBid: PKID for bidder public key %v doesn't exist; this should never happen", string(currentTxn.PublicKey))
	}
	nftBidKey := MakeNFTBidKey(bidderPKID.PKID, txMeta.NFTPostHash, txMeta.SerialNumber)
	nftBidEntry := bav.GetNFTBidEntryForNFTBidKey(&nftBidKey)
	// Sanity-check that it exists.
	if nftBidEntry == nil || nftBidEntry.isDeleted {
		return fmt.Errorf("_disconnectNFTBid: Bid entry for "+
			"nftBidKey %v doesn't exist; this should never happen", nftBidKey)
	}

	// Delete the existing NFT bid entry.
	bav._deleteNFTBidEntryMappings(nftBidEntry)

	// If a previous entry exists, set it.
	if operationData.PrevNFTBidEntry != nil {
		bav._setNFTBidEntryMappings(operationData.PrevNFTBidEntry)
	}

	// Now revert the basic transfer with the remaining operations.
	return bav._disconnectBasicTransfer(
		currentTxn, txnHash, utxoOpsForTxn[:operationIndex+1], blockHeight)
>>>>>>> 0c15ca56
}

func (bav *UtxoView) DisconnectTransaction(currentTxn *MsgBitCloutTxn, txnHash *BlockHash,
	utxoOpsForTxn []*UtxoOperation, blockHeight uint32) error {

	if currentTxn.TxnMeta.GetTxnType() == TxnTypeBlockReward || currentTxn.TxnMeta.GetTxnType() == TxnTypeBasicTransfer {
		return bav._disconnectBasicTransfer(
			currentTxn, txnHash, utxoOpsForTxn, blockHeight)

	} else if currentTxn.TxnMeta.GetTxnType() == TxnTypeBitcoinExchange {
		return bav._disconnectBitcoinExchange(
			OperationTypeBitcoinExchange, currentTxn, txnHash, utxoOpsForTxn, blockHeight)

	} else if currentTxn.TxnMeta.GetTxnType() == TxnTypePrivateMessage {
		return bav._disconnectPrivateMessage(
			OperationTypePrivateMessage, currentTxn, txnHash, utxoOpsForTxn, blockHeight)

	} else if currentTxn.TxnMeta.GetTxnType() == TxnTypeSubmitPost {
		return bav._disconnectSubmitPost(
			OperationTypeSubmitPost, currentTxn, txnHash, utxoOpsForTxn, blockHeight)

	} else if currentTxn.TxnMeta.GetTxnType() == TxnTypeUpdateProfile {
		return bav._disconnectUpdateProfile(
			OperationTypeUpdateProfile, currentTxn, txnHash, utxoOpsForTxn, blockHeight)

	} else if currentTxn.TxnMeta.GetTxnType() == TxnTypeUpdateBitcoinUSDExchangeRate {
		return bav._disconnectUpdateBitcoinUSDExchangeRate(
			OperationTypeUpdateBitcoinUSDExchangeRate, currentTxn, txnHash, utxoOpsForTxn, blockHeight)

	} else if currentTxn.TxnMeta.GetTxnType() == TxnTypeUpdateGlobalParams {
		return bav._disconnectUpdateGlobalParams(
			OperationTypeUpdateGlobalParams, currentTxn, txnHash, utxoOpsForTxn, blockHeight)

	} else if currentTxn.TxnMeta.GetTxnType() == TxnTypeFollow {
		return bav._disconnectFollow(
			OperationTypeFollow, currentTxn, txnHash, utxoOpsForTxn, blockHeight)

	} else if currentTxn.TxnMeta.GetTxnType() == TxnTypeLike {
		return bav._disconnectLike(
			OperationTypeFollow, currentTxn, txnHash, utxoOpsForTxn, blockHeight)

	} else if currentTxn.TxnMeta.GetTxnType() == TxnTypeCreatorCoin {
		return bav._disconnectCreatorCoin(
			OperationTypeCreatorCoin, currentTxn, txnHash, utxoOpsForTxn, blockHeight)

	} else if currentTxn.TxnMeta.GetTxnType() == TxnTypeCreatorCoinTransfer {
		return bav._disconnectCreatorCoinTransfer(
			OperationTypeCreatorCoinTransfer, currentTxn, txnHash, utxoOpsForTxn, blockHeight)

	} else if currentTxn.TxnMeta.GetTxnType() == TxnTypeSwapIdentity {
		return bav._disconnectSwapIdentity(
			OperationTypeSwapIdentity, currentTxn, txnHash, utxoOpsForTxn, blockHeight)

<<<<<<< HEAD
	} else if currentTxn.TxnMeta.GetTxnType() == TxnTypeAuthorizeDerivedKey {
		return bav._disconnectAuthorizeDerivedKey(
			OperationTypeAuthorizeDerivedKey, currentTxn, txnHash, utxoOpsForTxn, blockHeight)
=======
	} else if currentTxn.TxnMeta.GetTxnType() == TxnTypeCreateNFT {
		return bav._disconnectCreateNFT(
			OperationTypeCreateNFT, currentTxn, txnHash, utxoOpsForTxn, blockHeight)

	} else if currentTxn.TxnMeta.GetTxnType() == TxnTypeUpdateNFT {
		return bav._disconnectUpdateNFT(
			OperationTypeUpdateNFT, currentTxn, txnHash, utxoOpsForTxn, blockHeight)

	} else if currentTxn.TxnMeta.GetTxnType() == TxnTypeAcceptNFTBid {
		return bav._disconnectAcceptNFTBid(
			OperationTypeAcceptNFTBid, currentTxn, txnHash, utxoOpsForTxn, blockHeight)

	} else if currentTxn.TxnMeta.GetTxnType() == TxnTypeNFTBid {
		return bav._disconnectNFTBid(
			OperationTypeNFTBid, currentTxn, txnHash, utxoOpsForTxn, blockHeight)
>>>>>>> 0c15ca56

	}

	return fmt.Errorf("DisconnectBlock: Unimplemented txn type %v", currentTxn.TxnMeta.GetTxnType().String())
}

func (bav *UtxoView) DisconnectBlock(
	bitcloutBlock *MsgBitCloutBlock, txHashes []*BlockHash, utxoOps [][]*UtxoOperation) error {

	glog.Infof("DisconnectBlock: Disconnecting block %v", bitcloutBlock)

	// Verify that the block being disconnected is the current tip. DisconnectBlock
	// can only be called on a block at the tip. We do this to keep the API simple.
	blockHash, err := bitcloutBlock.Header.Hash()
	if err != nil {
		return fmt.Errorf("DisconnectBlock: Problem computing block hash")
	}
	if *bav.TipHash != *blockHash {
		return fmt.Errorf("DisconnectBlock: Block being disconnected does not match tip")
	}

	// Verify the number of ADD and SPEND operations in the utxOps list is equal
	// to the number of outputs and inputs in the block respectively.
	numInputs := 0
	numOutputs := 0
	for _, txn := range bitcloutBlock.Txns {
		numInputs += len(txn.TxInputs)
		numOutputs += len(txn.TxOutputs)
	}
	numSpendOps := 0
	numAddOps := 0
	for _, utxoOpsForTxn := range utxoOps {
		for _, op := range utxoOpsForTxn {
			if op.Type == OperationTypeSpendUtxo {
				numSpendOps++
			} else if op.Type == OperationTypeAddUtxo {
				numAddOps++
			}
		}
	}
	if numInputs != numSpendOps {
		return fmt.Errorf(
			"DisconnectBlock: Number of inputs in passed block (%d) "+
				"not equal to number of SPEND operations in passed "+
				"utxoOps (%d)", numInputs, numSpendOps)
	}
	// Note that the number of add operations can be greater than the number of "explicit"
	// outputs in the block because transactions like BitcoinExchange
	// produce "implicit" outputs when the transaction is applied.
	if numOutputs > numAddOps {
		return fmt.Errorf(
			"DisconnectBlock: Number of outputs in passed block (%d) "+
				"not equal to number of ADD operations in passed "+
				"utxoOps (%d)", numOutputs, numAddOps)
	}

	// Loop through the txns backwards to process them.
	// Track the operation we're performing as we go.
	for txnIndex := len(bitcloutBlock.Txns) - 1; txnIndex >= 0; txnIndex-- {
		currentTxn := bitcloutBlock.Txns[txnIndex]
		txnHash := txHashes[txnIndex]
		utxoOpsForTxn := utxoOps[txnIndex]
		blockHeight := bitcloutBlock.Header.Height

		err := bav.DisconnectTransaction(currentTxn, txnHash, utxoOpsForTxn, uint32(blockHeight))
		if err != nil {
			return errors.Wrapf(err, "DisconnectBlock: Problem disconnecting transaction: %v", currentTxn)
		}
	}

	// At this point, all of the transactions in the block should be fully
	// reversed and the view should therefore be in the state it was in before
	// this block was applied.

	// Update the tip to point to the parent of this block since we've managed
	// to successfully disconnect it.
	bav.TipHash = bitcloutBlock.Header.PrevBlockHash

	return nil
}

func _isEntryImmatureBlockReward(utxoEntry *UtxoEntry, blockHeight uint32, params *BitCloutParams) bool {
	if utxoEntry.UtxoType == UtxoTypeBlockReward {
		blocksPassed := blockHeight - utxoEntry.BlockHeight
		// Note multiplication is OK here and has no chance of overflowing because
		// block heights are computed by our code and are guaranteed to be sane values.
		timePassed := time.Duration(int64(params.TimeBetweenBlocks) * int64(blocksPassed))
		if timePassed < params.BlockRewardMaturity {
			// Mark the block as invalid and return error if an immature block reward
			// is being spent.
			return true
		}
	}
	return false
}

func (bav *UtxoView) _verifySignatureDerived(txn *MsgBitCloutTxn, blockHeight uint32) error {
	// Compute a hash of the transaction
	txBytes, err := txn.ToBytes(true /*preSignature*/)
	if err != nil {
		return errors.Wrapf(err, "_verifySignatureDerived: Problem serializing txn without signature: ")
	}
	txHash := Sha256DoubleHash(txBytes)

	// Iterate through all derived key mappings to see if one matches the signature
	// We're making this map to prevent a situation in which we have an outdated
	// derived key entry in the DB, and an updated entry is in the mempool
	derivedKeyMap := make(map[PKID]bool)
	// Get owner PKID for map index
	ownerPKID := *PublicKeyToPKID(txn.PublicKey)
	for _, derivedKeyEntry := range bav.PKIDToDerivedKeyEntry[ownerPKID] {
		// Check if the key hasn't been revoked
		if derivedKeyEntry.isDeleted || derivedKeyEntry.ExpirationBlock <= uint64(blockHeight){
			derivedKeyMap[*PublicKeyToPKID(derivedKeyEntry.DerivedPublicKey)] = false
			continue
		}
		derivedKeyMap[*PublicKeyToPKID(derivedKeyEntry.DerivedPublicKey)] = true

		// Convert the derived public key into a *btcec.PublicKey
		txnPk, err := btcec.ParsePubKey(derivedKeyEntry.DerivedPublicKey, btcec.S256())
		if err != nil {
			continue
		}

		// Verify that the transaction is signed by the specified key.
		if !txn.Signature.Verify(txHash[:], txnPk) {
			continue
		}

		return nil
	}

	// Get derived keys from the DB and check if any of them matches the signature
	derivedPKIDs, err := DBGetDerivedPKIDsForOwner(bav.Handle, &ownerPKID)
	if err != nil {
		return errors.Wrapf(err, "_verifySignatureDerived: Problem getting Derived PKIDs from DB: ")
	}

	// Iterate over the derived keys
	for _, derivedPKID := range derivedPKIDs {
		// If a derived key has already been checked earlier
		// we can skip checking it again.
		if _, ok := derivedKeyMap[*derivedPKID]; ok {
			continue
		}

		// Get expiration blocks for all derived keys
		expirationBlock := DBGetOwnerToDerivedKeyMapping(bav.Handle, &ownerPKID, derivedPKID)
		if expirationBlock <= uint64(blockHeight) {
			continue
		}

		// Convert the derived public key into a *btcec.PublicKey
		// Question: is ParsePubKey smart enough to recover y from PKID, or we need full public key?
		// Documentation says we should be fine.
		txnPk, err := btcec.ParsePubKey(PKIDToPublicKey(derivedPKID), btcec.S256())
		if err != nil {
			continue
		}

		// Verify that the transaction is signed by the specified key.
		if !txn.Signature.Verify(txHash[:], txnPk) {
			continue
		}
		return nil
	}
	return RuleErrorInvalidTransactionSignature
}

func _verifySignature(txn *MsgBitCloutTxn) error {
	// Compute a hash of the transaction
	txBytes, err := txn.ToBytes(true /*preSignature*/)
	if err != nil {
		return errors.Wrapf(err, "_verifySignature: Problem serializing txn without signature: ")
	}
	txHash := Sha256DoubleHash(txBytes)
	// Convert the txn public key into a *btcec.PublicKey
	txnPk, err := btcec.ParsePubKey(txn.PublicKey, btcec.S256())
	if err != nil {
		return errors.Wrapf(err, "_verifySignature: Problem parsing public key: ")
	}
	// Verify that the transaction is signed by the specified key.
	if txn.Signature == nil || !txn.Signature.Verify(txHash[:], txnPk) {
		return RuleErrorInvalidTransactionSignature
	}

	return nil
}

func (bav *UtxoView) _connectBasicTransfer(
	txn *MsgBitCloutTxn, txHash *BlockHash, blockHeight uint32, verifySignatures bool) (
	_totalInput uint64, _totalOutput uint64, _utxoOps []*UtxoOperation, _err error) {

	var utxoOpsForTxn []*UtxoOperation

	// Loop through all the inputs and validate them.
	var totalInput uint64
	// Each input should have a UtxoEntry corresponding to it if the transaction
	// is legitimate. These should all have back-pointers to their UtxoKeys as well.
	utxoEntriesForInputs := []*UtxoEntry{}
	for _, bitcloutInput := range txn.TxInputs {
		// Fetch the utxoEntry for this input from the view. Make a copy to
		// avoid having the iterator change under our feet.
		utxoKey := UtxoKey(*bitcloutInput)
		utxoEntry := bav.GetUtxoEntryForUtxoKey(&utxoKey)
		// If the utxo doesn't exist mark the block as invalid and return an error.
		if utxoEntry == nil {
			return 0, 0, nil, RuleErrorInputSpendsNonexistentUtxo
		}
		// If the utxo exists but is already spent mark the block as invalid and
		// return an error.
		if utxoEntry.isSpent {
			return 0, 0, nil, RuleErrorInputSpendsPreviouslySpentOutput
		}
		// If the utxo is from a block reward txn, make sure enough time has passed to
		// make it spendable.
		if _isEntryImmatureBlockReward(utxoEntry, blockHeight, bav.Params) {
			glog.Debugf("utxoKey: %v, utxoEntry: %v, height: %d", &utxoKey, utxoEntry, blockHeight)
			return 0, 0, nil, RuleErrorInputSpendsImmatureBlockReward
		}

		// Verify that the input's public key is the same as the public key specified
		// in the transaction.
		//
		// TODO: Enforcing this rule isn't a clear-cut decision. On the one hand,
		// we save space and minimize complexity by enforcing this constraint. On
		// the other hand, we make certain things harder to implement in the
		// future. For example, implementing constant key rotation like Bitcoin
		// has is difficult to do with a scheme like this. As are things like
		// multi-sig (although that could probably be handled using transaction
		// metadata). Key rotation combined with the use of addresses also helps
		// a lot with quantum resistance. Nevertheless, if we assume the platform
		// is committed to "one identity = roughly one public key" for usability
		// reasons (e.g. reputation is way easier to manage without key rotation),
		// then I don't think this constraint should pose much of an issue.
		if !reflect.DeepEqual(utxoEntry.PublicKey, txn.PublicKey) {
			return 0, 0, nil, RuleErrorInputWithPublicKeyDifferentFromTxnPublicKey
		}

		// Sanity check the amount of the input.
		if utxoEntry.AmountNanos > MaxNanos ||
			totalInput >= (math.MaxUint64-utxoEntry.AmountNanos) ||
			totalInput+utxoEntry.AmountNanos > MaxNanos {

			return 0, 0, nil, RuleErrorInputSpendsOutputWithInvalidAmount
		}
		// Add the amount of the utxo to the total input and add the UtxoEntry to
		// our list.
		totalInput += utxoEntry.AmountNanos
		utxoEntriesForInputs = append(utxoEntriesForInputs, utxoEntry)

		// At this point we know the utxo exists in the view and is unspent so actually
		// tell the view to spend the input. If the spend fails for any reason we return
		// an error. Don't mark the block as invalid though since this is not necessarily
		// a rule error and the block could benefit from reprocessing.
		newUtxoOp, err := bav._spendUtxo(&utxoKey)

		if err != nil {
			return 0, 0, nil, errors.Wrapf(err, "_connectBasicTransfer: Problem spending input utxo")
		}

		utxoOpsForTxn = append(utxoOpsForTxn, newUtxoOp)
	}

	if len(txn.TxInputs) != len(utxoEntriesForInputs) {
		// Something went wrong if these lists differ in length.
		return 0, 0, nil, fmt.Errorf("_connectBasicTransfer: Length of list of " +
			"UtxoEntries does not match length of input list; this should never happen")
	}

	// Block rewards are a bit special in that we don't allow them to have any
	// inputs. Part of the reason for this stems from the fact that we explicitly
	// require that block reward transactions not be signed. If a block reward is
	// not allowed to have a signature then it should not be trying to spend any
	// inputs.
	if txn.TxnMeta.GetTxnType() == TxnTypeBlockReward && len(txn.TxInputs) != 0 {
		return 0, 0, nil, RuleErrorBlockRewardTxnNotAllowedToHaveInputs
	}

	// At this point, all of the utxos corresponding to inputs of this txn
	// should be marked as spent in the view. Now we go through and process
	// the outputs.
	var totalOutput uint64
	for outputIndex, bitcloutOutput := range txn.TxOutputs {
		// Sanity check the amount of the output. Mark the block as invalid and
		// return an error if it isn't sane.
		if bitcloutOutput.AmountNanos > MaxNanos ||
			totalOutput >= (math.MaxUint64-bitcloutOutput.AmountNanos) ||
			totalOutput+bitcloutOutput.AmountNanos > MaxNanos {

			return 0, 0, nil, RuleErrorTxnOutputWithInvalidAmount
		}

		// Since the amount is sane, add it to the total.
		totalOutput += bitcloutOutput.AmountNanos

		// Create a new entry for this output and add it to the view. It should be
		// added at the end of the utxo list.
		outputKey := UtxoKey{
			TxID:  *txHash,
			Index: uint32(outputIndex),
		}
		utxoType := UtxoTypeOutput
		if txn.TxnMeta.GetTxnType() == TxnTypeBlockReward {
			utxoType = UtxoTypeBlockReward
		}
		// A basic transfer cannot create any output other than a "normal" output
		// or a BlockReward. Outputs of other types must be created after processing
		// the "basic" outputs.

		utxoEntry := UtxoEntry{
			AmountNanos: bitcloutOutput.AmountNanos,
			PublicKey:   bitcloutOutput.PublicKey,
			BlockHeight: blockHeight,
			UtxoType:    utxoType,
			UtxoKey:     &outputKey,
			// We leave the position unset and isSpent to false by default.
			// The position will be set in the call to _addUtxo.
		}
		// If we have a problem adding this utxo return an error but don't
		// mark this block as invalid since it's not a rule error and the block
		// could therefore benefit from being processed in the future.
		newUtxoOp, err := bav._addUtxo(&utxoEntry)
		if err != nil {
			return 0, 0, nil, errors.Wrapf(err, "_connectBasicTransfer: Problem adding output utxo")
		}
		utxoOpsForTxn = append(utxoOpsForTxn, newUtxoOp)
	}

	// If signature verification is requested then do that as well.
	if verifySignatures {
		// When we looped through the inputs we verified that all of them belong
		// to the public key specified in the transaction. So, as long as the transaction
		// public key has signed the transaction as a whole, we can assume that
		// all of the inputs are authorized to be spent. One signature to rule them
		// all.
		//
		// UPDATE: Transactions made by a derived key holder can be signed by a different
		// public key. If initial signature verification fails, we loop through all
		// non-expired derived keys and see if one of them signed the transaction.
		//
		// We treat block rewards as a special case in that we actually require that they
		// not have a transaction-level public key and that they not be signed. Doing this
		// simplifies things operationally for miners because it means they can run their
		// mining operation without having any private key material on any of the mining
		// nodes. Block rewards are the only transactions that get a pass on this. They are
		// also not allowed to have any inputs because they by construction cannot authorize
		// the spending of any inputs.
		if txn.TxnMeta.GetTxnType() == TxnTypeBlockReward {
			if len(txn.PublicKey) != 0 || txn.Signature != nil {
				return 0, 0, nil, RuleErrorBlockRewardTxnNotAllowedToHaveSignature
			}
		} else {
			if err := _verifySignature(txn); err != nil {
				if err = bav._verifySignatureDerived(txn, blockHeight); err != nil {
					return 0, 0, nil, errors.Wrapf(err, "_connectBasicTransfer: Problem verifying txn signature: ")
				}
			}
		}
	}

	// Now that we've processed the transaction, return all of the computed
	// data.
	return totalInput, totalOutput, utxoOpsForTxn, nil
}

func (bav *UtxoView) _getMessageEntryForMessageKey(messageKey *MessageKey) *MessageEntry {
	// If an entry exists in the in-memory map, return the value of that mapping.
	mapValue, existsMapValue := bav.MessageKeyToMessageEntry[*messageKey]
	if existsMapValue {
		return mapValue
	}

	// If we get here it means no value exists in our in-memory map. In this case,
	// defer to the db. If a mapping exists in the db, return it. If not, return
	// nil. Either way, save the value to the in-memory view mapping got later.
	dbMessageEntry := DbGetMessageEntry(bav.Handle, messageKey.PublicKey[:], messageKey.TstampNanos)
	if dbMessageEntry != nil {
		bav._setMessageEntryMappings(dbMessageEntry)
	}
	return dbMessageEntry
}

func (bav *UtxoView) _setMessageEntryMappings(messageEntry *MessageEntry) {
	// This function shouldn't be called with nil.
	if messageEntry == nil {
		glog.Errorf("_setMessageEntryMappings: Called with nil MessageEntry; " +
			"this should never happen.")
		return
	}

	// Add a mapping for the sender and the recipient.
	senderKey := MakeMessageKey(messageEntry.SenderPublicKey, messageEntry.TstampNanos)
	bav.MessageKeyToMessageEntry[senderKey] = messageEntry

	recipientKey := MakeMessageKey(messageEntry.RecipientPublicKey, messageEntry.TstampNanos)
	bav.MessageKeyToMessageEntry[recipientKey] = messageEntry
}

func (bav *UtxoView) _deleteMessageEntryMappings(messageEntry *MessageEntry) {

	// Create a tombstone entry.
	tombstoneMessageEntry := *messageEntry
	tombstoneMessageEntry.isDeleted = true

	// Set the mappings to point to the tombstone entry.
	bav._setMessageEntryMappings(&tombstoneMessageEntry)
}

func (bav *UtxoView) _getLikeEntryForLikeKey(likeKey *LikeKey) *LikeEntry {
	// If an entry exists in the in-memory map, return the value of that mapping.
	mapValue, existsMapValue := bav.LikeKeyToLikeEntry[*likeKey]
	if existsMapValue {
		return mapValue
	}

	// If we get here it means no value exists in our in-memory map. In this case,
	// defer to the db. If a mapping exists in the db, return it. If not, return
	// nil. Either way, save the value to the in-memory view mapping got later.
	if DbGetLikerPubKeyToLikedPostHashMapping(
		bav.Handle, likeKey.LikerPubKey[:], likeKey.LikedPostHash) != nil {
		likeEntry := LikeEntry{
			LikerPubKey:   likeKey.LikerPubKey[:],
			LikedPostHash: &likeKey.LikedPostHash,
		}
		bav._setLikeEntryMappings(&likeEntry)
		return &likeEntry
	}
	return nil
}

func (bav *UtxoView) _getRecloutEntryForRecloutKey(recloutKey *RecloutKey) *RecloutEntry {
	// If an entry exists in the in-memory map, return the value of that mapping.
	mapValue, existsMapValue := bav.RecloutKeyToRecloutEntry[*recloutKey]
	if existsMapValue {
		return mapValue
	}

	// If we get here it means no value exists in our in-memory map. In this case,
	// defer to the db. If a mapping exists in the db, return it. If not, return
	// nil. Either way, save the value to the in-memory view mapping got later.
	recloutEntry := DbReclouterPubKeyRecloutedPostHashToRecloutEntry(
		bav.Handle, recloutKey.ReclouterPubKey[:], recloutKey.RecloutedPostHash)
	if recloutEntry != nil {
		bav._setRecloutEntryMappings(recloutEntry)
	}
	return recloutEntry
}

func (bav *UtxoView) _setLikeEntryMappings(likeEntry *LikeEntry) {
	// This function shouldn't be called with nil.
	if likeEntry == nil {
		glog.Errorf("_setLikeEntryMappings: Called with nil LikeEntry; " +
			"this should never happen.")
		return
	}

	likeKey := MakeLikeKey(likeEntry.LikerPubKey, *likeEntry.LikedPostHash)
	bav.LikeKeyToLikeEntry[likeKey] = likeEntry
}

func (bav *UtxoView) _deleteLikeEntryMappings(likeEntry *LikeEntry) {

	// Create a tombstone entry.
	tombstoneLikeEntry := *likeEntry
	tombstoneLikeEntry.isDeleted = true

	// Set the mappings to point to the tombstone entry.
	bav._setLikeEntryMappings(&tombstoneLikeEntry)
}

func (bav *UtxoView) _setRecloutEntryMappings(recloutEntry *RecloutEntry) {
	// This function shouldn't be called with nil.
	if recloutEntry == nil {
		glog.Errorf("_setRecloutEntryMappings: Called with nil RecloutEntry; " +
			"this should never happen.")
		return
	}

	recloutKey := MakeRecloutKey(recloutEntry.ReclouterPubKey, *recloutEntry.RecloutedPostHash)
	bav.RecloutKeyToRecloutEntry[recloutKey] = recloutEntry
}

func (bav *UtxoView) _deleteRecloutEntryMappings(recloutEntry *RecloutEntry) {

	if recloutEntry == nil {
		glog.Errorf("_deleteRecloutEntryMappings: called with nil RecloutEntry; " +
			"this should never happen")
		return
	}
	// Create a tombstone entry.
	tombstoneRecloutEntry := *recloutEntry
	tombstoneRecloutEntry.isDeleted = true

	// Set the mappings to point to the tombstone entry.
	bav._setRecloutEntryMappings(&tombstoneRecloutEntry)
}

func (bav *UtxoView) GetFollowEntryForFollowerPublicKeyCreatorPublicKey(followerPublicKey []byte, creatorPublicKey []byte) *FollowEntry {
	followerPKID := bav.GetPKIDForPublicKey(followerPublicKey)
	creatorPKID := bav.GetPKIDForPublicKey(creatorPublicKey)

	if followerPKID == nil || creatorPKID == nil {
		return nil
	}

	followKey := MakeFollowKey(followerPKID.PKID, creatorPKID.PKID)
	return bav._getFollowEntryForFollowKey(&followKey)
}

func (bav *UtxoView) _getFollowEntryForFollowKey(followKey *FollowKey) *FollowEntry {
	// If an entry exists in the in-memory map, return the value of that mapping.
	mapValue, existsMapValue := bav.FollowKeyToFollowEntry[*followKey]
	if existsMapValue {
		return mapValue
	}

	// If we get here it means no value exists in our in-memory map. In this case,
	// defer to the db. If a mapping exists in the db, return it. If not, return
	// nil. Either way, save the value to the in-memory view mapping got later.
	if DbGetFollowerToFollowedMapping(
		bav.Handle, &followKey.FollowerPKID, &followKey.FollowedPKID) != nil {
		followEntry := FollowEntry{
			FollowerPKID: &followKey.FollowerPKID,
			FollowedPKID: &followKey.FollowedPKID,
		}
		bav._setFollowEntryMappings(&followEntry)
		return &followEntry
	}
	return nil
}

// Make sure that follows are loaded into the view before calling this
func (bav *UtxoView) _followEntriesForPubKey(publicKey []byte, getEntriesFollowingPublicKey bool) (
	_followEntries []*FollowEntry) {

	// Return an empty list if no public key is provided
	if len(publicKey) == 0 {
		return []*FollowEntry{}
	}

	// Look up the PKID for the public key. This should always be set.
	pkidForPublicKey := bav.GetPKIDForPublicKey(publicKey)
	if pkidForPublicKey == nil || pkidForPublicKey.isDeleted {
		glog.Errorf("PKID for public key %v was nil or deleted on the view; this "+
			"should never happen", PkToString(publicKey, bav.Params))
		return nil
	}

	// Now that the view mappings are a complete picture, iterate through them
	// and set them on the map we're returning. Skip entries that don't match
	// our public key or that are deleted. Note that only considering mappings
	// where our public key is part of the key should ensure there are no
	// duplicates in the resulting list.
	followEntriesToReturn := []*FollowEntry{}
	for viewFollowKey, viewFollowEntry := range bav.FollowKeyToFollowEntry {
		if viewFollowEntry.isDeleted {
			continue
		}

		var followKey FollowKey
		if getEntriesFollowingPublicKey {
			// publicKey is the followed public key
			followKey = MakeFollowKey(viewFollowEntry.FollowerPKID, pkidForPublicKey.PKID)
		} else {
			// publicKey is the follower public key
			followKey = MakeFollowKey(pkidForPublicKey.PKID, viewFollowEntry.FollowedPKID)
		}

		// Skip the follow entries that don't involve our publicKey
		if viewFollowKey != followKey {
			continue
		}

		// At this point we are confident the map key is equal to the message
		// key containing the passed-in public key so add it to the mapping.
		followEntriesToReturn = append(followEntriesToReturn, viewFollowEntry)
	}

	return followEntriesToReturn
}

// getEntriesFollowingPublicKey == true => Returns FollowEntries for people that follow publicKey
// getEntriesFollowingPublicKey == false => Returns FollowEntries for people that publicKey follows
func (bav *UtxoView) GetFollowEntriesForPublicKey(publicKey []byte, getEntriesFollowingPublicKey bool) (
	_followEntries []*FollowEntry, _err error) {

	// If the public key is not set then there are no FollowEntrys to return.
	if len(publicKey) == 0 {
		return []*FollowEntry{}, nil
	}

	// Look up the PKID for the public key. This should always be set.
	pkidForPublicKey := bav.GetPKIDForPublicKey(publicKey)
	if pkidForPublicKey == nil || pkidForPublicKey.isDeleted {
		return nil, fmt.Errorf("GetFollowEntriesForPublicKey: PKID for public key %v was nil "+
			"or deleted on the view; this should never happen",
			PkToString(publicKey, bav.Params))
	}

	// Start by fetching all the follows we have in the db.
	var dbPKIDs []*PKID
	var err error
	if getEntriesFollowingPublicKey {
		dbPKIDs, err = DbGetPKIDsFollowingYou(bav.Handle, pkidForPublicKey.PKID)
	} else {
		dbPKIDs, err = DbGetPKIDsYouFollow(bav.Handle, pkidForPublicKey.PKID)
	}
	if err != nil {
		return nil, errors.Wrapf(err, "GetFollowsForUser: Problem fetching FollowEntrys from db: ")
	}

	// Iterate through the entries found in the db and force the view to load them.
	// This fills in any gaps in the view so that, after this, the view should contain
	// the union of what it had before plus what was in the db.
	for _, dbPKID := range dbPKIDs {
		var followKey FollowKey
		if getEntriesFollowingPublicKey {
			// publicKey is the followed public key
			followKey = MakeFollowKey(dbPKID, pkidForPublicKey.PKID)
		} else {
			// publicKey is the follower public key
			followKey = MakeFollowKey(pkidForPublicKey.PKID, dbPKID)
		}

		bav._getFollowEntryForFollowKey(&followKey)
	}

	followEntriesToReturn := bav._followEntriesForPubKey(publicKey, getEntriesFollowingPublicKey)

	return followEntriesToReturn, nil
}

func (bav *UtxoView) _setFollowEntryMappings(followEntry *FollowEntry) {
	// This function shouldn't be called with nil.
	if followEntry == nil {
		glog.Errorf("_setFollowEntryMappings: Called with nil FollowEntry; " +
			"this should never happen.")
		return
	}

	followerKey := MakeFollowKey(followEntry.FollowerPKID, followEntry.FollowedPKID)
	bav.FollowKeyToFollowEntry[followerKey] = followEntry
}

func (bav *UtxoView) _deleteFollowEntryMappings(followEntry *FollowEntry) {

	// Create a tombstone entry.
	tombstoneFollowEntry := *followEntry
	tombstoneFollowEntry.isDeleted = true

	// Set the mappings to point to the tombstone entry.
	bav._setFollowEntryMappings(&tombstoneFollowEntry)
}

func (bav *UtxoView) _setNFTEntryMappings(nftEntry *NFTEntry) {
	// This function shouldn't be called with nil.
	if nftEntry == nil {
		glog.Errorf("_setNFTEntryMappings: Called with nil NFTEntry; " +
			"this should never happen.")
		return
	}

	nftKey := MakeNFTKey(nftEntry.NFTPostHash, nftEntry.SerialNumber)
	bav.NFTKeyToNFTEntry[nftKey] = nftEntry
}

func (bav *UtxoView) _deleteNFTEntryMappings(nftEntry *NFTEntry) {

	// Create a tombstone entry.
	tombstoneNFTEntry := *nftEntry
	tombstoneNFTEntry.isDeleted = true

	// Set the mappings to point to the tombstone entry.
	bav._setNFTEntryMappings(&tombstoneNFTEntry)
}

func (bav *UtxoView) GetNFTEntryForNFTKey(nftKey *NFTKey) *NFTEntry {
	// If an entry exists in the in-memory map, return the value of that mapping.

	mapValue, existsMapValue := bav.NFTKeyToNFTEntry[*nftKey]
	if existsMapValue {
		return mapValue
	}

	// If we get here it means no value exists in our in-memory map. In this case,
	// defer to the db. If a mapping exists in the db, return it. If not, return
	// nil.
	dbNFTEntry := DBGetNFTEntryByPostHashSerialNumber(bav.Handle, &nftKey.NFTPostHash, nftKey.SerialNumber)
	if dbNFTEntry != nil {
		bav._setNFTEntryMappings(dbNFTEntry)
	}
	return dbNFTEntry
}

func (bav *UtxoView) GetNFTEntriesForPostHash(nftPostHash *BlockHash) []*NFTEntry {
	// Get all the entries in the DB.
	dbNFTEntries := DBGetNFTEntriesForPostHash(bav.Handle, nftPostHash)

	// Make sure all of the DB entries are loaded in the view.
	for _, dbNFTEntry := range dbNFTEntries {
		nftKey := MakeNFTKey(dbNFTEntry.NFTPostHash, dbNFTEntry.SerialNumber)

		// If the NFT is not in the view, add it to the view.
		if _, ok := bav.NFTKeyToNFTEntry[nftKey]; !ok {
			bav._setNFTEntryMappings(dbNFTEntry)
		}
	}

	// Loop over the view and build the final set of NFTEntries to return.
	nftEntries := []*NFTEntry{}
	for _, nftEntry := range bav.NFTKeyToNFTEntry {
		if !nftEntry.isDeleted && reflect.DeepEqual(nftEntry.NFTPostHash, nftPostHash) {
			nftEntries = append(nftEntries, nftEntry)
		}
	}
	return nftEntries
}

func (bav *UtxoView) GetNFTEntriesForPKID(ownerPKID *PKID) []*NFTEntry {
	dbNFTEntries := DBGetNFTEntriesForPKID(bav.Handle, ownerPKID)

	// Make sure all of the DB entries are loaded in the view.
	for _, dbNFTEntry := range dbNFTEntries {
		nftKey := MakeNFTKey(dbNFTEntry.NFTPostHash, dbNFTEntry.SerialNumber)

		// If the NFT is not in the view, add it to the view.
		if _, ok := bav.NFTKeyToNFTEntry[nftKey]; !ok {
			bav._setNFTEntryMappings(dbNFTEntry)
		}
	}

	// Loop over the view and build the final set of NFTEntries to return.
	nftEntries := []*NFTEntry{}
	for _, nftEntry := range bav.NFTKeyToNFTEntry {
		if !nftEntry.isDeleted && reflect.DeepEqual(nftEntry.OwnerPKID, ownerPKID) {
			nftEntries = append(nftEntries, nftEntry)
		}
	}
	return nftEntries
}

func (bav *UtxoView) GetNFTBidEntriesForPKID(bidderPKID *PKID) (_nftBidEntries []*NFTBidEntry) {
	dbNFTBidEntries := DBGetNFTBidEntriesForPKID(bav.Handle, bidderPKID)

	// Make sure all of the DB entries are loaded in the view.
	for _, dbNFTBidEntry := range dbNFTBidEntries {
		nftBidKey := MakeNFTBidKey(bidderPKID, dbNFTBidEntry.NFTPostHash, dbNFTBidEntry.SerialNumber)

		// If the NFT is not in the view, add it to the view.
		if _, ok := bav.NFTBidKeyToNFTBidEntry[nftBidKey]; !ok {
			bav._setNFTBidEntryMappings(dbNFTBidEntry)
		}
	}

	// Loop over the view and build the final set of NFTEntries to return.
	nftBidEntries := []*NFTBidEntry{}
	for _, nftBidEntry := range bav.NFTBidKeyToNFTBidEntry {
		if !nftBidEntry.isDeleted && reflect.DeepEqual(nftBidEntry.BidderPKID, bidderPKID) {
			nftBidEntries = append(nftBidEntries, nftBidEntry)
		}
	}
	return nftBidEntries
}

func (bav *UtxoView) GetHighAndLowBidsForNFTCollection(
	nftHash *BlockHash,
) (_highBid uint64, _lowBid uint64) {
	highBid := uint64(0)
	lowBid := uint64(0)
	postEntry := bav.GetPostEntryForPostHash(nftHash)

	// First we get the highest and lowest bids from the db.
	for ii := uint64(1); ii <= postEntry.NumNFTCopies; ii++ {
		highBidForSerialNum, lowBidForSerialNum := bav.GetDBHighAndLowBidsForNFT(nftHash, ii)

		if highBidForSerialNum > highBid {
			highBid = highBidForSerialNum
		}

		if lowBidForSerialNum < lowBid {
			lowBid = lowBidForSerialNum
		}
	}

	// Then we loop over the view to for anything we missed.
	for _, nftBidEntry := range bav.NFTBidKeyToNFTBidEntry {
		if !nftBidEntry.isDeleted && reflect.DeepEqual(nftBidEntry.NFTPostHash, nftHash) {
			if nftBidEntry.BidAmountNanos > highBid {
				highBid = nftBidEntry.BidAmountNanos
			}

			if nftBidEntry.BidAmountNanos < lowBid {
				lowBid = nftBidEntry.BidAmountNanos
			}
		}
	}

	return highBid, lowBid
}

func (bav *UtxoView) GetHighAndLowBidsForNFTSerialNumber(nftHash *BlockHash, serialNumber uint64) (_highBid uint64, _lowBid uint64) {
	highBid := uint64(0)
	lowBid := uint64(0)

	highBidEntry, lowBidEntry := bav.GetDBHighAndLowBidEntriesForNFT(nftHash, serialNumber)

	if highBidEntry != nil {
		highBidKey := MakeNFTBidKey(highBidEntry.BidderPKID, highBidEntry.NFTPostHash, highBidEntry.SerialNumber)
		if _, exists := bav.NFTBidKeyToNFTBidEntry[highBidKey]; !exists {
			bav._setNFTBidEntryMappings(highBidEntry)
		}
		highBid = highBidEntry.BidAmountNanos
	}

	if lowBidEntry != nil {
		lowBidKey := MakeNFTBidKey(lowBidEntry.BidderPKID, lowBidEntry.NFTPostHash, lowBidEntry.SerialNumber)
		if _, exists := bav.NFTBidKeyToNFTBidEntry[lowBidKey]; !exists {
			bav._setNFTBidEntryMappings(lowBidEntry)
		}
		lowBid = lowBidEntry.BidAmountNanos
	}

	// Then we loop over the view to for anything we missed.
	for _, nftBidEntry := range bav.NFTBidKeyToNFTBidEntry {
		if !nftBidEntry.isDeleted && nftBidEntry.SerialNumber == serialNumber && reflect.DeepEqual(nftBidEntry.NFTPostHash, nftHash) {
			if nftBidEntry.BidAmountNanos > highBid {
				highBid = nftBidEntry.BidAmountNanos
			}

			if nftBidEntry.BidAmountNanos < lowBid {
				lowBid = nftBidEntry.BidAmountNanos
			}
		}
	}
	return highBid, lowBid
}

func (bav *UtxoView) GetDBHighAndLowBidsForNFT(nftHash *BlockHash, serialNumber uint64) (_highBid uint64, _lowBid uint64) {
	highBidAmount := uint64(0)
	lowBidAmount := uint64(0)
	highBidEntry, lowBidEntry := bav.GetDBHighAndLowBidEntriesForNFT(nftHash, serialNumber)
	if highBidEntry != nil {
		highBidAmount = highBidEntry.BidAmountNanos
	}
	if lowBidEntry != nil {
		lowBidAmount = lowBidEntry.BidAmountNanos
	}
	return highBidAmount, lowBidAmount
}

// This function gets the highest and lowest bids for a specific NFT that
// have not been deleted in the view.
func (bav *UtxoView) GetDBHighAndLowBidEntriesForNFT(
	nftHash *BlockHash, serialNumber uint64,
) (_highBidEntry *NFTBidEntry, _lowBidEntry *NFTBidEntry) {
	numPerDBFetch := 5
	var highestBidEntry *NFTBidEntry
	var lowestBidEntry *NFTBidEntry

	// Loop until we find the highest bid in the database that hasn't been deleted in the view.
	exitLoop := false
	highBidEntries := DBGetNFTBidEntriesPaginated(
		bav.Handle, nftHash, serialNumber, nil, numPerDBFetch, true)
	for _, bidEntry := range highBidEntries {
		bidEntryKey := MakeNFTBidKey(bidEntry.BidderPKID, bidEntry.NFTPostHash, bidEntry.SerialNumber)
		if _, exists := bav.NFTBidKeyToNFTBidEntry[bidEntryKey]; !exists {
			bav._setNFTBidEntryMappings(bidEntry)
		}
	}
	for {
		for _, highBidEntry := range highBidEntries {
			bidKey := &NFTBidKey{
				NFTPostHash:  *highBidEntry.NFTPostHash,
				SerialNumber: highBidEntry.SerialNumber,
				BidderPKID:   *highBidEntry.BidderPKID,
			}
			bidEntry := bav.NFTBidKeyToNFTBidEntry[*bidKey]
			if !bidEntry.isDeleted && !exitLoop {
				exitLoop = true
				highestBidEntry = bidEntry
			}
		}

		if len(highBidEntries) < numPerDBFetch {
			exitLoop = true
		}

		if exitLoop {
			break
		} else {
			nextStartEntry := highBidEntries[len(highBidEntries)-1]
			highBidEntries = DBGetNFTBidEntriesPaginated(
				bav.Handle, nftHash, serialNumber, nextStartEntry, numPerDBFetch, false,
			)
		}
	}

	// Loop until we find the lowest bid in the database that hasn't been deleted in the view.
	exitLoop = false
	lowBidEntries := DBGetNFTBidEntriesPaginated(
		bav.Handle, nftHash, serialNumber, nil, numPerDBFetch, false)
	for _, bidEntry := range lowBidEntries {
		bidEntryKey := MakeNFTBidKey(bidEntry.BidderPKID, bidEntry.NFTPostHash, bidEntry.SerialNumber)
		if _, exists := bav.NFTBidKeyToNFTBidEntry[bidEntryKey]; !exists {
			bav._setNFTBidEntryMappings(bidEntry)
		}
	}
	for {
		for _, lowBidEntry := range lowBidEntries {
			bidKey := &NFTBidKey{
				NFTPostHash:  *lowBidEntry.NFTPostHash,
				SerialNumber: lowBidEntry.SerialNumber,
				BidderPKID:   *lowBidEntry.BidderPKID,
			}
			bidEntry := bav.NFTBidKeyToNFTBidEntry[*bidKey]
			if !bidEntry.isDeleted && !exitLoop {
				exitLoop = true
				lowestBidEntry = bidEntry
			}
		}

		if len(lowBidEntries) < numPerDBFetch {
			exitLoop = true
		}

		if exitLoop {
			break
		} else {
			nextStartEntry := lowBidEntries[len(highBidEntries)-1]
			lowBidEntries = DBGetNFTBidEntriesPaginated(
				bav.Handle, nftHash, serialNumber, nextStartEntry, numPerDBFetch, false,
			)
		}
	}

	return highestBidEntry, lowestBidEntry
}

func (bav *UtxoView) _setAcceptNFTBidHistoryMappings(nftKey NFTKey, nftBidEntries *[]*NFTBidEntry) {
	if nftBidEntries == nil {
		glog.Errorf("_setAcceptedNFTBidHistoryMappings: Called with nil nftBidEntries; " +
			"this should never happen.")
		return
	}

	bav.NFTKeyToAcceptedNFTBidHistory[nftKey] = nftBidEntries
}

func (bav *UtxoView) GetAcceptNFTBidHistoryForNFTKey(nftKey *NFTKey) *[]*NFTBidEntry {
	// If an entry exists in the in-memory map, return the value of that mapping.

	mapValue, existsMapValue := bav.NFTKeyToAcceptedNFTBidHistory[*nftKey]
	if existsMapValue {
		return mapValue
	}

	// If we get here it means no value exists in our in-memory map. In this case,
	// defer to the db. If a mapping exists in the db, return it. If not, return
	// nil.
	dbNFTBidEntries := DBGetAcceptedNFTBidEntriesByPostHashSerialNumber(bav.Handle, &nftKey.NFTPostHash, nftKey.SerialNumber)
	if dbNFTBidEntries != nil {
		bav._setAcceptNFTBidHistoryMappings(*nftKey, dbNFTBidEntries)
		return dbNFTBidEntries
	}
	// We return an empty slice instead of nil
	return &[]*NFTBidEntry{}
}

func (bav *UtxoView) _setNFTBidEntryMappings(nftBidEntry *NFTBidEntry) {
	// This function shouldn't be called with nil.
	if nftBidEntry == nil {
		glog.Errorf("_setNFTBidEntryMappings: Called with nil nftBidEntry; " +
			"this should never happen.")
		return
	}

	nftBidKey := MakeNFTBidKey(nftBidEntry.BidderPKID, nftBidEntry.NFTPostHash, nftBidEntry.SerialNumber)
	bav.NFTBidKeyToNFTBidEntry[nftBidKey] = nftBidEntry
}

func (bav *UtxoView) _deleteNFTBidEntryMappings(nftBidEntry *NFTBidEntry) {

	// Create a tombstone entry.
	tombstoneNFTBidEntry := *nftBidEntry
	tombstoneNFTBidEntry.isDeleted = true

	// Set the mappings to point to the tombstone entry.
	bav._setNFTBidEntryMappings(&tombstoneNFTBidEntry)
}

func (bav *UtxoView) GetNFTBidEntryForNFTBidKey(nftBidKey *NFTBidKey) *NFTBidEntry {
	// If an entry exists in the in-memory map, return the value of that mapping.

	mapValue, existsMapValue := bav.NFTBidKeyToNFTBidEntry[*nftBidKey]
	if existsMapValue {
		return mapValue
	}

	// If we get here it means no value exists in our in-memory map. In this case,
	// defer to the db. If a mapping exists in the db, return it. If not, return
	// nil.
	dbNFTBidEntry := DBGetNFTBidEntryForNFTBidKey(bav.Handle, nftBidKey)
	if dbNFTBidEntry != nil {
		bav._setNFTBidEntryMappings(dbNFTBidEntry)
	}
	return dbNFTBidEntry
}

func (bav *UtxoView) GetAllNFTBidEntries(nftPostHash *BlockHash, serialNumber uint64) []*NFTBidEntry {
	// Get all the entries in the DB.
	dbEntries := DBGetNFTBidEntries(bav.Handle, nftPostHash, serialNumber)

	// Make sure all of the DB entries are loaded in the view.
	for _, dbEntry := range dbEntries {
		nftBidKey := MakeNFTBidKey(dbEntry.BidderPKID, dbEntry.NFTPostHash, dbEntry.SerialNumber)

		// If the bidEntry is not in the view, add it to the view.
		if _, ok := bav.NFTBidKeyToNFTBidEntry[nftBidKey]; !ok {
			bav._setNFTBidEntryMappings(dbEntry)
		}
	}

	// Loop over the view and build the final set of NFTBidEntries to return.
	nftBidEntries := []*NFTBidEntry{}
	for _, nftBidEntry := range bav.NFTBidKeyToNFTBidEntry {

		if nftBidEntry.SerialNumber == serialNumber && !nftBidEntry.isDeleted &&
			reflect.DeepEqual(nftBidEntry.NFTPostHash, nftPostHash) {

			nftBidEntries = append(nftBidEntries, nftBidEntry)
		}
	}
	return nftBidEntries
}

func (bav *UtxoView) _setDiamondEntryMappings(diamondEntry *DiamondEntry) {
	// This function shouldn't be called with nil.
	if diamondEntry == nil {
		glog.Errorf("_setDiamondEntryMappings: Called with nil DiamondEntry; " +
			"this should never happen.")
		return
	}

	diamondKey := MakeDiamondKey(
		diamondEntry.SenderPKID, diamondEntry.ReceiverPKID, diamondEntry.DiamondPostHash)
	bav.DiamondKeyToDiamondEntry[diamondKey] = diamondEntry
}

func (bav *UtxoView) _deleteDiamondEntryMappings(diamondEntry *DiamondEntry) {

	// Create a tombstone entry.
	tombstoneDiamondEntry := *diamondEntry
	tombstoneDiamondEntry.isDeleted = true

	// Set the mappings to point to the tombstone entry.
	bav._setDiamondEntryMappings(&tombstoneDiamondEntry)
}

func (bav *UtxoView) GetDiamondEntryForDiamondKey(diamondKey *DiamondKey) *DiamondEntry {
	// If an entry exists in the in-memory map, return the value of that mapping.

	bavDiamondEntry, existsMapValue := bav.DiamondKeyToDiamondEntry[*diamondKey]
	if existsMapValue {
		return bavDiamondEntry
	}

	// If we get here it means no value exists in our in-memory map. In this case,
	// defer to the db. If a mapping exists in the db, return it. If not, return
	// nil.
	dbDiamondEntry := DbGetDiamondMappings(
		bav.Handle, &diamondKey.ReceiverPKID, &diamondKey.SenderPKID, &diamondKey.DiamondPostHash)
	if dbDiamondEntry != nil {
		bav._setDiamondEntryMappings(dbDiamondEntry)
	}
	return dbDiamondEntry
}

func (bav *UtxoView) GetPostEntryForPostHash(postHash *BlockHash) *PostEntry {
	// If an entry exists in the in-memory map, return the value of that mapping.

	mapValue, existsMapValue := bav.PostHashToPostEntry[*postHash]
	if existsMapValue {
		return mapValue
	}

	// If we get here it means no value exists in our in-memory map. In this case,
	// defer to the db. If a mapping exists in the db, return it. If not, return
	// nil.
	dbPostEntry := DBGetPostEntryByPostHash(bav.Handle, postHash)
	if dbPostEntry != nil {
		bav._setPostEntryMappings(dbPostEntry)
	}
	return dbPostEntry
}

func (bav *UtxoView) GetDiamondEntryMapForPublicKey(publicKey []byte, fetchYouDiamonded bool,
) (_pkidToDiamondsMap map[PKID][]*DiamondEntry, _err error) {
	pkidEntry := bav.GetPKIDForPublicKey(publicKey)

	dbPKIDToDiamondsMap, err := DbGetPKIDsThatDiamondedYouMap(bav.Handle, pkidEntry.PKID, fetchYouDiamonded)
	if err != nil {
		return nil, errors.Wrapf(err, "GetDiamondEntryMapForPublicKey: Error Getting "+
			"PKIDs that diamonded you map from the DB.")
	}

	// Load all of the diamondEntries into the view.
	for _, diamondEntryList := range dbPKIDToDiamondsMap {
		for _, diamondEntry := range diamondEntryList {
			diamondKey := &DiamondKey{
				SenderPKID:      *diamondEntry.SenderPKID,
				ReceiverPKID:    *diamondEntry.ReceiverPKID,
				DiamondPostHash: *diamondEntry.DiamondPostHash,
			}
			// If the diamond key is not in the view, add it to the view.
			if _, ok := bav.DiamondKeyToDiamondEntry[*diamondKey]; !ok {
				bav._setDiamondEntryMappings(diamondEntry)
			}
		}
	}

	// Iterate over all the diamondEntries in the view and build the final map.
	pkidToDiamondsMap := make(map[PKID][]*DiamondEntry)
	for _, diamondEntry := range bav.DiamondKeyToDiamondEntry {
		if diamondEntry.isDeleted {
			continue
		}
		// Make sure the diamondEntry we are looking at is for the correct receiver public key.
		if !fetchYouDiamonded && reflect.DeepEqual(diamondEntry.ReceiverPKID, pkidEntry.PKID) {
			pkidToDiamondsMap[*diamondEntry.SenderPKID] = append(
				pkidToDiamondsMap[*diamondEntry.SenderPKID], diamondEntry)
		}

		// Make sure the diamondEntry we are looking at is for the correct sender public key.
		if fetchYouDiamonded && reflect.DeepEqual(diamondEntry.SenderPKID, pkidEntry.PKID) {
			pkidToDiamondsMap[*diamondEntry.ReceiverPKID] = append(
				pkidToDiamondsMap[*diamondEntry.ReceiverPKID], diamondEntry)
		}
	}

	return pkidToDiamondsMap, nil
}

func (bav *UtxoView) GetDiamondEntriesForSenderToReceiver(receiverPublicKey []byte, senderPublicKey []byte,
) (_diamondEntries []*DiamondEntry, _err error) {

	receiverPKIDEntry := bav.GetPKIDForPublicKey(receiverPublicKey)
	senderPKIDEntry := bav.GetPKIDForPublicKey(senderPublicKey)
	dbDiamondEntries, err := DbGetDiamondEntriesForSenderToReceiver(bav.Handle, receiverPKIDEntry.PKID, senderPKIDEntry.PKID)
	if err != nil {
		return nil, errors.Wrapf(err, "GetDiamondEntriesForGiverToReceiver: Error getting diamond entries from DB.")
	}

	// Load all of the diamondEntries into the view
	for _, diamondEntry := range dbDiamondEntries {
		diamondKey := &DiamondKey{
			SenderPKID:      *diamondEntry.SenderPKID,
			ReceiverPKID:    *diamondEntry.ReceiverPKID,
			DiamondPostHash: *diamondEntry.DiamondPostHash,
		}
		// If the diamond key is not in the view, add it to the view.
		if _, ok := bav.DiamondKeyToDiamondEntry[*diamondKey]; !ok {
			bav._setDiamondEntryMappings(diamondEntry)
		}
	}

	var diamondEntries []*DiamondEntry
	for _, diamondEntry := range bav.DiamondKeyToDiamondEntry {
		if diamondEntry.isDeleted {
			continue
		}

		// Make sure the diamondEntry we are looking at is for the correct sender and receiver pair
		if reflect.DeepEqual(diamondEntry.ReceiverPKID, receiverPKIDEntry.PKID) &&
			reflect.DeepEqual(diamondEntry.SenderPKID, senderPKIDEntry.PKID) {
			diamondEntries = append(diamondEntries, diamondEntry)
		}
	}

	return diamondEntries, nil
}

func (bav *UtxoView) _setPostEntryMappings(postEntry *PostEntry) {
	// This function shouldn't be called with nil.
	if postEntry == nil {
		glog.Errorf("_setPostEntryMappings: Called with nil PostEntry; " +
			"this should never happen.")
		return
	}

	// Add a mapping for the post.
	bav.PostHashToPostEntry[*postEntry.PostHash] = postEntry
}

func (bav *UtxoView) _deletePostEntryMappings(postEntry *PostEntry) {

	// Create a tombstone entry.
	tombstonePostEntry := *postEntry
	tombstonePostEntry.isDeleted = true

	// Set the mappings to point to the tombstone entry.
	bav._setPostEntryMappings(&tombstonePostEntry)
}

func (bav *UtxoView) _getBalanceEntryForHODLerPKIDAndCreatorPKID(
	hodlerPKID *PKID, creatorPKID *PKID) *BalanceEntry {

	// If an entry exists in the in-memory map, return the value of that mapping.
	balanceEntryKey := MakeCreatorCoinBalanceKey(hodlerPKID, creatorPKID)
	mapValue, existsMapValue := bav.HODLerPKIDCreatorPKIDToBalanceEntry[balanceEntryKey]
	if existsMapValue {
		return mapValue
	}

	// If we get here it means no value exists in our in-memory map. In this case,
	// defer to the db. If a mapping exists in the db, return it. If not, return
	// nil.
	dbBalanceEntry := DBGetCreatorCoinBalanceEntryForHODLerAndCreatorPKIDs(
		bav.Handle, hodlerPKID, creatorPKID)
	if dbBalanceEntry != nil {
		bav._setBalanceEntryMappingsWithPKIDs(dbBalanceEntry, hodlerPKID, creatorPKID)
	}
	return dbBalanceEntry
}

func (bav *UtxoView) GetBalanceEntryForHODLerPubKeyAndCreatorPubKey(
	hodlerPubKey []byte, creatorPubKey []byte) (
	_balanceEntry *BalanceEntry, _hodlerPKID *PKID, _creatorPKID *PKID) {

	// These are guaranteed to be non-nil as long as the public keys are valid.
	hodlerPKID := bav.GetPKIDForPublicKey(hodlerPubKey)
	creatorPKID := bav.GetPKIDForPublicKey(creatorPubKey)

	return bav._getBalanceEntryForHODLerPKIDAndCreatorPKID(hodlerPKID.PKID, creatorPKID.PKID), hodlerPKID.PKID, creatorPKID.PKID
}

func (bav *UtxoView) _setBalanceEntryMappingsWithPKIDs(
	balanceEntry *BalanceEntry, hodlerPKID *PKID, creatorPKID *PKID) {

	// This function shouldn't be called with nil.
	if balanceEntry == nil {
		glog.Errorf("_setBalanceEntryMappings: Called with nil BalanceEntry; " +
			"this should never happen.")
		return
	}

	// Add a mapping for the BalancEntry.
	balanceEntryKey := MakeCreatorCoinBalanceKey(hodlerPKID, creatorPKID)
	bav.HODLerPKIDCreatorPKIDToBalanceEntry[balanceEntryKey] = balanceEntry
}

func (bav *UtxoView) _setBalanceEntryMappings(
	balanceEntry *BalanceEntry) {

	bav._setBalanceEntryMappingsWithPKIDs(
		balanceEntry, balanceEntry.HODLerPKID, balanceEntry.CreatorPKID)
}

func (bav *UtxoView) _deleteBalanceEntryMappingsWithPKIDs(
	balanceEntry *BalanceEntry, hodlerPKID *PKID, creatorPKID *PKID) {

	// Create a tombstone entry.
	tombstoneBalanceEntry := *balanceEntry
	tombstoneBalanceEntry.isDeleted = true

	// Set the mappings to point to the tombstone entry.
	bav._setBalanceEntryMappingsWithPKIDs(&tombstoneBalanceEntry, hodlerPKID, creatorPKID)
}

func (bav *UtxoView) _deleteBalanceEntryMappings(
	balanceEntry *BalanceEntry, hodlerPublicKey []byte, creatorPublicKey []byte) {

	// These are guaranteed to be non-nil as long as the public keys are valid.
	hodlerPKID := bav.GetPKIDForPublicKey(hodlerPublicKey)
	creatorPKID := bav.GetPKIDForPublicKey(creatorPublicKey)

	// Set the mappings to point to the tombstone entry.
	bav._deleteBalanceEntryMappingsWithPKIDs(balanceEntry, hodlerPKID.PKID, creatorPKID.PKID)
}

func (bav *UtxoView) GetProfileEntryForUsername(nonLowercaseUsername []byte) *ProfileEntry {
	// If an entry exists in the in-memory map, return the value of that mapping.

	// Note that the call to MakeUsernameMapKey will lowercase the username
	// and thus enforce a uniqueness check.
	mapValue, existsMapValue := bav.ProfileUsernameToProfileEntry[MakeUsernameMapKey(nonLowercaseUsername)]
	if existsMapValue {
		return mapValue
	}

	// If we get here it means no value exists in our in-memory map. In this case,
	// defer to the db. If a mapping exists in the db, return it. If not, return
	// nil.
	// Note that the DB username lookup is case-insensitive.
	dbProfileEntry := DBGetProfileEntryForUsername(bav.Handle, nonLowercaseUsername)
	if dbProfileEntry != nil {
		bav._setProfileEntryMappings(dbProfileEntry)
	}
	return dbProfileEntry
}

func (bav *UtxoView) GetPKIDForPublicKey(publicKey []byte) *PKIDEntry {
	// If an entry exists in the in-memory map, return the value of that mapping.
	mapValue, existsMapValue := bav.PublicKeyToPKIDEntry[MakePkMapKey(publicKey)]
	if existsMapValue {
		return mapValue
	}

	// If we get here it means no value exists in our in-memory map. In this case,
	// defer to the db. If a mapping exists in the db, return it. If not, return
	// nil.
	//
	// Note that we construct an entry from the DB return value in order to track
	// isDeleted on the view. If not for isDeleted, we wouldn't need the PKIDEntry
	// wrapper.
	dbPKIDEntry := DBGetPKIDEntryForPublicKey(bav.Handle, publicKey)
	if dbPKIDEntry != nil {
		bav._setPKIDMappings(dbPKIDEntry)
	}
	return dbPKIDEntry
}

func (bav *UtxoView) GetPublicKeyForPKID(pkid *PKID) []byte {
	// If an entry exists in the in-memory map, return the value of that mapping.
	mapValue, existsMapValue := bav.PKIDToPublicKey[*pkid]
	if existsMapValue {
		return mapValue.PublicKey
	}

	// If we get here it means no value exists in our in-memory map. In this case,
	// defer to the db. If a mapping exists in the db, return it. If not, return
	// nil.
	//
	// Note that we construct an entry from the DB return value in order to track
	// isDeleted on the view. If not for isDeleted, we wouldn't need the PKIDEntry
	// wrapper.
	dbPublicKey := DBGetPublicKeyForPKID(bav.Handle, pkid)
	if len(dbPublicKey) != 0 {
		bav._setPKIDMappings(&PKIDEntry{
			PKID:      pkid,
			PublicKey: dbPublicKey,
		})
	}
	return dbPublicKey
}

func (bav *UtxoView) _setPKIDMappings(pkidEntry *PKIDEntry) {
	// This function shouldn't be called with nil.
	if pkidEntry == nil {
		glog.Errorf("_setPKIDMappings: Called with nil PKID; " +
			"this should never happen.")
		return
	}

	// Add a mapping for the profile and add the reverse mapping as well.
	bav.PublicKeyToPKIDEntry[MakePkMapKey(pkidEntry.PublicKey)] = pkidEntry
	bav.PKIDToPublicKey[*(pkidEntry.PKID)] = pkidEntry
}

func (bav *UtxoView) _deletePKIDMappings(pkid *PKIDEntry) {
	// Create a tombstone entry.
	tombstonePKIDEntry := *pkid
	tombstonePKIDEntry.isDeleted = true

	// Set the mappings to point to the tombstone entry.
	bav._setPKIDMappings(&tombstonePKIDEntry)
}

func (bav *UtxoView) GetProfileEntryForPublicKey(publicKey []byte) *ProfileEntry {
	// Get the PKID for the public key provided. This should never return nil if a
	// proper public key is provided.
	pkidEntry := bav.GetPKIDForPublicKey(publicKey)
	if pkidEntry == nil || pkidEntry.isDeleted {
		return nil
	}

	return bav.GetProfileEntryForPKID(pkidEntry.PKID)
}

func (bav *UtxoView) GetProfileEntryForPKID(pkid *PKID) *ProfileEntry {
	// If an entry exists in the in-memory map, return the value of that mapping.
	mapValue, existsMapValue := bav.ProfilePKIDToProfileEntry[*pkid]
	if existsMapValue {
		return mapValue
	}

	// If we get here it means no value exists in our in-memory map. In this case,
	// defer to the db. If a mapping exists in the db, return it. If not, return
	// nil.
	dbProfileEntry := DBGetProfileEntryForPKID(bav.Handle, pkid)
	if dbProfileEntry != nil {
		bav._setProfileEntryMappings(dbProfileEntry)
	}
	return dbProfileEntry
}

func (bav *UtxoView) _setProfileEntryMappings(profileEntry *ProfileEntry) {
	// This function shouldn't be called with nil.
	if profileEntry == nil {
		glog.Errorf("_setProfileEntryMappings: Called with nil ProfileEntry; " +
			"this should never happen.")
		return
	}

	// Look up the current PKID for the profile. It should never be nil, since
	// we create it if it doesn't exist.
	//
	// TODO: This seems like it could create a lot of unnecessary PKID mappings in the db.
	//
	// TODO: Is creating the PKID if it doesn't exist the right approach? Or should we
	// return nil and force the caller to create it before setting mappings?
	pkidEntry := bav.GetPKIDForPublicKey(profileEntry.PublicKey)

	// Add a mapping for the profile.
	bav.ProfilePKIDToProfileEntry[*pkidEntry.PKID] = profileEntry
	// Note the username will be lowercased when used as a map key.
	bav.ProfileUsernameToProfileEntry[MakeUsernameMapKey(profileEntry.Username)] = profileEntry
}

func (bav *UtxoView) _deleteProfileEntryMappings(profileEntry *ProfileEntry) {
	// Create a tombstone entry.
	tombstoneProfileEntry := *profileEntry
	tombstoneProfileEntry.isDeleted = true

	// Set the mappings to point to the tombstone entry.
	bav._setProfileEntryMappings(&tombstoneProfileEntry)
}

func (bav *UtxoView) _setDerivedKeyMappings(derivedKeyEntry *DerivedKeyEntry) {
	// This function shouldn't be called with nil.
	if derivedKeyEntry == nil {
		glog.Errorf("_setDerivedKeyMappings: Called with nil derivedKeyEntry; " +
			"this should never happen.")
		return
	}

	// Add a mapping for the derived key.
	ownerPKID := PublicKeyToPKID(derivedKeyEntry.OwnerPublicKey)
	derivedPKID := PublicKeyToPKID(derivedKeyEntry.DerivedPublicKey)
	bav.PKIDToDerivedKeyEntry[*ownerPKID][*derivedPKID] = derivedKeyEntry
}

func (bav *UtxoView) _deleteDerivedKeyMappings(derivedKeyEntry *DerivedKeyEntry) {
	// Create a tombstone entry.
	tombstoneDerivedKeyEntry := *derivedKeyEntry
	tombstoneDerivedKeyEntry.isDeleted = true

	// Set the mappings to point to the tombstone entry.
	bav._setDerivedKeyMappings(&tombstoneDerivedKeyEntry)
}

func (bav *UtxoView) _existsBitcoinTxIDMapping(bitcoinBurnTxID *BlockHash) bool {
	// If an entry exists in the in-memory map, return the value of that mapping.
	mapValue, existsMapValue := bav.BitcoinBurnTxIDs[*bitcoinBurnTxID]
	if existsMapValue {
		return mapValue
	}

	// If we get here it means no value exists in our in-memory map. In this case,
	// defer to the db. If a mapping exists in the db, return true. If not, return
	// false. Either way, save the value to the in-memory view mapping got later.
	dbHasMapping := DbExistsBitcoinBurnTxID(bav.Handle, bitcoinBurnTxID)
	bav.BitcoinBurnTxIDs[*bitcoinBurnTxID] = dbHasMapping
	return dbHasMapping
}

func (bav *UtxoView) _setBitcoinBurnTxIDMappings(bitcoinBurnTxID *BlockHash) {
	bav.BitcoinBurnTxIDs[*bitcoinBurnTxID] = true
}

func (bav *UtxoView) _deleteBitcoinBurnTxIDMappings(bitcoinBurnTxID *BlockHash) {
	bav.BitcoinBurnTxIDs[*bitcoinBurnTxID] = false
}

func ExtractBitcoinPublicKeyFromBitcoinTransactionInputs(
	bitcoinTransaction *wire.MsgTx, btcdParams *chaincfg.Params) (
	_publicKey *btcec.PublicKey, _err error) {

	for _, input := range bitcoinTransaction.TxIn {
		// P2PKH follows the form: <sig len> <sig> <pubKeyLen> <pubKey>
		if len(input.SignatureScript) == 0 {
			continue
		}
		sigLen := input.SignatureScript[0]
		pubKeyStart := sigLen + 2
		pubKeyBytes := input.SignatureScript[pubKeyStart:]
		addr, err := btcutil.NewAddressPubKey(pubKeyBytes, btcdParams)
		if err != nil {
			continue
		}

		// If we were able to successfully decode the bytes into a public key, return it.
		if addr.PubKey() != nil {
			return addr.PubKey(), nil
		}

		// If we get here it means we could not extract a public key from this
		// particular input. This is OK as long as we can find a public key in
		// one of the other inputs.
	}

	// If we get here it means we went through all the inputs and were not able to
	// successfully decode a public key from the inputs. Error in this case.
	return nil, fmt.Errorf("ExtractBitcoinPublicKeyFromBitcoinTransactionInputs: " +
		"No valid public key found after scanning all input signature scripts")
}

func _computeBitcoinBurnOutput(bitcoinTransaction *wire.MsgTx, bitcoinBurnAddress string,
	btcdParams *chaincfg.Params) (_burnedOutputSatoshis int64, _err error) {

	totalBurnedOutput := int64(0)
	for _, output := range bitcoinTransaction.TxOut {
		class, addresses, _, err := txscript.ExtractPkScriptAddrs(
			output.PkScript, btcdParams)
		if err != nil {
			// If we hit an error processing an output just let it slide. We only honor
			// P2PKH transactions and even this we do on a best-effort basis.
			//
			// TODO: Run this over a few Bitcoin blocks to see what its errors look like
			// so we can catch them here.
			continue
		}
		// We only allow P2PK and P2PKH transactions to be counted as burns. Allowing
		// anything else would require making this logic more sophisticated. Additionally,
		// limiting the gamut of possible transactions protects us from weird attacks
		// whereby someone could make us think that some Bitcoin was burned when really
		// it's just some fancy script that fools us into thinking that.
		if !(class == txscript.PubKeyTy || class == txscript.PubKeyHashTy) {
			continue
		}
		// We only process outputs if they have a single address in them, which should
		// be the case anyway given the classes we're limiting ourselves to above.
		if len(addresses) != 1 {
			continue
		}

		// At this point we're confident that we're dealing with a nice vanilla
		// P2PK or P2PKH output that contains just one address that its making a
		// simple payment to.

		// Extract the address and add its output to the total if it happens to be
		// equal to the burn address.
		outputAddress := addresses[0]
		if outputAddress.EncodeAddress() == bitcoinBurnAddress {
			// Check for overflow just in case.
			if output.Value < 0 || totalBurnedOutput > math.MaxInt64-output.Value {
				return 0, fmt.Errorf("_computeBitcoinBurnOutput: output value %d would "+
					"overflow totalBurnedOutput %d; this should never happen",
					output.Value, totalBurnedOutput)
			}
			totalBurnedOutput += output.Value
		}
	}

	return totalBurnedOutput, nil
}

func (bav *UtxoView) _connectBitcoinExchange(
	txn *MsgBitCloutTxn, txHash *BlockHash, blockHeight uint32, verifySignatures bool,
	checkMerkleProof bool, minBitcoinBurnWork int64) (
	_totalInput uint64, _totalOutput uint64, _utxoOps []*UtxoOperation, _err error) {

	if bav.Params.DeflationBombBlockHeight != 0 &&
		uint64(blockHeight) >= bav.Params.DeflationBombBlockHeight {

		return 0, 0, nil, RuleErrorDeflationBombForbidsMintingAnyMoreBitClout
	}

	if bav.BitcoinManager == nil ||
		!bav.BitcoinManager.IsCurrent(false /*considerCumWork*/) {

		return 0, 0, nil, fmt.Errorf("_connectBitcoinExchange: BitcoinManager "+
			"must be non-nil and time-current in order to connect "+
			"BitcoinExchange transactions: %v", bav.BitcoinManager.IsCurrent(false /*considerCumWork*/))
	}
	// At this point we are confident that we have a non-nil time-current
	// BitcoinManager we can refer to for validation purposes.

	// Check that the transaction has the right TxnType.
	if txn.TxnMeta.GetTxnType() != TxnTypeBitcoinExchange {
		return 0, 0, nil, fmt.Errorf("_connectBitcoinExchange: called with bad TxnType %s",
			txn.TxnMeta.GetTxnType().String())
	}
	txMetaa := txn.TxnMeta.(*BitcoinExchangeMetadata)

	// Verify that the the transaction has:
	// - no inputs
	// - no outputs
	// - no public key
	// - no signature
	//
	// For BtcExchange transactions the only thing that should be set is the
	// BitcoinExchange metadata. This is because we derive all of the other
	// fields for this transaction from the underlying BitcoinTransaction in
	// the metadata. Not doing this would potentially open up avenues for people
	// to repackage Bitcoin burn transactions paying themselves rather than the person
	// who originally burned the Bitcoin.
	if len(txn.TxInputs) != 0 {
		return 0, 0, nil, RuleErrorBitcoinExchangeShouldNotHaveInputs
	}
	if len(txn.TxOutputs) != 0 {
		return 0, 0, nil, RuleErrorBitcoinExchangeShouldNotHaveOutputs
	}
	if len(txn.PublicKey) != 0 {
		return 0, 0, nil, RuleErrorBitcoinExchangeShouldNotHavePublicKey
	}
	if txn.Signature != nil {
		return 0, 0, nil, RuleErrorBitcoinExchangeShouldNotHaveSignature
	}

	// Check that the BitcoinTransactionHash has not been used in a BitcoinExchange
	// transaction in the past. This ensures that all the Bitcoin that is burned can
	// be converted to BitClout precisely one time. No need to worry about malleability
	// because we also verify that the transaction was mined into a valid Bitcoin block
	// with a lot of work on top of it, which means we can't be tricked by someone
	// twiddling the transaction to give it a different hash (unless the Bitcoin chain
	// is also tricked, in which case we have bigger problems).
	bitcoinTxHash := (BlockHash)(txMetaa.BitcoinTransaction.TxHash())
	if bav._existsBitcoinTxIDMapping(&bitcoinTxHash) {
		return 0, 0, nil, RuleErrorBitcoinExchangeDoubleSpendingBitcoinTransaction
	}

	// If this is a forgiven BitcoinExchange txn then skip all checks
	if IsForgivenBitcoinTransaction(txn) {
		checkMerkleProof = false
		minBitcoinBurnWork = 0
	}

	if checkMerkleProof {
		// Check that the BitcoinBlockHash exists in our main Bitcoin header chain.
		blockNodeForBlockHash := bav.BitcoinManager.GetBitcoinBlockNode(txMetaa.BitcoinBlockHash)
		if blockNodeForBlockHash == nil {
			return 0, 0, nil, errors.Wrapf(
				RuleErrorBitcoinExchangeBlockHashNotFoundInMainBitcoinChain,
				"Bitcoin txn hash: %v",
				txMetaa.BitcoinTransaction.TxHash(),
			)
		}

		// Verify that the BitcoinMerkleRoot lines up with what is present in the Bitcoin
		// header.
		if *blockNodeForBlockHash.Header.TransactionMerkleRoot != *txMetaa.BitcoinMerkleRoot {
			return 0, 0, nil, RuleErrorBitcoinExchangeHasBadMerkleRoot
		}

		// Check that the BitcoinMerkleProof successfully proves that the
		// BitcoinTransaction was legitimately included in the mined Bitcoin block. Note
		// that we verified taht the BitcoinMerkleRoot is the same one that corresponds
		// to the provided BitcoinBlockHash.
		if !merkletree.VerifyProof(
			bitcoinTxHash[:], txMetaa.BitcoinMerkleProof, txMetaa.BitcoinMerkleRoot[:]) {

			return 0, 0, nil, RuleErrorBitcoinExchangeInvalidMerkleProof
		}
		// At this point we are sure that the BitcoinTransaction provided was mined into
		// a Bitcoin and that the BitcoinTransaction has not been used in a
		// BitcoinExchange transaction in the past.
	}

	if minBitcoinBurnWork != 0 {
		// Check that the BitcoinBlockHash exists in our main Bitcoin header chain.
		blockNodeForBlockHash := bav.BitcoinManager.GetBitcoinBlockNode(txMetaa.BitcoinBlockHash)
		if blockNodeForBlockHash == nil {
			return 0, 0, nil, RuleErrorBitcoinExchangeBlockHashNotFoundInMainBitcoinChain
		}

		// Check that the Bitcoin block has a sufficient amount of work built on top of it
		// for us to consider its contents. Note that the amount of work must be determined
		// based on the oldest time-current block that we have rather than the tip. Note also
		// that because we verified that the BitcoinManager is time-current that we must have
		// at least one time-current block in our main chain.
		bitcoinBurnWorkBlocks :=
			bav.BitcoinManager.GetBitcoinBurnWorkBlocks(blockNodeForBlockHash.Height)
		if bitcoinBurnWorkBlocks < minBitcoinBurnWork {

			// Note we opt against returning a RuleError here. This should prevent the block
			// from being marked as invalid so we can reconsider it if a fork favors it in the
			// long run which, although unlikely, could theoretically happen
			return 0, 0, nil, fmt.Errorf("_connectBitcoinExchange: Number of Bitcoin "+
				"burn work blocks mined on top of transaction %d is below MinBitcoinBurnWork %d",
				bitcoinBurnWorkBlocks, minBitcoinBurnWork)
		}

		// At this point we found a node on the main Bitcoin chain corresponding to the block hash
		// in the txMeta and have verified that this block has a sufficient amount of work built on
		// top of it to make us want to consider it. Its values should be set according to the
		// corresponding Bitcoin header.
	}

	if verifySignatures {
		// We don't check for signatures and we don't do any checks to verify that
		// the inputs of the BitcoinTransaction are actually entitled to spend their
		// outputs. We get away with this because we check that the transaction
		// was mined into a Bitcoin block with a lot of work on top of it, which
		// would presumably be near-impossible if the Bitcoin transaction were invalid.
	}

	// Extract a public key from the BitcoinTransaction's inputs. Note that we only
	// consider P2PKH inputs to be valid. If no P2PKH inputs are found then we consider
	// the transaction as a whole to be invalid since we don't know who to credit the
	// new BitClout to. If we find more than one P2PKH input, we consider the public key
	// corresponding to the first of these inputs to be the one that will receive the
	// BitClout that will be created.
	publicKey, err := ExtractBitcoinPublicKeyFromBitcoinTransactionInputs(
		txMetaa.BitcoinTransaction, bav.Params.BitcoinBtcdParams)
	if err != nil {
		return 0, 0, nil, RuleErrorBitcoinExchangeValidPublicKeyNotFoundInInputs
	}
	// At this point, we should have extracted a public key from the Bitcoin transaction
	// that we expect to credit the newly-created BitClout to.

	// The burn address cannot create this type of transaction.
	addrFromPubKey, err := btcutil.NewAddressPubKey(
		publicKey.SerializeCompressed(), bav.Params.BitcoinBtcdParams)
	if err != nil {
		return 0, 0, nil, fmt.Errorf("_connectBitcoinExchange: Error "+
			"converting public key to Bitcoin address: %v", err)
	}
	if addrFromPubKey.AddressPubKeyHash().EncodeAddress() == bav.Params.BitcoinBurnAddress {
		return 0, 0, nil, RuleErrorBurnAddressCannotBurnBitcoin
	}

	// Go through the transaction's outputs and count up the satoshis that are being
	// allocated to the burn address. If no Bitcoin is being sent to the burn address
	// then we consider the transaction to be invalid. Watch out for overflow as we do
	// this.
	totalBurnOutput, err := _computeBitcoinBurnOutput(
		txMetaa.BitcoinTransaction, bav.Params.BitcoinBurnAddress,
		bav.Params.BitcoinBtcdParams)
	if err != nil {
		return 0, 0, nil, RuleErrorBitcoinExchangeProblemComputingBurnOutput
	}
	if totalBurnOutput <= 0 {
		return 0, 0, nil, RuleErrorBitcoinExchangeTotalOutputLessThanOrEqualZero
	}

	// At this point we know how many satoshis were burned and we know the public key
	// that should receive the BitClout we are going to create.
	usdCentsPerBitcoin := bav.GetCurrentUSDCentsPerBitcoin()
	// Compute the amount of BitClout that we should create as a result of this transaction.
	nanosToCreate := CalcNanosToCreate(
		bav.NanosPurchased, uint64(totalBurnOutput), usdCentsPerBitcoin)

	// Compute the amount of BitClout that the user will receive. Note
	// that we allocate a small fee to the miner to incentivize her to include the
	// transaction in a block. The fee for BitcoinExchange transactions is fixed because
	// if it weren't then a miner could theoretically repackage the BitcoinTransaction
	// into a new BitcoinExchange transaction that spends all of the newly-created BitClout as
	// a fee. This way of doing it is a bit annoying because it means that for small
	// BitcoinExchange transactions they might have to wait a long time and for large
	// BitcoinExchange transactions they are highly likely to be overpaying. But it has
	// the major benefit that all miners can autonomously scan the Bitcoin chain for
	// burn transactions that they can turn into BitcoinExchange transactions, effectively
	// making it so that the user doesn't have to manage the process of wrapping the
	// Bitcoin burn into a BitcoinExchange transaction herself.
	//
	// We use bigints because we're paranoid about overflow. Realistically, though,
	// it will never happen.
	nanosToCreateBigint := big.NewInt(int64(nanosToCreate))
	bitcoinExchangeFeeBigint := big.NewInt(
		int64(bav.Params.BitcoinExchangeFeeBasisPoints))
	// = nanosToCreate * bitcoinExchangeFeeBps
	nanosTimesFeeBps := big.NewInt(0).Mul(nanosToCreateBigint, bitcoinExchangeFeeBigint)
	// feeNanos = nanosToCreate * bitcoinExchangeFeeBps / 10000
	feeNanosBigint := big.NewInt(0).Div(nanosTimesFeeBps, big.NewInt(10000))
	if feeNanosBigint.Cmp(big.NewInt(math.MaxInt64)) > 0 ||
		nanosToCreate < uint64(feeNanosBigint.Int64()) {

		return 0, 0, nil, RuleErrorBitcoinExchangeFeeOverflow
	}
	feeNanos := feeNanosBigint.Uint64()
	userNanos := nanosToCreate - feeNanos

	// Now that we have all the information we need, save a UTXO allowing the user to
	// spend the BitClout she's purchased in the future.
	outputKey := UtxoKey{
		TxID: *txn.Hash(),
		// We give all UTXOs that are created as a result of BitcoinExchange transactions
		// an index of zero. There is generally only one UTXO created in a BitcoinExchange
		// transaction so this field doesn't really matter.
		Index: 0,
	}
	utxoEntry := UtxoEntry{
		AmountNanos: userNanos,
		PublicKey:   publicKey.SerializeCompressed(),
		BlockHeight: blockHeight,
		UtxoType:    UtxoTypeBitcoinBurn,
		UtxoKey:     &outputKey,
		// We leave the position unset and isSpent to false by default.
		// The position will be set in the call to _addUtxo.
	}
	// If we have a problem adding this utxo return an error but don't
	// mark this block as invalid since it's not a rule error and the block
	// could therefore benefit from being processed in the future.
	newUtxoOp, err := bav._addUtxo(&utxoEntry)
	if err != nil {
		return 0, 0, nil, errors.Wrapf(err, "_connectBitcoinExchange: Problem adding output utxo")
	}
	// Save a UtxoOperation adding the UTXO so we can roll it back later if needed.
	//
	// TODO(DELETEME): I don't think this extra UTXOOperation is actually needed
	// or used in the disconnect function.
	var utxoOpsForTxn []*UtxoOperation
	utxoOpsForTxn = append(utxoOpsForTxn, newUtxoOp)

	// Increment NanosPurchased to reflect the total nanos we created with this
	// transaction, which includes the fee paid to the miner. Save the previous
	// value so it can be easily reverted.
	prevNanosPurchased := bav.NanosPurchased
	bav.NanosPurchased += nanosToCreate

	// Add the Bitcoin TxID to our unique mappings
	bav._setBitcoinBurnTxIDMappings(&bitcoinTxHash)

	// Save a UtxoOperation of type OperationTypeBitcoinExchange that will allow
	// us to easily revert NanosPurchased when we disconnect the transaction.
	utxoOpsForTxn = append(utxoOpsForTxn, &UtxoOperation{
		Type:               OperationTypeBitcoinExchange,
		PrevNanosPurchased: prevNanosPurchased,
	})

	// Note that the fee is implicitly equal to (nanosToCreate - userNanos)
	return nanosToCreate, userNanos, utxoOpsForTxn, nil
}

func (bav *UtxoView) _connectUpdateBitcoinUSDExchangeRate(
	txn *MsgBitCloutTxn, txHash *BlockHash, blockHeight uint32, verifySignatures bool) (
	_totalInput uint64, _totalOutput uint64, _utxoOps []*UtxoOperation, _err error) {

	// Check that the transaction has the right TxnType.
	if txn.TxnMeta.GetTxnType() != TxnTypeUpdateBitcoinUSDExchangeRate {
		return 0, 0, nil, fmt.Errorf("_connectUpdateBitcoinUSDExchangeRate: called with bad TxnType %s",
			txn.TxnMeta.GetTxnType().String())
	}
	txMeta := txn.TxnMeta.(*UpdateBitcoinUSDExchangeRateMetadataa)

	// Validate that the exchange rate is not less than the floor as a sanity-check.
	if txMeta.USDCentsPerBitcoin < MinUSDCentsPerBitcoin {
		return 0, 0, nil, RuleErrorExchangeRateTooLow
	}
	if txMeta.USDCentsPerBitcoin > MaxUSDCentsPerBitcoin {
		return 0, 0, nil, RuleErrorExchangeRateTooHigh
	}

	// Validate the public key. Only a paramUpdater is allowed to trigger this.
	_, updaterIsParamUpdater := bav.Params.ParamUpdaterPublicKeys[MakePkMapKey(txn.PublicKey)]
	if !updaterIsParamUpdater {
		return 0, 0, nil, RuleErrorUserNotAuthorizedToUpdateExchangeRate
	}

	// Connect basic txn to get the total input and the total output without
	// considering the transaction metadata.
	totalInput, totalOutput, utxoOpsForTxn, err := bav._connectBasicTransfer(
		txn, txHash, blockHeight, verifySignatures)
	if err != nil {
		return 0, 0, nil, errors.Wrapf(err, "_connectUpdateBitcoinUSDExchangeRate: ")
	}

	// Output must be non-zero
	if totalOutput == 0 {
		return 0, 0, nil, RuleErrorUserOutputMustBeNonzero
	}

	if verifySignatures {
		// _connectBasicTransfer has already checked that the transaction is
		// signed by the top-level public key, which is all we need.
	}

	// Update the exchange rate using the txn metadata. Save the previous value
	// so it can be easily reverted.
	prevUSDCentsPerBitcoin := bav.USDCentsPerBitcoin
	bav.USDCentsPerBitcoin = txMeta.USDCentsPerBitcoin

	// Save a UtxoOperation of type OperationTypeUpdateBitcoinUSDExchangeRate that will allow
	// us to easily revert  when we disconnect the transaction.
	utxoOpsForTxn = append(utxoOpsForTxn, &UtxoOperation{
		Type:                   OperationTypeUpdateBitcoinUSDExchangeRate,
		PrevUSDCentsPerBitcoin: prevUSDCentsPerBitcoin,
	})

	return totalInput, totalOutput, utxoOpsForTxn, nil
}

func (bav *UtxoView) _connectUpdateGlobalParams(
	txn *MsgBitCloutTxn, txHash *BlockHash, blockHeight uint32, verifySignatures bool) (
	_totalInput uint64, _totalOutput uint64, _utxoOps []*UtxoOperation, _err error) {

	// Check that the transaction has the right TxnType.
	if txn.TxnMeta.GetTxnType() != TxnTypeUpdateGlobalParams {
		return 0, 0, nil, fmt.Errorf("_connectUpdateGlobalParams: called with bad TxnType %s",
			txn.TxnMeta.GetTxnType().String())
	}

	// Initialize the new global params entry as a copy of the old global params entry and
	// only overwrite values provided in extra data.
	prevGlobalParamsEntry := bav.GlobalParamsEntry
	newGlobalParamsEntry := *prevGlobalParamsEntry
	extraData := txn.ExtraData
	// Validate the public key. Only a paramUpdater is allowed to trigger this.
	_, updaterIsParamUpdater := bav.Params.ParamUpdaterPublicKeys[MakePkMapKey(txn.PublicKey)]
	if !updaterIsParamUpdater {
		return 0, 0, nil, RuleErrorUserNotAuthorizedToUpdateGlobalParams
	}
	if len(extraData[USDCentsPerBitcoinKey]) > 0 {
		// Validate that the exchange rate is not less than the floor as a sanity-check.
		newUSDCentsPerBitcoin, usdCentsPerBitcoinBytesRead := Uvarint(extraData[USDCentsPerBitcoinKey])
		if usdCentsPerBitcoinBytesRead <= 0 {
			return 0, 0, nil, fmt.Errorf("_connectUpdateGlobalParams: unable to decode USDCentsPerBitcoin as uint64")
		}
		if newUSDCentsPerBitcoin < MinUSDCentsPerBitcoin {
			return 0, 0, nil, RuleErrorExchangeRateTooLow
		}
		if newUSDCentsPerBitcoin > MaxUSDCentsPerBitcoin {
			return 0, 0, nil, RuleErrorExchangeRateTooHigh
		}
		newGlobalParamsEntry.USDCentsPerBitcoin = newUSDCentsPerBitcoin
	}

	if len(extraData[MinNetworkFeeNanosPerKBKey]) > 0 {
		newMinNetworkFeeNanosPerKB, minNetworkFeeNanosPerKBBytesRead := Uvarint(extraData[MinNetworkFeeNanosPerKBKey])
		if minNetworkFeeNanosPerKBBytesRead <= 0 {
			return 0, 0, nil, fmt.Errorf("_connectUpdateGlobalParams: unable to decode MinNetworkFeeNanosPerKB as uint64")
		}
		if newMinNetworkFeeNanosPerKB < MinNetworkFeeNanosPerKBValue {
			return 0, 0, nil, RuleErrorMinNetworkFeeTooLow
		}
		if newMinNetworkFeeNanosPerKB > MaxNetworkFeeNanosPerKBValue {
			return 0, 0, nil, RuleErrorMinNetworkFeeTooHigh
		}
		newGlobalParamsEntry.MinimumNetworkFeeNanosPerKB = newMinNetworkFeeNanosPerKB
	}

	if len(extraData[CreateProfileFeeNanosKey]) > 0 {
		newCreateProfileFeeNanos, createProfileFeeNanosBytesRead := Uvarint(extraData[CreateProfileFeeNanosKey])
		if createProfileFeeNanosBytesRead <= 0 {
			return 0, 0, nil, fmt.Errorf("_connectUpdateGlobalParams: unable to decode CreateProfileFeeNanos as uint64")
		}
		if newCreateProfileFeeNanos < MinCreateProfileFeeNanos {
			return 0, 0, nil, RuleErrorCreateProfileFeeTooLow
		}
		if newCreateProfileFeeNanos > MaxCreateProfileFeeNanos {
			return 0, 0, nil, RuleErrorCreateProfileTooHigh
		}
		newGlobalParamsEntry.CreateProfileFeeNanos = newCreateProfileFeeNanos
	}

	if len(extraData[CreateNFTFeeNanosKey]) > 0 {
		newCreateNFTFeeNanos, createNFTFeeNanosBytesRead := Uvarint(extraData[CreateNFTFeeNanosKey])
		if createNFTFeeNanosBytesRead <= 0 {
			return 0, 0, nil, fmt.Errorf("_connectUpdateGlobalParams: unable to decode CreateNFTFeeNanos as uint64")
		}
		if newCreateNFTFeeNanos < MinCreateNFTFeeNanos {
			return 0, 0, nil, RuleErrorCreateNFTFeeTooLow
		}
		if newCreateNFTFeeNanos > MaxCreateNFTFeeNanos {
			return 0, 0, nil, RuleErrorCreateNFTFeeTooHigh
		}
		newGlobalParamsEntry.CreateNFTFeeNanos = newCreateNFTFeeNanos
	}

	if len(extraData[MaxCopiesPerNFTKey]) > 0 {
		newMaxCopiesPerNFT, maxCopiesPerNFTBytesRead := Uvarint(extraData[MaxCopiesPerNFTKey])
		if maxCopiesPerNFTBytesRead <= 0 {
			return 0, 0, nil, fmt.Errorf("_connectUpdateGlobalParams: unable to decode MaxCopiesPerNFT as uint64")
		}
		if newMaxCopiesPerNFT < MinMaxCopiesPerNFT {
			return 0, 0, nil, RuleErrorMaxCopiesPerNFTTooLow
		}
		if newMaxCopiesPerNFT > MaxMaxCopiesPerNFT {
			return 0, 0, nil, RuleErrorMaxCopiesPerNFTTooHigh
		}
		newGlobalParamsEntry.MaxCopiesPerNFT = newMaxCopiesPerNFT
	}

	var newForbiddenPubKeyEntry *ForbiddenPubKeyEntry
	var prevForbiddenPubKeyEntry *ForbiddenPubKeyEntry
	var forbiddenPubKey []byte
	if _, exists := extraData[ForbiddenBlockSignaturePubKeyKey]; exists {
		forbiddenPubKey := extraData[ForbiddenBlockSignaturePubKeyKey]

		if len(forbiddenPubKey) != btcec.PubKeyBytesLenCompressed {
			return 0, 0, nil, RuleErrorForbiddenPubKeyLength
		}

		// If there is already an entry on the view for this pub key, save it.
		if val, ok := bav.ForbiddenPubKeyToForbiddenPubKeyEntry[MakePkMapKey(forbiddenPubKey)]; ok {
			prevForbiddenPubKeyEntry = val
		}

		newForbiddenPubKeyEntry = &ForbiddenPubKeyEntry{
			PubKey: forbiddenPubKey,
		}
	}

	// Connect basic txn to get the total input and the total output without
	// considering the transaction metadata.
	totalInput, totalOutput, utxoOpsForTxn, err := bav._connectBasicTransfer(
		txn, txHash, blockHeight, verifySignatures)
	if err != nil {
		return 0, 0, nil, errors.Wrapf(err, "_connectUpdateGlobalParams: ")
	}

	// Output must be non-zero
	if totalOutput == 0 {
		return 0, 0, nil, RuleErrorUserOutputMustBeNonzero
	}

	if verifySignatures {
		// _connectBasicTransfer has already checked that the transaction is
		// signed by the top-level public key, which is all we need.
	}

	// Update the GlobalParamsEntry using the txn's ExtraData. Save the previous value
	// so it can be easily reverted.
	bav.GlobalParamsEntry = &newGlobalParamsEntry

	// Update the forbidden pub key entry on the view, if we have one to update.
	if newForbiddenPubKeyEntry != nil {
		bav.ForbiddenPubKeyToForbiddenPubKeyEntry[MakePkMapKey(forbiddenPubKey)] = newForbiddenPubKeyEntry
	}

	// Save a UtxoOperation of type OperationTypeUpdateGlobalParams that will allow
	// us to easily revert when we disconnect the transaction.
	utxoOpsForTxn = append(utxoOpsForTxn, &UtxoOperation{
		Type:                     OperationTypeUpdateGlobalParams,
		PrevGlobalParamsEntry:    prevGlobalParamsEntry,
		PrevForbiddenPubKeyEntry: prevForbiddenPubKeyEntry,
	})

	return totalInput, totalOutput, utxoOpsForTxn, nil
}

func (bav *UtxoView) _connectPrivateMessage(
	txn *MsgBitCloutTxn, txHash *BlockHash, blockHeight uint32, verifySignatures bool) (
	_totalInput uint64, _totalOutput uint64, _utxoOps []*UtxoOperation, _err error) {

	// Check that the transaction has the right TxnType.
	if txn.TxnMeta.GetTxnType() != TxnTypePrivateMessage {
		return 0, 0, nil, fmt.Errorf("_connectPrivateMessage: called with bad TxnType %s",
			txn.TxnMeta.GetTxnType().String())
	}
	txMeta := txn.TxnMeta.(*PrivateMessageMetadata)

	// Check the length of the EncryptedText
	if uint64(len(txMeta.EncryptedText)) > bav.Params.MaxPrivateMessageLengthBytes {
		return 0, 0, nil, errors.Wrapf(
			RuleErrorPrivateMessageEncryptedTextLengthExceedsMax, "_connectPrivateMessage: "+
				"EncryptedTextLen = %d; Max length = %d",
			len(txMeta.EncryptedText), bav.Params.MaxPrivateMessageLengthBytes)
	}

	// Check that a proper public key is provided in the message metadata
	if len(txMeta.RecipientPublicKey) != btcec.PubKeyBytesLenCompressed {
		return 0, 0, nil, errors.Wrapf(
			RuleErrorPrivateMessageRecipientPubKeyLen, "_connectPrivateMessage: "+
				"RecipientPubKeyLen = %d; Expected length = %d",
			len(txMeta.RecipientPublicKey), btcec.PubKeyBytesLenCompressed)
	}
	_, err := btcec.ParsePubKey(txMeta.RecipientPublicKey, btcec.S256())
	if err != nil {
		return 0, 0, nil, errors.Wrapf(
			RuleErrorPrivateMessageParsePubKeyError, "_connectPrivateMessage: Parse error: %v", err)
	}

	// You can't send a message to yourself.
	if reflect.DeepEqual(txn.PublicKey, txMeta.RecipientPublicKey) {
		return 0, 0, nil, errors.Wrapf(
			RuleErrorPrivateMessageSenderPublicKeyEqualsRecipientPublicKey,
			"_connectPrivateMessage: Parse error: %v", err)
	}

	// Check that the timestamp is greater than zero. Not doing this could make
	// the message not get returned when we call Seek() in our db. It's also just
	// a reasonable sanity check.
	if txMeta.TimestampNanos == 0 {
		return 0, 0, nil, RuleErrorPrivateMessageTstampIsZero
	}

	// Connect basic txn to get the total input and the total output without
	// considering the transaction metadata.
	totalInput, totalOutput, utxoOpsForTxn, err := bav._connectBasicTransfer(
		txn, txHash, blockHeight, verifySignatures)
	if err != nil {
		return 0, 0, nil, errors.Wrapf(err, "_connectPrivateMessage: ")
	}

	// At this point the inputs and outputs have been processed. Now we
	// need to handle the metadata.

	// If a message already exists and does not have isDeleted=true then return
	// an error. In general, messages must have unique (pubkey, tstamp) tuples.
	senderMessageKey := MakeMessageKey(txn.PublicKey, txMeta.TimestampNanos)
	senderMessage := bav._getMessageEntryForMessageKey(&senderMessageKey)
	if senderMessage != nil && !senderMessage.isDeleted {
		return 0, 0, nil, errors.Wrapf(
			RuleErrorPrivateMessageExistsWithSenderPublicKeyTstampTuple,
			"_connectPrivateMessage: Message key: %v", &senderMessageKey)
	}
	recipientMessageKey := MakeMessageKey(txMeta.RecipientPublicKey, txMeta.TimestampNanos)
	recipientMessage := bav._getMessageEntryForMessageKey(&recipientMessageKey)
	if recipientMessage != nil && !recipientMessage.isDeleted {
		return 0, 0, nil, errors.Wrapf(
			RuleErrorPrivateMessageExistsWithRecipientPublicKeyTstampTuple,
			"_connectPrivateMessage: Message key: %v", &recipientMessageKey)
	}

	if verifySignatures {
		// _connectBasicTransfer has already checked that the transaction is
		// signed by the top-level public key, which we take to be the sender's
		// public key so there is no need to verify anything further.
	}

	// At this point we are confident that we are parsing a message with a unique
	// <PublicKey, TstampNanos> tuple. We also know that the sender and recipient
	// have different public keys.

	// Create a MessageEntry
	messageEntry := &MessageEntry{
		SenderPublicKey:    txn.PublicKey,
		RecipientPublicKey: txMeta.RecipientPublicKey,
		EncryptedText:      txMeta.EncryptedText,
		TstampNanos:        txMeta.TimestampNanos,
		Version:            1,
	}

	//Check if message is encrypted with shared secret
	extraV, hasExtraV := txn.ExtraData["V"]
	if hasExtraV {
		Version, _ := Uvarint(extraV)
		messageEntry.Version = uint8(Version)
	}

	// Set the mappings in our in-memory map for the MessageEntry.
	bav._setMessageEntryMappings(messageEntry)

	// Add an operation to the list at the end indicating we've added a message
	// to our data structure.
	utxoOpsForTxn = append(utxoOpsForTxn, &UtxoOperation{
		Type: OperationTypePrivateMessage,
	})

	return totalInput, totalOutput, utxoOpsForTxn, nil
}

func (bav *UtxoView) _connectLike(
	txn *MsgBitCloutTxn, txHash *BlockHash, blockHeight uint32, verifySignatures bool) (
	_totalInput uint64, _totalOutput uint64, _utxoOps []*UtxoOperation, _err error) {

	// Check that the transaction has the right TxnType.
	if txn.TxnMeta.GetTxnType() != TxnTypeLike {
		return 0, 0, nil, fmt.Errorf("_connectLike: called with bad TxnType %s",
			txn.TxnMeta.GetTxnType().String())
	}
	txMeta := txn.TxnMeta.(*LikeMetadata)

	// Connect basic txn to get the total input and the total output without
	// considering the transaction metadata.
	totalInput, totalOutput, utxoOpsForTxn, err := bav._connectBasicTransfer(
		txn, txHash, blockHeight, verifySignatures)
	if err != nil {
		return 0, 0, nil, errors.Wrapf(err, "_connectLike: ")
	}

	if verifySignatures {
		// _connectBasicTransfer has already checked that the transaction is
		// signed by the top-level public key, which we take to be the sender's
		// public key so there is no need to verify anything further.
	}

	// At this point the inputs and outputs have been processed. Now we need to handle
	// the metadata.

	// There are two main checks that need to be done before allowing a like:
	//  - Check that the post exists
	//  - Check that the person hasn't already liked the post

	//	Check that the post to like actually exists.
	existingPostEntry := bav.GetPostEntryForPostHash(txMeta.LikedPostHash)
	if existingPostEntry == nil || existingPostEntry.isDeleted {
		return 0, 0, nil, errors.Wrapf(
			RuleErrorCannotLikeNonexistentPost,
			"_connectLike: Post hash: %v", txMeta.LikedPostHash)
	}

	// At this point the code diverges and considers the like / unlike flows differently
	// since the presence of an existing like entry has a different effect in either case.

	likeKey := MakeLikeKey(txn.PublicKey, *txMeta.LikedPostHash)
	existingLikeEntry := bav._getLikeEntryForLikeKey(&likeKey)
	// We don't need to make a copy of the post entry because all we're modifying is the like count,
	// which isn't stored in any of our mappings. But we make a copy here just because it's a little bit
	// more foolproof.
	updatedPostEntry := *existingPostEntry
	if txMeta.IsUnlike {
		// Ensure that there *is* an existing like entry to delete.
		if existingLikeEntry == nil || existingLikeEntry.isDeleted {
			return 0, 0, nil, errors.Wrapf(
				RuleErrorCannotUnlikeWithoutAnExistingLike,
				"_connectLike: Like key: %v", &likeKey)
		}

		// Now that we know there is a like entry, we delete it and decrement the like count.
		bav._deleteLikeEntryMappings(existingLikeEntry)
		updatedPostEntry.LikeCount -= 1
	} else {
		// Ensure that there *is not* an existing like entry.
		if existingLikeEntry != nil && !existingLikeEntry.isDeleted {
			return 0, 0, nil, errors.Wrapf(
				RuleErrorLikeEntryAlreadyExists,
				"_connectLike: Like key: %v", &likeKey)
		}

		// Now that we know there is no pre-existing like entry, we can create one and
		// increment the likes on the liked post.
		likeEntry := &LikeEntry{
			LikerPubKey:   txn.PublicKey,
			LikedPostHash: txMeta.LikedPostHash,
		}
		bav._setLikeEntryMappings(likeEntry)
		updatedPostEntry.LikeCount += 1
	}

	// Set the updated post entry so it has the new like count.
	bav._setPostEntryMappings(&updatedPostEntry)

	// Add an operation to the list at the end indicating we've added a follow.
	utxoOpsForTxn = append(utxoOpsForTxn, &UtxoOperation{
		Type:          OperationTypeLike,
		PrevLikeEntry: existingLikeEntry,
		PrevLikeCount: existingPostEntry.LikeCount,
	})

	return totalInput, totalOutput, utxoOpsForTxn, nil
}

func (bav *UtxoView) _connectFollow(
	txn *MsgBitCloutTxn, txHash *BlockHash, blockHeight uint32, verifySignatures bool) (
	_totalInput uint64, _totalOutput uint64, _utxoOps []*UtxoOperation, _err error) {

	// Check that the transaction has the right TxnType.
	if txn.TxnMeta.GetTxnType() != TxnTypeFollow {
		return 0, 0, nil, fmt.Errorf("_connectFollow: called with bad TxnType %s",
			txn.TxnMeta.GetTxnType().String())
	}
	txMeta := txn.TxnMeta.(*FollowMetadata)

	// Check that a proper public key is provided in the message metadata
	if len(txMeta.FollowedPublicKey) != btcec.PubKeyBytesLenCompressed {
		return 0, 0, nil, errors.Wrapf(
			RuleErrorFollowPubKeyLen, "_connectFollow: "+
				"FollowedPubKeyLen = %d; Expected length = %d",
			len(txMeta.FollowedPublicKey), btcec.PubKeyBytesLenCompressed)
	}
	_, err := btcec.ParsePubKey(txMeta.FollowedPublicKey, btcec.S256())
	if err != nil {
		return 0, 0, nil, errors.Wrapf(
			RuleErrorFollowParsePubKeyError, "_connectFollow: Parse error: %v", err)
	}

	// Check that the profile to follow actually exists.
	existingProfileEntry := bav.GetProfileEntryForPublicKey(txMeta.FollowedPublicKey)
	if existingProfileEntry == nil || existingProfileEntry.isDeleted {
		return 0, 0, nil, errors.Wrapf(
			RuleErrorFollowingNonexistentProfile,
			"_connectFollow: Profile pub key: %v",
			PkToStringBoth(txMeta.FollowedPublicKey))
	}

	// Connect basic txn to get the total input and the total output without
	// considering the transaction metadata.
	totalInput, totalOutput, utxoOpsForTxn, err := bav._connectBasicTransfer(
		txn, txHash, blockHeight, verifySignatures)
	if err != nil {
		return 0, 0, nil, errors.Wrapf(err, "_connectFollow: ")
	}

	if verifySignatures {
		// _connectBasicTransfer has already checked that the transaction is
		// signed by the top-level public key, which we take to be the sender's
		// public key so there is no need to verify anything further.
	}

	// At this point the inputs and outputs have been processed. Now we
	// need to handle the metadata.

	// Get the PKIDs for the public keys associated with the follower and the followed.
	followerPKID := bav.GetPKIDForPublicKey(txn.PublicKey)
	if followerPKID == nil || followerPKID.isDeleted {
		return 0, 0, nil, fmt.Errorf("_connectFollow: followerPKID was nil or deleted; this should never happen")
	}
	followedPKID := bav.GetPKIDForPublicKey(txMeta.FollowedPublicKey)
	if followedPKID == nil || followerPKID.isDeleted {
		return 0, 0, nil, fmt.Errorf("_connectFollow: followedPKID was nil or deleted; this should never happen")
	}

	// Here we consider existing followEntries.  It is handled differently in the follow
	// vs. unfollow case so the code splits those cases out.
	followKey := MakeFollowKey(followerPKID.PKID, followedPKID.PKID)
	existingFollowEntry := bav._getFollowEntryForFollowKey(&followKey)
	if txMeta.IsUnfollow {
		// If this is an unfollow, a FollowEntry *should* exist.
		if existingFollowEntry == nil || existingFollowEntry.isDeleted {
			return 0, 0, nil, errors.Wrapf(
				RuleErrorCannotUnfollowNonexistentFollowEntry,
				"_connectFollow: Follow key: %v", &followKey)
		}

		// Now that we know that this is a valid unfollow entry, delete mapping.
		bav._deleteFollowEntryMappings(existingFollowEntry)
	} else {
		if existingFollowEntry != nil && !existingFollowEntry.isDeleted {
			// If this is a follow, a Follow entry *should not* exist.
			return 0, 0, nil, errors.Wrapf(
				RuleErrorFollowEntryAlreadyExists,
				"_connectFollow: Follow key: %v", &followKey)
		}

		// Now that we know that this is a valid follow, update the mapping.
		followEntry := &FollowEntry{
			FollowerPKID: followerPKID.PKID,
			FollowedPKID: followedPKID.PKID,
		}
		bav._setFollowEntryMappings(followEntry)
	}

	// Add an operation to the list at the end indicating we've added a follow.
	utxoOpsForTxn = append(utxoOpsForTxn, &UtxoOperation{
		Type: OperationTypeFollow,
	})

	return totalInput, totalOutput, utxoOpsForTxn, nil
}

func (bav *UtxoView) _connectSubmitPost(
	txn *MsgBitCloutTxn, txHash *BlockHash, blockHeight uint32,
	verifySignatures bool, ignoreUtxos bool) (
	_totalInput uint64, _totalOutput uint64, _utxoOps []*UtxoOperation, _err error) {

	// Check that the transaction has the right TxnType.
	if txn.TxnMeta.GetTxnType() != TxnTypeSubmitPost {
		return 0, 0, nil, fmt.Errorf("_connectSubmitPost: called with bad TxnType %s",
			txn.TxnMeta.GetTxnType().String())
	}
	txMeta := txn.TxnMeta.(*SubmitPostMetadata)

	// Connect basic txn to get the total input and the total output without
	// considering the transaction metadata.
	//
	// The ignoreUtxos flag is used to connect "seed" transactions when initializing
	// the blockchain. It allows us to "seed" the database with posts and profiles
	// when we do a hard fork, without having the transactions rejected due to their
	// not being spendable.
	var totalInput, totalOutput uint64
	var utxoOpsForTxn = []*UtxoOperation{}
	var err error
	if !ignoreUtxos {
		totalInput, totalOutput, utxoOpsForTxn, err = bav._connectBasicTransfer(
			txn, txHash, blockHeight, verifySignatures)
		if err != nil {
			return 0, 0, nil, errors.Wrapf(err, "_connectSubmitPost: ")
		}

		// Force the input to be non-zero so that we can prevent replay attacks.
		if totalInput == 0 {
			return 0, 0, nil, RuleErrorSubmitPostRequiresNonZeroInput
		}
	}

	// Transaction extra data contains both consensus-related, such as reclout info, and additional information about a post,
	// whereas PostExtraData is an attribute of a PostEntry that contains only non-consensus related
	// information about a post, such as a link to a video that is embedded.
	extraData := make(map[string][]byte)
	for k, v := range txn.ExtraData {
		extraData[k] = v
	}
	// Set the IsQuotedReclout attribute of postEntry based on extra data
	isQuotedReclout := false
	if quotedReclout, hasQuotedReclout := extraData[IsQuotedRecloutKey]; hasQuotedReclout {
		if reflect.DeepEqual(quotedReclout, QuotedRecloutVal) {
			isQuotedReclout = true
		}
		// Delete key since it is not needed in the PostExtraData map as IsQuotedReclout is involved in consensus code.
		delete(extraData, IsQuotedRecloutKey)
	}
	var recloutedPostHash *BlockHash
	if recloutedPostHashBytes, isReclout := extraData[RecloutedPostHash]; isReclout {
		recloutedPostHash = &BlockHash{}
		copy(recloutedPostHash[:], recloutedPostHashBytes)
		delete(extraData, RecloutedPostHash)
	}

	// At this point the inputs and outputs have been processed. Now we
	// need to handle the metadata.

	// If the metadata has a PostHashToModify then treat it as modifying an
	// existing post rather than creating a new post.
	var prevPostEntry *PostEntry
	var prevParentPostEntry *PostEntry
	var prevGrandparentPostEntry *PostEntry
	var prevRecloutedPostEntry *PostEntry
	var prevRecloutEntry *RecloutEntry

	var newPostEntry *PostEntry
	var newParentPostEntry *PostEntry
	var newGrandparentPostEntry *PostEntry
	var newRecloutedPostEntry *PostEntry
	var newRecloutEntry *RecloutEntry
	if len(txMeta.PostHashToModify) != 0 {
		// Make sure the post hash is valid
		if len(txMeta.PostHashToModify) != HashSizeBytes {
			return 0, 0, nil, errors.Wrapf(
				RuleErrorSubmitPostInvalidPostHashToModify,
				"_connectSubmitPost: Bad post hash: %#v", txMeta.PostHashToModify)
		}

		// Get the existing post entry, which must exist and be undeleted.
		postHash := &BlockHash{}
		copy(postHash[:], txMeta.PostHashToModify[:])
		existingPostEntryy := bav.GetPostEntryForPostHash(postHash)
		if existingPostEntryy == nil || existingPostEntryy.isDeleted {
			return 0, 0, nil, errors.Wrapf(
				RuleErrorSubmitPostModifyingNonexistentPost,
				"_connectSubmitPost: Post hash: %v", postHash)
		}

		// Post modification is only allowed by the original poster.
		if !reflect.DeepEqual(txn.PublicKey, existingPostEntryy.PosterPublicKey) {

			return 0, 0, nil, errors.Wrapf(
				RuleErrorSubmitPostPostModificationNotAuthorized,
				"_connectSubmitPost: Post hash: %v, poster public key: %v, "+
					"txn public key: %v, paramUpdater: %v", postHash,
				PkToStringBoth(existingPostEntryy.PosterPublicKey),
				PkToStringBoth(txn.PublicKey), spew.Sdump(bav.Params.ParamUpdaterPublicKeys))
		}

		// Modification of an NFT is not allowed.
		if existingPostEntryy.IsNFT {
			return 0, 0, nil, errors.Wrapf(RuleErrorSubmitPostCannotUpdateNFT, "_connectSubmitPost: ")
		}

		// It's an error if we are updating the value of RecloutedPostHash. A post can only ever reclout a single post.
		if !reflect.DeepEqual(recloutedPostHash, existingPostEntryy.RecloutedPostHash) {
			return 0, 0, nil, errors.Wrapf(
				RuleErrorSubmitPostUpdateRecloutHash,
				"_connectSubmitPost: cannot update reclouted post hash when updating a post")
		}

		// It's an error if we are updating the value of IsQuotedReclout.
		if isQuotedReclout != existingPostEntryy.IsQuotedReclout {
			return 0, 0, nil, errors.Wrapf(
				RuleErrorSubmitPostUpdateIsQuotedReclout,
				"_connectSubmitPost: cannot update isQuotedReclout attribute of post when updating a post")
		}

		// Save the data from the post. Note that we don't make a deep copy
		// because all the fields that we modify are non-pointer fields.
		prevPostEntry = &PostEntry{}
		*prevPostEntry = *existingPostEntryy

		// Set the newPostEntry pointer to the existing entry
		newPostEntry = existingPostEntryy

		// The field values should have already been validated so set
		// them.
		if len(txMeta.Body) != 0 {
			newPostEntry.Body = txMeta.Body
		}

		// Merge the remaining attributes of the transaction's ExtraData into the postEntry's PostExtraData map.
		if len(extraData) > 0 {
			newPostExtraData := make(map[string][]byte)
			for k, v := range existingPostEntryy.PostExtraData {
				newPostExtraData[k] = v
			}
			for k, v := range extraData {
				// If we're given a value with length greater than 0, add it to the map.
				if len(v) > 0 {
					newPostExtraData[k] = v
				} else {
					// If the value we're given has a length of 0, this indicates that we should delete it if it exists.
					delete(newPostExtraData, k)
				}
			}
			newPostEntry.PostExtraData = newPostExtraData
		}
		// TODO: Right now a post can be undeleted by the owner of the post,
		// which seems like undesired behavior if a paramUpdater is trying to reduce
		// spam
		newPostEntry.IsHidden = txMeta.IsHidden

		// Obtain the parent posts
		newParentPostEntry, newGrandparentPostEntry, err = bav._getParentAndGrandparentPostEntry(newPostEntry)
		if err != nil {
			return 0, 0, nil, errors.Wrapf(err, "_connectSubmitPost: error with _getParentAndGrandparentPostEntry: %v", postHash)
		}

		if newPostEntry.RecloutedPostHash != nil {
			newRecloutedPostEntry = bav.GetPostEntryForPostHash(newPostEntry.RecloutedPostHash)
		}

		// Figure out how much we need to change the parent / grandparent's comment count by
		var commentCountUpdateAmount int
		recloutCountUpdateAmount := 0
		quoteRecloutCountUpdateAmount := 0
		hidingPostEntry := !prevPostEntry.IsHidden && newPostEntry.IsHidden
		if hidingPostEntry {
			// If we're hiding a post then we need to decrement the comment count of the parent
			// and grandparent posts.
			commentCountUpdateAmount = -1 * int(1+prevPostEntry.CommentCount)

			// If we're hiding a post that is a vanilla reclout of another post, we decrement the reclout count of the
			// post that was reclouted.
			if IsVanillaReclout(newPostEntry) {
				recloutCountUpdateAmount = -1
			} else if isQuotedReclout {
				quoteRecloutCountUpdateAmount = -1
			}
		}

		unhidingPostEntry := prevPostEntry.IsHidden && !newPostEntry.IsHidden
		if unhidingPostEntry {
			// If we're unhiding a post then we need to increment the comment count of the parent
			// and grandparent posts.
			commentCountUpdateAmount = int(1 + prevPostEntry.CommentCount)
			// If we are unhiding a post that is a vanilla reclout of another post, we increment the reclout count of
			// the post that was reclouted.
			if IsVanillaReclout(newPostEntry) {
				recloutCountUpdateAmount = 1
			} else if isQuotedReclout {
				quoteRecloutCountUpdateAmount = 1
			}
		}

		// Save the data from the parent post. Note that we don't make a deep copy
		// because all the fields that we modify are non-pointer fields.
		if newParentPostEntry != nil {
			prevParentPostEntry = &PostEntry{}
			*prevParentPostEntry = *newParentPostEntry
			bav._updateParentCommentCountForPost(newPostEntry, newParentPostEntry, commentCountUpdateAmount)
		}

		// Save the data from the grandparent post. Note that we don't make a deep copy
		// because all the fields that we modify are non-pointer fields.
		if newGrandparentPostEntry != nil {
			prevGrandparentPostEntry = &PostEntry{}
			*prevGrandparentPostEntry = *newGrandparentPostEntry
			bav._updateParentCommentCountForPost(newPostEntry, newGrandparentPostEntry, commentCountUpdateAmount)
		}
		if newRecloutedPostEntry != nil {
			prevRecloutedPostEntry = &PostEntry{}
			*prevRecloutedPostEntry = *newRecloutedPostEntry
			// If the previous post entry is a vanilla reclout, we can set the prevRecloutEntry.
			if IsVanillaReclout(prevPostEntry) {
				prevRecloutKey := MakeRecloutKey(prevPostEntry.PosterPublicKey, *prevPostEntry.RecloutedPostHash)
				prevRecloutEntry = bav._getRecloutEntryForRecloutKey(&prevRecloutKey)
				if prevRecloutEntry == nil {
					return 0, 0, nil, fmt.Errorf("prevRecloutEntry not found for prevPostEntry")
				}
				// Generally prevRecloutEntry is identical to newRecloutEntry. Currently, we enforce a check that
				// the RecloutedPostHash does not get modified when attempting to connect a submitPost transaction
				newRecloutEntry = &RecloutEntry{
					ReclouterPubKey:   newPostEntry.PosterPublicKey,
					RecloutedPostHash: newPostEntry.RecloutedPostHash,
					RecloutPostHash:   newPostEntry.PostHash,
				}

				// Update the reclout count if it has changed.
				bav._updateRecloutCount(newRecloutedPostEntry, recloutCountUpdateAmount)
			} else {
				// Update the quote reclout count if it has changed.
				bav._updateQuoteRecloutCount(newRecloutedPostEntry, quoteRecloutCountUpdateAmount)
			}
		}
	} else {
		// In this case we are creating a post from scratch so validate
		// all the fields.

		// StakeMultipleBasisPoints > 0 < max
		// Between 1x = 100% and 10x = 10,000%
		if txMeta.StakeMultipleBasisPoints < 100*100 ||
			txMeta.StakeMultipleBasisPoints > bav.Params.MaxStakeMultipleBasisPoints {

			return 0, 0, nil, errors.Wrapf(RuleErrorSubmitPostStakeMultipleSize,
				"_connectSubmitPost: Invalid StakeMultipleSize: %d",
				txMeta.StakeMultipleBasisPoints)
		}
		// CreatorBasisPoints > 0 < max
		if txMeta.CreatorBasisPoints < 0 ||
			txMeta.CreatorBasisPoints > bav.Params.MaxCreatorBasisPoints {

			return 0, 0, nil, errors.Wrapf(RuleErrorSubmitPostCreatorPercentageSize,
				"_connectSubmitPost: Invalid CreatorPercentageSize: %d",
				txMeta.CreatorBasisPoints)
		}
		// TstampNanos != 0
		if txMeta.TimestampNanos == 0 {
			return 0, 0, nil, errors.Wrapf(RuleErrorSubmitPostTimestampIsZero,
				"_connectSubmitPost: Invalid Timestamp: %d",
				txMeta.TimestampNanos)
		}
		// The parent stake id should be a block hash or profile public key if it's set.
		if len(txMeta.ParentStakeID) != 0 && len(txMeta.ParentStakeID) != HashSizeBytes &&
			len(txMeta.ParentStakeID) != btcec.PubKeyBytesLenCompressed {
			return 0, 0, nil, errors.Wrapf(RuleErrorSubmitPostInvalidParentStakeIDLength,
				"_connectSubmitPost: Parent stake ID length %v must be either 0 or %v or %v",
				len(txMeta.ParentStakeID), HashSizeBytes, btcec.PubKeyBytesLenCompressed)
		}

		// The PostHash is just the transaction hash.
		postHash := txHash
		existingPostEntry := bav.GetPostEntryForPostHash(postHash)
		if existingPostEntry != nil && !existingPostEntry.isDeleted {
			return 0, 0, nil, errors.Wrapf(
				RuleErrorPostAlreadyExists,
				"_connectSubmitPost: Post hash: %v", postHash)
		}

		if recloutedPostHash != nil {
			newRecloutedPostEntry = bav.GetPostEntryForPostHash(recloutedPostHash)
			// It is an error if a post entry attempts to reclout a post that does not exist.
			if newRecloutedPostEntry == nil {
				return 0, 0, nil, RuleErrorSubmitPostRecloutPostNotFound
			}
			// It is an error if a post is trying to reclout a vanilla reclout.
			if IsVanillaReclout(newRecloutedPostEntry) {
				return 0, 0, nil, RuleErrorSubmitPostRecloutOfReclout
			}
		}

		// Set the post entry pointer to a brand new post.
		newPostEntry = &PostEntry{
			PostHash:                 postHash,
			PosterPublicKey:          txn.PublicKey,
			ParentStakeID:            txMeta.ParentStakeID,
			Body:                     txMeta.Body,
			RecloutedPostHash:        recloutedPostHash,
			IsQuotedReclout:          isQuotedReclout,
			CreatorBasisPoints:       txMeta.CreatorBasisPoints,
			StakeMultipleBasisPoints: txMeta.StakeMultipleBasisPoints,
			TimestampNanos:           txMeta.TimestampNanos,
			ConfirmationBlockHeight:  blockHeight,
			StakeEntry:               NewStakeEntry(),
			PostExtraData:            extraData,
			// Don't set IsHidden on new posts.
		}

		// Obtain the parent posts
		newParentPostEntry, newGrandparentPostEntry, err = bav._getParentAndGrandparentPostEntry(newPostEntry)
		if err != nil {
			return 0, 0, nil, errors.Wrapf(err, "_connectSubmitPost: error with _getParentAndGrandparentPostEntry: %v", postHash)
		}

		// Save the data from the parent posts. Note that we don't make a deep copy
		// because all the fields that we modify are non-pointer fields.
		if newParentPostEntry != nil {
			prevParentPostEntry = &PostEntry{}
			*prevParentPostEntry = *newParentPostEntry
			bav._updateParentCommentCountForPost(newPostEntry, newParentPostEntry, 1 /*amountToChangeParentBy*/)
		}

		if newGrandparentPostEntry != nil {
			prevGrandparentPostEntry = &PostEntry{}
			*prevGrandparentPostEntry = *newGrandparentPostEntry
			bav._updateParentCommentCountForPost(newPostEntry, newGrandparentPostEntry, 1 /*amountToChangeParentBy*/)
		}

		// Save the data from the reclouted post.
		if newRecloutedPostEntry != nil {
			prevRecloutedPostEntry = &PostEntry{}
			*prevRecloutedPostEntry = *newRecloutedPostEntry

			// We only set reclout entry mappings and increment counts for vanilla reclouts.
			if !isQuotedReclout {
				// Increment the reclout count of the post that was reclouted by 1 as we are creating a new
				// vanilla reclout.
				bav._updateRecloutCount(newRecloutedPostEntry, 1)
				// Create the new recloutEntry
				newRecloutEntry = &RecloutEntry{
					ReclouterPubKey:   newPostEntry.PosterPublicKey,
					RecloutedPostHash: newPostEntry.RecloutedPostHash,
					RecloutPostHash:   newPostEntry.PostHash,
				}
			} else {
				// If it is a quote reclout, we need to increment the corresponding count.
				bav._updateQuoteRecloutCount(newRecloutedPostEntry, 1)
			}
		}
	}

	if verifySignatures {
		// _connectBasicTransfer has already checked that the transaction is
		// signed by the top-level public key, which we take to be the poster's
		// public key.
	}

	// Set the mappings for the entry regardless of whether we modified it or
	// created it from scratch.
	bav._setPostEntryMappings(newPostEntry)
	if newParentPostEntry != nil {
		bav._setPostEntryMappings(newParentPostEntry)
	}
	if newGrandparentPostEntry != nil {
		bav._setPostEntryMappings(newGrandparentPostEntry)
	}
	if newRecloutedPostEntry != nil {
		bav._setPostEntryMappings(newRecloutedPostEntry)
	}

	if newRecloutEntry != nil {
		bav._setRecloutEntryMappings(newRecloutEntry)
	}

	// Add an operation to the list at the end indicating we've added a post.
	utxoOpsForTxn = append(utxoOpsForTxn, &UtxoOperation{
		// PrevPostEntry should generally be nil when we created a new post from
		// scratch, but non-nil if we modified an existing post.
		PrevPostEntry:            prevPostEntry,
		PrevParentPostEntry:      prevParentPostEntry,
		PrevGrandparentPostEntry: prevGrandparentPostEntry,
		PrevRecloutedPostEntry:   prevRecloutedPostEntry,
		PrevRecloutEntry:         prevRecloutEntry,
		Type:                     OperationTypeSubmitPost,
	})

	return totalInput, totalOutput, utxoOpsForTxn, nil
}

func (bav *UtxoView) _getParentAndGrandparentPostEntry(postEntry *PostEntry) (
	_parentPostEntry *PostEntry, _grandparentPostEntry *PostEntry, _err error) {
	var parentPostEntry *PostEntry
	var grandparentPostEntry *PostEntry

	// This length check ensures that the parent is a post (and not something else, like a profile)
	//
	// If we ever allow commenting on something else such that the parent is not a post, but where
	// ParentStakeID is also HashSizeBytes, then this logic would likely need to be changed.
	if len(postEntry.ParentStakeID) == HashSizeBytes {
		parentPostEntry = bav.GetPostEntryForPostHash(StakeIDToHash(postEntry.ParentStakeID))
		if parentPostEntry == nil {
			return nil, nil, errors.Wrapf(
				RuleErrorSubmitPostParentNotFound,
				"_getParentAndGrandparentPostEntry: failed to find parent post for post hash: %v, parentStakeId: %v",
				postEntry.PostHash, hex.EncodeToString(postEntry.ParentStakeID),
			)
		}
	}

	if parentPostEntry != nil && len(parentPostEntry.ParentStakeID) == HashSizeBytes {
		grandparentPostEntry = bav.GetPostEntryForPostHash(StakeIDToHash(parentPostEntry.ParentStakeID))
		if grandparentPostEntry == nil {
			return nil, nil, errors.Wrapf(
				RuleErrorSubmitPostParentNotFound,
				"_getParentAndGrandparentPostEntry: failed to find grandparent post for post hash: %v, parentStakeId: %v, grandparentStakeId: %v",
				postEntry.PostHash, postEntry.ParentStakeID, parentPostEntry.ParentStakeID,
			)
		}
	}

	return parentPostEntry, grandparentPostEntry, nil
}

// Adds amount to the reclout count of the post at recloutPostHash
func (bav *UtxoView) _updateRecloutCount(recloutedPost *PostEntry, amount int) {
	result := int(recloutedPost.RecloutCount) + amount

	// Reclout count should never be below 0.
	if result < 0 {
		glog.Errorf("_updateRecloutCountForPost: RecloutCount < 0 for result %v, reclout post hash: %v, amount : %v",
			result, recloutedPost, amount)
		result = 0
	}
	recloutedPost.RecloutCount = uint64(result)

}

// Adds amount to the quote reclout count of the post at recloutPostHash
func (bav *UtxoView) _updateQuoteRecloutCount(recloutedPost *PostEntry, amount int) {
	result := int(recloutedPost.QuoteRecloutCount) + amount

	// Reclout count should never be below 0.
	if result < 0 {
		glog.Errorf("_updateQuoteRecloutCountForPost: QuoteRecloutCount < 0 for result %v, reclout post hash: %v, amount : %v",
			result, recloutedPost, amount)
		result = 0
	}
	recloutedPost.QuoteRecloutCount = uint64(result)

}

func (bav *UtxoView) _updateParentCommentCountForPost(postEntry *PostEntry, parentPostEntry *PostEntry, amountToChangeParentBy int) {
	result := int(parentPostEntry.CommentCount) + amountToChangeParentBy
	if result < 0 {
		glog.Errorf("_updateParentCommentCountForPost: CommentCount < 0 for result %v, postEntry hash: %v, parentPostEntry hash: %v, amountToChangeParentBy: %v",
			result, postEntry.PostHash, parentPostEntry.PostHash, amountToChangeParentBy)
		result = 0
	}

	parentPostEntry.CommentCount = uint64(result)
}

func (bav *UtxoView) _connectUpdateProfile(
	txn *MsgBitCloutTxn, txHash *BlockHash, blockHeight uint32, verifySignatures bool,
	ignoreUtxos bool) (
	_totalInput uint64, _totalOutput uint64, _utxoOps []*UtxoOperation, _err error) {

	// Check that the transaction has the right TxnType.
	if txn.TxnMeta.GetTxnType() != TxnTypeUpdateProfile {
		return 0, 0, nil, fmt.Errorf("_connectUpdateProfile: called with bad TxnType %s",
			txn.TxnMeta.GetTxnType().String())
	}
	txMeta := txn.TxnMeta.(*UpdateProfileMetadata)

	// See comment on ForgivenProfileUsernameClaims. This fixes a bug in the blockchain
	// where users could claim usernames that weren't actually available.
	if forgivenUsername, exists := ForgivenProfileUsernameClaims[*txHash]; exists {
		// Make a copy of txMeta and assign it to the existing txMeta so we avoid
		// modifying the fields.
		newTxMeta := *txMeta
		newTxMeta.NewUsername = []byte(forgivenUsername)
		txMeta = &newTxMeta
	}

	// Validate the fields to make sure they don't exceed our limits.
	if uint64(len(txMeta.NewUsername)) > bav.Params.MaxUsernameLengthBytes {
		return 0, 0, nil, RuleErrorProfileUsernameTooLong
	}
	if uint64(len(txMeta.NewDescription)) > bav.Params.MaxUserDescriptionLengthBytes {
		return 0, 0, nil, RuleErrorProfileDescriptionTooLong
	}
	if uint64(len(txMeta.NewProfilePic)) > bav.Params.MaxProfilePicLengthBytes {
		return 0, 0, nil, RuleErrorMaxProfilePicSize
	}
	if txMeta.NewCreatorBasisPoints > bav.Params.MaxCreatorBasisPoints || txMeta.NewCreatorBasisPoints < 0 {
		return 0, 0, nil, RuleErrorProfileCreatorPercentageSize
	}
	if txMeta.NewStakeMultipleBasisPoints <= 100*100 ||
		txMeta.NewStakeMultipleBasisPoints > bav.Params.MaxStakeMultipleBasisPoints {

		return 0, 0, nil, RuleErrorProfileStakeMultipleSize
	}
	// If a username is set then it must adhere to a particular regex.
	if len(txMeta.NewUsername) != 0 && !UsernameRegex.Match(txMeta.NewUsername) {
		return 0, 0, nil, errors.Wrapf(RuleErrorInvalidUsername, "Username: %v", string(txMeta.NewUsername))
	}

	profilePublicKey := txn.PublicKey
	_, updaterIsParamUpdater := bav.Params.ParamUpdaterPublicKeys[MakePkMapKey(txn.PublicKey)]
	if len(txMeta.ProfilePublicKey) != 0 {
		if len(txMeta.ProfilePublicKey) != btcec.PubKeyBytesLenCompressed {
			return 0, 0, nil, errors.Wrapf(RuleErrorProfilePublicKeySize, "_connectUpdateProfile: %#v", txMeta.ProfilePublicKey)
		}
		_, err := btcec.ParsePubKey(txMeta.ProfilePublicKey, btcec.S256())
		if err != nil {
			return 0, 0, nil, errors.Wrapf(RuleErrorProfileBadPublicKey, "_connectUpdateProfile: %v", err)
		}
		profilePublicKey = txMeta.ProfilePublicKey

		if blockHeight > UpdateProfileFixBlockHeight {
			// Make sure that either (1) the profile pub key is the txn signer's  public key or
			// (2) the signer is a param updater
			if !reflect.DeepEqual(txn.PublicKey, txMeta.ProfilePublicKey) && !updaterIsParamUpdater {

				return 0, 0, nil, errors.Wrapf(
					RuleErrorProfilePubKeyNotAuthorized,
					"_connectUpdateProfile: Profile pub key: %v, signer public key: %v",
					PkToStringBoth(txn.PublicKey), PkToStringBoth(txMeta.ProfilePublicKey))
			}
		}
	}

	// If a profile with this username exists already AND if that profile
	// belongs to another public key then that's an error.
	{
		// Note that this check is case-insensitive
		existingProfileEntry := bav.GetProfileEntryForUsername(txMeta.NewUsername)
		if existingProfileEntry != nil && !existingProfileEntry.isDeleted &&
			!reflect.DeepEqual(existingProfileEntry.PublicKey, profilePublicKey) {

			return 0, 0, nil, errors.Wrapf(
				RuleErrorProfileUsernameExists, "Username: %v, TxHashHex: %v",
				string(txMeta.NewUsername), hex.EncodeToString(txHash[:]))
		}
	}

	// Connect basic txn to get the total input and the total output without
	// considering the transaction metadata.
	//
	// The ignoreUtxos flag is used to connect "seed" transactions when initializing
	// the blockchain. It allows us to "seed" the database with posts and profiles
	// when we do a hard fork, without having the transactions rejected due to their
	// not being spendable.
	var totalInput, totalOutput uint64
	var utxoOpsForTxn = []*UtxoOperation{}
	var err error
	if !ignoreUtxos {
		totalInput, totalOutput, utxoOpsForTxn, err = bav._connectBasicTransfer(
			txn, txHash, blockHeight, verifySignatures)
		if err != nil {
			return 0, 0, nil, errors.Wrapf(err, "_connectUpdateProfile: ")
		}

		// Force the input to be non-zero so that we can prevent replay attacks.
		if totalInput == 0 {
			return 0, 0, nil, RuleErrorProfileUpdateRequiresNonZeroInput
		}
	}

	// See if a profile already exists for this public key.
	existingProfileEntry := bav.GetProfileEntryForPublicKey(profilePublicKey)
	// If we are creating a profile for the first time, assess the create profile fee.
	if existingProfileEntry == nil {
		createProfileFeeNanos := bav.GlobalParamsEntry.CreateProfileFeeNanos
		totalOutput += createProfileFeeNanos
		if totalInput < totalOutput {
			return 0, 0, nil, RuleErrorCreateProfileTxnOutputExceedsInput
		}
	}
	// Save a copy of the profile entry so so that we can safely modify it.
	var prevProfileEntry *ProfileEntry
	if existingProfileEntry != nil {
		// NOTE: The only pointer in here is the StakeEntry and CoinEntry pointer, but since
		// this is not modified below we don't need to make a copy of it.
		prevProfileEntry = &ProfileEntry{}
		*prevProfileEntry = *existingProfileEntry
	}

	// If a profile already exists then we only update fields that are set.
	var newProfileEntry ProfileEntry
	if existingProfileEntry != nil && !existingProfileEntry.isDeleted {
		newProfileEntry = *existingProfileEntry

		// Modifying a profile is only allowed if the transaction public key equals
		// the profile public key or if the public key belongs to a paramUpdater.
		_, updaterIsParamUpdater := bav.Params.ParamUpdaterPublicKeys[MakePkMapKey(txn.PublicKey)]
		if !reflect.DeepEqual(txn.PublicKey, existingProfileEntry.PublicKey) &&
			!updaterIsParamUpdater {

			return 0, 0, nil, errors.Wrapf(
				RuleErrorProfileModificationNotAuthorized,
				"_connectUpdateProfile: Profile: %v, profile public key: %v, "+
					"txn public key: %v, paramUpdater: %v", existingProfileEntry,
				PkToStringBoth(existingProfileEntry.PublicKey),
				PkToStringBoth(txn.PublicKey), spew.Sdump(bav.Params.ParamUpdaterPublicKeys))
		}

		// Only set the fields if they have non-zero length. Otherwise leave
		// them untouched.
		if len(txMeta.NewUsername) != 0 {
			newProfileEntry.Username = txMeta.NewUsername
		}
		if len(txMeta.NewDescription) != 0 {
			newProfileEntry.Description = txMeta.NewDescription
		}
		if len(txMeta.NewProfilePic) != 0 {
			newProfileEntry.ProfilePic = txMeta.NewProfilePic
		}
		// TODO: Right now a profile can be undeleted by the owner of the profile,
		// which seems like undesired behavior if a paramUpdater is trying to reduce
		// spam
		newProfileEntry.IsHidden = txMeta.IsHidden

		// Just always set the creator basis points and stake multiple.
		newProfileEntry.CreatorBasisPoints = txMeta.NewCreatorBasisPoints

		// TODO: This field is deprecated and should be deleted.
		newProfileEntry.StakeMultipleBasisPoints = txMeta.NewStakeMultipleBasisPoints

		// The StakeEntry is always left unmodified here.

	} else {
		// When there's no pre-existing profile entry we need to do more
		// checks.
		if len(txMeta.NewUsername) == 0 {
			return 0, 0, nil, RuleErrorProfileUsernameTooShort
		}
		// We allow users to create profiles without a description or picture
		// in the consensus code. If desired, frontends can filter out profiles
		// that don't have these fields.
		//
		// Creator percentage and stake multiple are sufficiently checked above.

		// In this case we need to set all the fields using what was passed
		// into the transaction.

		// If below block height, use transaction public key.
		// If above block height, use ProfilePublicKey if available.
		profileEntryPublicKey := txn.PublicKey
		if blockHeight > ParamUpdaterProfileUpdateFixBlockHeight {
			profileEntryPublicKey = profilePublicKey
		}

		newProfileEntry = ProfileEntry{
			PublicKey:   profileEntryPublicKey,
			Username:    txMeta.NewUsername,
			Description: txMeta.NewDescription,
			ProfilePic:  txMeta.NewProfilePic,

			CoinEntry: CoinEntry{
				CreatorBasisPoints: txMeta.NewCreatorBasisPoints,

				// The other coin fields are automatically set to zero, which is an
				// appropriate default value for all of them.
			},

			// TODO(DELETEME): This field is deprecated and should be deleted because we're
			// not allowing staking to profiles.
			StakeMultipleBasisPoints: txMeta.NewStakeMultipleBasisPoints,
			// TODO(DELETEME): This field is deprecated and should be deleted because we're
			// not allowing staking to profiles.
			StakeEntry: NewStakeEntry(),
		}
	}
	// At this point the newProfileEntry should be set to what we actually
	// want to store in the db.

	if verifySignatures {
		// _connectBasicTransfer has already checked that the transaction is
		// signed by the top-level public key, which we take to be the poster's
		// public key.
	}

	// Delete the old profile mappings. Not doing this could cause a username
	// change to have outdated mappings, among other things.
	if prevProfileEntry != nil {
		bav._deleteProfileEntryMappings(prevProfileEntry)
	}

	// Save the profile entry now that we've updated it or created it from scratch.
	bav._setProfileEntryMappings(&newProfileEntry)

	// Add an operation to the list at the end indicating we've updated a profile.
	utxoOpsForTxn = append(utxoOpsForTxn, &UtxoOperation{
		Type:             OperationTypeUpdateProfile,
		PrevProfileEntry: prevProfileEntry,
	})

	return totalInput, totalOutput, utxoOpsForTxn, nil
}

func (bav *UtxoView) _connectCreateNFT(
	txn *MsgBitCloutTxn, txHash *BlockHash, blockHeight uint32, verifySignatures bool) (
	_totalInput uint64, _totalOutput uint64, _utxoOps []*UtxoOperation, _err error) {
	if bav.GlobalParamsEntry.MaxCopiesPerNFT == 0 {
		return 0, 0, nil, fmt.Errorf("_connectCreateNFT: called with zero MaxCopiesPerNFT")
	}

	// Check that the transaction has the right TxnType.
	if txn.TxnMeta.GetTxnType() != TxnTypeCreateNFT {
		return 0, 0, nil, fmt.Errorf("_connectCreateNFT: called with bad TxnType %s",
			txn.TxnMeta.GetTxnType().String())
	}
	txMeta := txn.TxnMeta.(*CreateNFTMetadata)

	// Validate the txMeta.
	if txMeta.NumCopies > bav.GlobalParamsEntry.MaxCopiesPerNFT {
		return 0, 0, nil, RuleErrorTooManyNFTCopies
	}
	if txMeta.NumCopies == 0 {
		return 0, 0, nil, RuleErrorNFTMustHaveNonZeroCopies
	}
	// Make sure we won't oveflow when we add the royalty basis points.
	if math.MaxUint64-txMeta.NFTRoyaltyToCreatorBasisPoints < txMeta.NFTRoyaltyToCoinBasisPoints {
		return 0, 0, nil, RuleErrorNFTRoyaltyOverflow
	}
	royaltyBasisPoints := txMeta.NFTRoyaltyToCreatorBasisPoints + txMeta.NFTRoyaltyToCoinBasisPoints
	if royaltyBasisPoints > bav.Params.MaxNFTRoyaltyBasisPoints {
		return 0, 0, nil, RuleErrorNFTRoyaltyHasTooManyBasisPoints
	}
	postEntry := bav.GetPostEntryForPostHash(txMeta.NFTPostHash)
	if postEntry == nil || postEntry.isDeleted {
		return 0, 0, nil, RuleErrorCreateNFTOnNonexistentPost
	}
	if IsVanillaReclout(postEntry) {
		return 0, 0, nil, RuleErrorCreateNFTOnVanillaReclout
	}
	if !reflect.DeepEqual(postEntry.PosterPublicKey, txn.PublicKey) {
		return 0, 0, nil, RuleErrorCreateNFTMustBeCalledByPoster
	}
	if postEntry.IsNFT {
		return 0, 0, nil, RuleErrorCreateNFTOnPostThatAlreadyIsNFT
	}
	profileEntry := bav.GetProfileEntryForPublicKey(postEntry.PosterPublicKey)
	if profileEntry == nil || profileEntry.isDeleted {
		return 0, 0, nil, RuleErrorCantCreateNFTWithoutProfileEntry
	}

	// Connect basic txn to get the total input and the total output without
	// considering the transaction metadata.
	totalInput, totalOutput, utxoOpsForTxn, err := bav._connectBasicTransfer(
		txn, txHash, blockHeight, verifySignatures)
	if err != nil {
		return 0, 0, nil, errors.Wrapf(err, "_connectCreateNFT: ")
	}

	// Force the input to be non-zero so that we can prevent replay attacks.
	if totalInput == 0 {
		return 0, 0, nil, RuleErrorCreateNFTRequiresNonZeroInput
	}

	if verifySignatures {
		// _connectBasicTransfer has already checked that the transaction is
		// signed by the top-level public key, which we take to be the poster's
		// public key.
	}

	// Since issuing N copies of an NFT multiplies the downstream processing overhead by N,
	// we charge a fee for each additional copy minted.
	// We do not need to check for overflow as these values are managed by the ParamUpdater.
	nftFee := txMeta.NumCopies * bav.GlobalParamsEntry.CreateNFTFeeNanos

	// Sanity check overflow and then ensure that the transaction covers the NFT fee.
	if math.MaxUint64-totalOutput < nftFee {
		return 0, 0, nil, fmt.Errorf("_connectCreateNFTFee: nft Fee overflow")
	}
	totalOutput += nftFee
	if totalInput < totalOutput {
		return 0, 0, nil, RuleErrorCreateNFTWithInsufficientFunds
	}

	// Save a copy of the post entry so that we can safely modify it.
	prevPostEntry := &PostEntry{}
	*prevPostEntry = *postEntry

	// Update and save the post entry.
	postEntry.IsNFT = true
	postEntry.NumNFTCopies = txMeta.NumCopies
	if txMeta.IsForSale {
		postEntry.NumNFTCopiesForSale = txMeta.NumCopies
	}
	postEntry.HasUnlockable = txMeta.HasUnlockable
	postEntry.NFTRoyaltyToCreatorBasisPoints = txMeta.NFTRoyaltyToCreatorBasisPoints
	postEntry.NFTRoyaltyToCoinBasisPoints = txMeta.NFTRoyaltyToCoinBasisPoints
	bav._setPostEntryMappings(postEntry)

	posterPKID := bav.GetPKIDForPublicKey(postEntry.PosterPublicKey)
	if posterPKID == nil || posterPKID.isDeleted {
		return 0, 0, nil, fmt.Errorf("_connectCreateNFT: non-existent posterPKID: %s",
			PkToString(postEntry.PosterPublicKey, bav.Params))
	}

	// Add the appropriate NFT entries.
	for ii := uint64(1); ii <= txMeta.NumCopies; ii++ {
		nftEntry := &NFTEntry{
			OwnerPKID:         posterPKID.PKID,
			NFTPostHash:       txMeta.NFTPostHash,
			SerialNumber:      ii,
			IsForSale:         txMeta.IsForSale,
			MinBidAmountNanos: txMeta.MinBidAmountNanos,
		}
		bav._setNFTEntryMappings(nftEntry)
	}

	// Add an operation to the utxoOps list indicating we've created an NFT.
	utxoOpsForTxn = append(utxoOpsForTxn, &UtxoOperation{
		Type:          OperationTypeCreateNFT,
		PrevPostEntry: prevPostEntry,
	})

	return totalInput, totalOutput, utxoOpsForTxn, nil
}

func (bav *UtxoView) _connectUpdateNFT(
	txn *MsgBitCloutTxn, txHash *BlockHash, blockHeight uint32, verifySignatures bool) (
	_totalInput uint64, _totalOutput uint64, _utxoOps []*UtxoOperation, _err error) {
	if bav.GlobalParamsEntry.MaxCopiesPerNFT == 0 {
		return 0, 0, nil, fmt.Errorf("_connectUpdateNFT: called with zero MaxCopiesPerNFT")
	}

	// Check that the transaction has the right TxnType.
	if txn.TxnMeta.GetTxnType() != TxnTypeUpdateNFT {
		return 0, 0, nil, fmt.Errorf("_connectUpdateNFT: called with bad TxnType %s",
			txn.TxnMeta.GetTxnType().String())
	}
	txMeta := txn.TxnMeta.(*UpdateNFTMetadata)

	// Verify the NFT entry exists.
	nftKey := MakeNFTKey(txMeta.NFTPostHash, txMeta.SerialNumber)
	prevNFTEntry := bav.GetNFTEntryForNFTKey(&nftKey)
	if prevNFTEntry == nil || prevNFTEntry.isDeleted {
		return 0, 0, nil, RuleErrorCannotUpdateNonExistentNFT
	}

	// Get the postEntry so we can update the number of NFT copies for sale.
	postEntry := bav.GetPostEntryForPostHash(txMeta.NFTPostHash)
	if postEntry == nil || postEntry.isDeleted {
		return 0, 0, nil, fmt.Errorf("_connectUpdateNFT: non-existent postEntry for NFTPostHash: %s",
			txMeta.NFTPostHash.String())
	}

	// Verify that the updater is the owner of the NFT.
	updaterPKID := bav.GetPKIDForPublicKey(txn.PublicKey)
	if updaterPKID == nil || updaterPKID.isDeleted {
		return 0, 0, nil, fmt.Errorf("_connectUpdateNFT: non-existent updaterPKID: %s",
			PkToString(txn.PublicKey, bav.Params))
	}
	if !reflect.DeepEqual(prevNFTEntry.OwnerPKID, updaterPKID.PKID) {
		return 0, 0, nil, RuleErrorUpdateNFTByNonOwner
	}

	// Sanity check that the NFT entry is correct.
	if !reflect.DeepEqual(prevNFTEntry.NFTPostHash, txMeta.NFTPostHash) ||
		!reflect.DeepEqual(prevNFTEntry.SerialNumber, txMeta.SerialNumber) {
		return 0, 0, nil, fmt.Errorf("_connectUpdateNFT: prevNFTEntry %v is inconsistent with txMeta %v;"+
			" this should never happen.", prevNFTEntry, txMeta)
	}

	// At the moment, updates can only be made if the 'IsForSale' status of the NFT is changing.
	// As a result, you cannot change the MinBidAmountNanos of an NFT while it is for sale.
	if prevNFTEntry.IsForSale == txMeta.IsForSale {
		return 0, 0, nil, RuleErrorNFTUpdateMustUpdateIsForSaleStatus
	}

	// Connect basic txn to get the total input and the total output without
	// considering the transaction metadata.
	totalInput, totalOutput, utxoOpsForTxn, err := bav._connectBasicTransfer(
		txn, txHash, blockHeight, verifySignatures)
	if err != nil {
		return 0, 0, nil, errors.Wrapf(err, "_connectUpdateNFT: ")
	}

	// Force the input to be non-zero so that we can prevent replay attacks.
	if totalInput == 0 {
		return 0, 0, nil, RuleErrorUpdateNFTRequiresNonZeroInput
	}

	if verifySignatures {
		// _connectBasicTransfer has already checked that the transaction is
		// signed by the top-level public key, which we take to be the poster's
		// public key.
	}

	// Now we are ready to update the NFT. Three things must happen:
	// 	(1) Update the NFT entry.
	//  (2) If the NFT entry is being updated to "is not for sale", kill all the bids.
	//  (3) Update the number of NFT copies for sale on the post entry.

	// Create the updated NFTEntry.
	newNFTEntry := &NFTEntry{
		LastOwnerPKID:     prevNFTEntry.LastOwnerPKID,
		OwnerPKID:         updaterPKID.PKID,
		NFTPostHash:       txMeta.NFTPostHash,
		SerialNumber:      txMeta.SerialNumber,
		IsForSale:         txMeta.IsForSale,
		MinBidAmountNanos: txMeta.MinBidAmountNanos,
		UnlockableText:    prevNFTEntry.UnlockableText,
		// Keep the last accepted bid amount nanos from the previous entry since this
		// value is only updated when a new bid is accepted.
		LastAcceptedBidAmountNanos: prevNFTEntry.LastAcceptedBidAmountNanos,
	}
	bav._setNFTEntryMappings(newNFTEntry)

	// If we are going from ForSale->NotForSale, delete all the NFTBidEntries for this NFT.
	deletedBidEntries := []*NFTBidEntry{}
	if prevNFTEntry.IsForSale && !txMeta.IsForSale {
		bidEntries := bav.GetAllNFTBidEntries(txMeta.NFTPostHash, txMeta.SerialNumber)
		for _, bidEntry := range bidEntries {
			deletedBidEntries = append(deletedBidEntries, bidEntry)
			bav._deleteNFTBidEntryMappings(bidEntry)
		}
	}

	// Save a copy of the post entry so that we can safely modify it.
	prevPostEntry := &PostEntry{}
	*prevPostEntry = *postEntry

	// Update the number of NFT copies that are for sale.
	if prevNFTEntry.IsForSale && !txMeta.IsForSale {
		// For sale --> Not for sale.
		postEntry.NumNFTCopiesForSale--
	} else if !prevNFTEntry.IsForSale && txMeta.IsForSale {
		// Not for sale --> For sale.
		postEntry.NumNFTCopiesForSale++
	}

	// Set the new postEntry.
	bav._setPostEntryMappings(postEntry)

	// Add an operation to the list at the end indicating we've connected an NFT update.
	utxoOpsForTxn = append(utxoOpsForTxn, &UtxoOperation{
		Type:                 OperationTypeUpdateNFT,
		PrevNFTEntry:         prevNFTEntry,
		PrevPostEntry:        prevPostEntry,
		DeletedNFTBidEntries: deletedBidEntries,
	})

	return totalInput, totalOutput, utxoOpsForTxn, nil
}

func (bav *UtxoView) _connectAcceptNFTBid(
	txn *MsgBitCloutTxn, txHash *BlockHash, blockHeight uint32, verifySignatures bool) (
	_totalInput uint64, _totalOutput uint64, _utxoOps []*UtxoOperation, _err error) {
	if bav.GlobalParamsEntry.MaxCopiesPerNFT == 0 {
		return 0, 0, nil, fmt.Errorf("_connectAcceptNFTBid: called with zero MaxCopiesPerNFT")
	}

	// Check that the transaction has the right TxnType.
	if txn.TxnMeta.GetTxnType() != TxnTypeAcceptNFTBid {
		return 0, 0, nil, fmt.Errorf("_connectAcceptNFTBid: called with bad TxnType %s",
			txn.TxnMeta.GetTxnType().String())
	}
	txMeta := txn.TxnMeta.(*AcceptNFTBidMetadata)

	// Verify the NFT entry that is being bid on exists and is on sale.
	nftKey := MakeNFTKey(txMeta.NFTPostHash, txMeta.SerialNumber)
	prevNFTEntry := bav.GetNFTEntryForNFTKey(&nftKey)
	if prevNFTEntry == nil || prevNFTEntry.isDeleted {
		// We wrap these errors in order to differentiate versus _connectNFTBid().
		return 0, 0, nil, errors.Wrapf(RuleErrorNFTBidOnNonExistentNFTEntry, "_connectAcceptNFTBid: ")
	}
	if !prevNFTEntry.IsForSale {
		return 0, 0, nil, errors.Wrapf(RuleErrorNFTBidOnNFTThatIsNotForSale, "_connectAcceptNFTBid: ")
	}

	// Verify that the updater is the owner of the NFT.
	updaterPKID := bav.GetPKIDForPublicKey(txn.PublicKey)
	if updaterPKID == nil || updaterPKID.isDeleted {
		return 0, 0, nil, fmt.Errorf("_connectAcceptNFTBid: non-existent updaterPKID: %s",
			PkToString(txn.PublicKey, bav.Params))
	}
	if !reflect.DeepEqual(prevNFTEntry.OwnerPKID, updaterPKID.PKID) {
		return 0, 0, nil, RuleErrorAcceptNFTBidByNonOwner
	}

	// Get the post entry, verify it exists.
	nftPostEntry := bav.GetPostEntryForPostHash(txMeta.NFTPostHash)

	// If this is an unlockable NFT, make sure that an unlockable string was provided.
	if nftPostEntry == nil || nftPostEntry.isDeleted {
		return 0, 0, nil, RuleErrorPostEntryNotFoundForAcceptedNFTBid
	}
	if nftPostEntry.HasUnlockable && len(txMeta.UnlockableText) == 0 {
		return 0, 0, nil, RuleErrorUnlockableNFTMustProvideUnlockableText
	}

	// Check the length of the UnlockableText.
	if uint64(len(txMeta.UnlockableText)) > bav.Params.MaxPrivateMessageLengthBytes {
		return 0, 0, nil, errors.Wrapf(
			RuleErrorUnlockableTextLengthExceedsMax, "_connectAcceptNFTBid: "+
				"UnlockableTextLen = %d; Max length = %d",
			len(txMeta.UnlockableText), bav.Params.MaxPrivateMessageLengthBytes)
	}

	// Get the poster's profile.
	existingProfileEntry := bav.GetProfileEntryForPublicKey(nftPostEntry.PosterPublicKey)
	if existingProfileEntry == nil || existingProfileEntry.isDeleted {
		return 0, 0, nil, fmt.Errorf(
			"_connectAcceptNFTBid: Profile missing for NFT pub key: %v %v",
			PkToStringMainnet(nftPostEntry.PosterPublicKey), PkToStringTestnet(nftPostEntry.PosterPublicKey))
	}
	// Save all the old values from the CoinEntry before we potentially
	// update them. Note that CoinEntry doesn't contain any pointers and so
	// a direct copy is OK.
	prevCoinEntry := existingProfileEntry.CoinEntry

	// Verify the NFT bid entry being accepted exists and has a bid consistent with the metadata.
	// If we did not require an AcceptNFTBid txn to have a bid amount, it would leave the door
	// open for an attack where someone replaces a high bid with a low bid after the owner accepts.
	nftBidKey := MakeNFTBidKey(txMeta.BidderPKID, txMeta.NFTPostHash, txMeta.SerialNumber)
	nftBidEntry := bav.GetNFTBidEntryForNFTBidKey(&nftBidKey)
	if nftBidEntry == nil || nftBidEntry.isDeleted {
		// NOTE: Users can submit a bid for SerialNumber zero as a blanket bid for any SerialNumber
		// in an NFT collection. Thus, we must check to see if a SerialNumber zero bid exists
		// for this bidder before we return an error.
		nftBidKey = MakeNFTBidKey(txMeta.BidderPKID, txMeta.NFTPostHash, uint64(0))
		nftBidEntry = bav.GetNFTBidEntryForNFTBidKey(&nftBidKey)
		if nftBidEntry == nil || nftBidEntry.isDeleted {
			return 0, 0, nil, RuleErrorCantAcceptNonExistentBid
		}
	}
	if nftBidEntry.BidAmountNanos != txMeta.BidAmountNanos {
		return 0, 0, nil, RuleErrorAcceptedNFTBidAmountDoesNotMatch
	}

	bidderPublicKey := bav.GetPublicKeyForPKID(txMeta.BidderPKID)

	//
	// Store starting balances of all the participants to check diff later.
	//
	// We assume the tip is right before the block in which this txn is about to be applied.
	tipHeight := uint32(0)
	if blockHeight > 0 {
		tipHeight = blockHeight - 1
	}
	sellerBalanceBefore, err := bav.GetSpendableBitcloutBalanceNanosForPublicKey(txn.PublicKey, tipHeight)
	if err != nil {
		return 0, 0, nil, fmt.Errorf(
			"_connectAcceptNFTBid: Problem getting initial balance for seller pubkey: %v",
			PkToStringBoth(txn.PublicKey))
	}
	bidderBalanceBefore, err := bav.GetSpendableBitcloutBalanceNanosForPublicKey(
		bidderPublicKey, tipHeight)
	if err != nil {
		return 0, 0, nil, fmt.Errorf(
			"_connectAcceptNFTBid: Problem getting initial balance for bidder pubkey: %v",
			PkToStringBoth(bidderPublicKey))
	}
	creatorBalanceBefore, err := bav.GetSpendableBitcloutBalanceNanosForPublicKey(
		nftPostEntry.PosterPublicKey, tipHeight)
	if err != nil {
		return 0, 0, nil, fmt.Errorf(
			"_connectAcceptNFTBid: Problem getting initial balance for poster pubkey: %v",
			PkToStringBoth(nftPostEntry.PosterPublicKey))
	}

	//
	// Validate bidder UTXOs.
	//
	if len(txMeta.BidderInputs) == 0 {
		return 0, 0, nil, RuleErrorAcceptedNFTBidMustSpecifyBidderInputs
	}
	totalBidderInput := uint64(0)
	spentUtxoEntries := []*UtxoEntry{}
	for _, bidderInput := range txMeta.BidderInputs {
		bidderUtxoKey := UtxoKey(*bidderInput)
		bidderUtxoEntry := bav.GetUtxoEntryForUtxoKey(&bidderUtxoKey)
		if bidderUtxoEntry == nil || bidderUtxoEntry.isSpent {
			return 0, 0, nil, RuleErrorBidderInputForAcceptedNFTBidNoLongerExists
		}

		// Make sure that the utxo specified is actually from the bidder.
		if !reflect.DeepEqual(bidderUtxoEntry.PublicKey, bidderPublicKey) {
			return 0, 0, nil, RuleErrorInputWithPublicKeyDifferentFromTxnPublicKey
		}

		// If the utxo is from a block reward txn, make sure enough time has passed to
		// make it spendable.
		if _isEntryImmatureBlockReward(bidderUtxoEntry, blockHeight, bav.Params) {
			return 0, 0, nil, RuleErrorInputSpendsImmatureBlockReward
		}
		totalBidderInput += bidderUtxoEntry.AmountNanos

		// Make sure we spend the utxo so that the bidder can't reuse it.
		bav._spendUtxo(&bidderUtxoKey)
		spentUtxoEntries = append(spentUtxoEntries, bidderUtxoEntry)
	}

	if totalBidderInput < txMeta.BidAmountNanos {
		return 0, 0, nil, RuleErrorAcceptNFTBidderInputsInsufficientForBidAmount
	}

	// The bidder gets back any unspent nanos from the inputs specified.
	bidderChangeNanos := totalBidderInput - txMeta.BidAmountNanos
	// The amount of bitclout that should go to the original creator from this purchase.
	// Calculated as: (BidAmountNanos * NFTRoyaltyToCreatorBasisPoints) / (100 * 100)
	creatorRoyaltyNanos := IntDiv(
		IntMul(
			big.NewInt(int64(txMeta.BidAmountNanos)),
			big.NewInt(int64(nftPostEntry.NFTRoyaltyToCreatorBasisPoints))),
		big.NewInt(100*100)).Uint64()
	// The amount of bitclout that should go to the original creator's coin from this purchase.
	// Calculated as: (BidAmountNanos * NFTRoyaltyToCoinBasisPoints) / (100 * 100)
	creatorCoinRoyaltyNanos := IntDiv(
		IntMul(
			big.NewInt(int64(txMeta.BidAmountNanos)),
			big.NewInt(int64(nftPostEntry.NFTRoyaltyToCoinBasisPoints))),
		big.NewInt(100*100)).Uint64()
	//glog.Infof("Bid amount: %d, coin basis points: %d, coin royalty: %d",
	//	txMeta.BidAmountNanos, nftPostEntry.NFTRoyaltyToCoinBasisPoints, creatorCoinRoyaltyNanos)

	// Sanity check that the royalties are reasonable and won't cause underflow.
	if txMeta.BidAmountNanos < (creatorRoyaltyNanos + creatorCoinRoyaltyNanos) {
		return 0, 0, nil, fmt.Errorf(
			"_connectAcceptNFTBid: sum of royalties (%d, %d) is less than bid amount (%d)",
			creatorRoyaltyNanos, creatorCoinRoyaltyNanos, txMeta.BidAmountNanos)
	}

	bidAmountMinusRoyalties := txMeta.BidAmountNanos - creatorRoyaltyNanos - creatorCoinRoyaltyNanos

	// Connect basic txn to get the total input and the total output without
	// considering the transaction metadata.
	totalInput, totalOutput, utxoOpsForTxn, err := bav._connectBasicTransfer(
		txn, txHash, blockHeight, verifySignatures)
	if err != nil {
		return 0, 0, nil, errors.Wrapf(err, "_connectAcceptNFTBid: ")
	}

	// Force the input to be non-zero so that we can prevent replay attacks.
	if totalInput == 0 {
		return 0, 0, nil, RuleErrorAcceptNFTBidRequiresNonZeroInput
	}

	if verifySignatures {
		// _connectBasicTransfer has already checked that the transaction is
		// signed by the top-level public key, which we take to be the poster's
		// public key.
	}

	// Now we are ready to accept the bid. When we accept, the following must happen:
	// 	(1) Update the nft entry with the new owner and set it as "not for sale".
	//  (2) Delete all of the bids on this NFT since they are no longer relevant.
	//  (3) Pay the seller.
	//  (4) Pay royalties to the original creator.
	//  (5) Pay change to the bidder.
	//  (6) Add creator coin royalties to bitclout locked.
	//  (7) Decrement the nftPostEntry NumNFTCopiesForSale.

	// (1) Set an appropriate NFTEntry for the new owner.

	newNFTEntry := &NFTEntry{
		LastOwnerPKID:  updaterPKID.PKID,
		OwnerPKID:      txMeta.BidderPKID,
		NFTPostHash:    txMeta.NFTPostHash,
		SerialNumber:   txMeta.SerialNumber,
		IsForSale:      false,
		UnlockableText: txMeta.UnlockableText,

		LastAcceptedBidAmountNanos: txMeta.BidAmountNanos,
	}
	bav._setNFTEntryMappings(newNFTEntry)

	// append the accepted bid entry to the list of accepted bid entries
	prevAcceptedBidHistory := bav.GetAcceptNFTBidHistoryForNFTKey(&nftKey)
	newAcceptedBidHistory := append(*prevAcceptedBidHistory, nftBidEntry)
	bav._setAcceptNFTBidHistoryMappings(nftKey, &newAcceptedBidHistory)

	// (2) Iterate over all the NFTBidEntries for this NFT and delete them.
	bidEntries := bav.GetAllNFTBidEntries(txMeta.NFTPostHash, txMeta.SerialNumber)
	if len(bidEntries) == 0 && nftBidEntry.SerialNumber != 0 {
		// Quick sanity check to make sure that we found bid entries. There should be at least 1.
		return 0, 0, nil, fmt.Errorf(
			"_connectAcceptNFTBid: found zero bid entries to delete; this should never happen.")
	}
	deletedBidEntries := []*NFTBidEntry{}
	for _, bidEntry := range bidEntries {
		deletedBidEntries = append(deletedBidEntries, bidEntry)
		bav._deleteNFTBidEntryMappings(bidEntry)
	}
	// If this is a SerialNumber zero BidEntry, we must delete it specifically.
	if nftBidEntry.SerialNumber == uint64(0) {
		deletedBidEntries = append(deletedBidEntries, nftBidEntry)
		bav._deleteNFTBidEntryMappings(nftBidEntry)
	}

	// (3) Pay the seller by creating a new entry for this output and add it to the view.
	nftPaymentUtxoKeys := []*UtxoKey{}
	nextUtxoIndex := uint32(len(txn.TxOutputs))
	sellerOutputKey := &UtxoKey{
		TxID:  *txHash,
		Index: nextUtxoIndex,
	}

	utxoEntry := UtxoEntry{
		AmountNanos: bidAmountMinusRoyalties,
		PublicKey:   txn.PublicKey,
		BlockHeight: blockHeight,
		UtxoType:    UtxoTypeNFTSeller,
		UtxoKey:     sellerOutputKey,
		// We leave the position unset and isSpent to false by default.
		// The position will be set in the call to _addUtxo.
	}

	_, err = bav._addUtxo(&utxoEntry)
	if err != nil {
		return 0, 0, nil, errors.Wrapf(err, "_connectAcceptNFTBid: Problem adding output utxo")
	}
	nftPaymentUtxoKeys = append(nftPaymentUtxoKeys, sellerOutputKey)

	// (4) Pay royalties to the original artist.
	if creatorRoyaltyNanos > 0 {
		nextUtxoIndex += 1
		royaltyOutputKey := &UtxoKey{
			TxID:  *txHash,
			Index: nextUtxoIndex,
		}

		utxoEntry := UtxoEntry{
			AmountNanos: creatorRoyaltyNanos,
			PublicKey:   nftPostEntry.PosterPublicKey,
			BlockHeight: blockHeight,
			UtxoType:    UtxoTypeNFTCreatorRoyalty,

			UtxoKey: royaltyOutputKey,
			// We leave the position unset and isSpent to false by default.
			// The position will be set in the call to _addUtxo.
		}

		_, err = bav._addUtxo(&utxoEntry)
		if err != nil {
			return 0, 0, nil, errors.Wrapf(err, "_connectAcceptNFTBid: Problem adding output utxo")
		}
		nftPaymentUtxoKeys = append(nftPaymentUtxoKeys, royaltyOutputKey)
	}

	// (5) Give any change back to the bidder.
	if bidderChangeNanos > 0 {
		nextUtxoIndex += 1
		bidderChangeOutputKey := &UtxoKey{
			TxID:  *txHash,
			Index: nextUtxoIndex,
		}

		utxoEntry := UtxoEntry{
			AmountNanos: bidderChangeNanos,
			PublicKey:   bidderPublicKey,
			BlockHeight: blockHeight,
			UtxoType:    UtxoTypeNFTCreatorRoyalty,

			UtxoKey: bidderChangeOutputKey,
			// We leave the position unset and isSpent to false by default.
			// The position will be set in the call to _addUtxo.
		}

		_, err = bav._addUtxo(&utxoEntry)
		if err != nil {
			return 0, 0, nil, errors.Wrapf(err, "_connectAcceptNFTBid: Problem adding output utxo")
		}
		nftPaymentUtxoKeys = append(nftPaymentUtxoKeys, bidderChangeOutputKey)
	}

	// (6) Add creator coin royalties to bitclout locked. If the number of coins in circulation is
	// less than the "auto sell threshold" we burn the bitclout.
	newCoinEntry := prevCoinEntry
	if creatorCoinRoyaltyNanos > 0 && existingProfileEntry.CoinsInCirculationNanos >= bav.Params.CreatorCoinAutoSellThresholdNanos {
		// Make a copy of the previous coin entry. It has no pointers, so a direct copy is ok.
		newCoinEntry.BitCloutLockedNanos += creatorCoinRoyaltyNanos
		existingProfileEntry.CoinEntry = newCoinEntry
		bav._setProfileEntryMappings(existingProfileEntry)
	}

	// (7) Save a copy of the previous postEntry and then decrement NumNFTCopiesForSale.
	prevPostEntry := &PostEntry{}
	*prevPostEntry = *nftPostEntry
	nftPostEntry.NumNFTCopiesForSale--
	bav._setPostEntryMappings(nftPostEntry)

	// Add an operation to the list at the end indicating we've connected an NFT bid.
	utxoOpsForTxn = append(utxoOpsForTxn, &UtxoOperation{
		Type:                      OperationTypeAcceptNFTBid,
		PrevNFTEntry:              prevNFTEntry,
		PrevPostEntry:             prevPostEntry,
		PrevCoinEntry:             &prevCoinEntry,
		DeletedNFTBidEntries:      deletedBidEntries,
		NFTPaymentUtxoKeys:        nftPaymentUtxoKeys,
		NFTSpentUtxoEntries:       spentUtxoEntries,
		PrevAcceptedNFTBidEntries: prevAcceptedBidHistory,
	})

	// HARDCORE SANITY CHECK:
	//  - Before returning we do one more sanity check that money hasn't been printed.
	//
	// Seller balance diff:
	sellerBalanceAfter, err := bav.GetSpendableBitcloutBalanceNanosForPublicKey(txn.PublicKey, tipHeight)
	if err != nil {
		return 0, 0, nil, fmt.Errorf(
			"_connectAcceptNFTBid: Problem getting final balance for seller pubkey: %v",
			PkToStringBoth(txn.PublicKey))
	}
	sellerDiff := int64(sellerBalanceAfter) - int64(sellerBalanceBefore)
	// Bidder balance diff (only relevant if bidder != seller):
	bidderDiff := int64(0)
	if !reflect.DeepEqual(bidderPublicKey, txn.PublicKey) {
		bidderBalanceAfter, err := bav.GetSpendableBitcloutBalanceNanosForPublicKey(bidderPublicKey, tipHeight)
		if err != nil {
			return 0, 0, nil, fmt.Errorf(
				"_connectAcceptNFTBid: Problem getting final balance for bidder pubkey: %v",
				PkToStringBoth(bidderPublicKey))
		}
		bidderDiff = int64(bidderBalanceAfter) - int64(bidderBalanceBefore)
	}
	// Creator balance diff (only relevant if creator != seller and creator != bidder):
	creatorDiff := int64(0)
	if !reflect.DeepEqual(nftPostEntry.PosterPublicKey, txn.PublicKey) &&
		!reflect.DeepEqual(nftPostEntry.PosterPublicKey, bidderPublicKey) {
		creatorBalanceAfter, err := bav.GetSpendableBitcloutBalanceNanosForPublicKey(nftPostEntry.PosterPublicKey, tipHeight)
		if err != nil {
			return 0, 0, nil, fmt.Errorf(
				"_connectAcceptNFTBid: Problem getting final balance for poster pubkey: %v",
				PkToStringBoth(nftPostEntry.PosterPublicKey))
		}
		creatorDiff = int64(creatorBalanceAfter) - int64(creatorBalanceBefore)
	}
	// Creator coin diff:
	coinDiff := int64(newCoinEntry.BitCloutLockedNanos) - int64(prevCoinEntry.BitCloutLockedNanos)
	// Now the actual check. Use bigints to avoid getting fooled by overflow.
	sellerPlusBidderDiff := big.NewInt(0).Add(big.NewInt(sellerDiff), big.NewInt(bidderDiff))
	creatorPlusCoinDiff := big.NewInt(0).Add(big.NewInt(creatorDiff), big.NewInt(coinDiff))
	totalDiff := big.NewInt(0).Add(sellerPlusBidderDiff, creatorPlusCoinDiff)
	if totalDiff.Cmp(big.NewInt(0)) > 0 {
		return 0, 0, nil, fmt.Errorf(
			"_connectAcceptNFTBid: Sum of participant diffs is >0 (%d, %d, %d, %d)",
			sellerDiff, bidderDiff, creatorDiff, coinDiff)
	}

	return totalInput, totalOutput, utxoOpsForTxn, nil
}

func (bav *UtxoView) _connectNFTBid(
	txn *MsgBitCloutTxn, txHash *BlockHash, blockHeight uint32, verifySignatures bool) (
	_totalInput uint64, _totalOutput uint64, _utxoOps []*UtxoOperation, _err error) {
	if bav.GlobalParamsEntry.MaxCopiesPerNFT == 0 {
		return 0, 0, nil, fmt.Errorf("_connectNFTBid: called with zero MaxCopiesPerNFT")
	}

	// Check that the transaction has the right TxnType.
	if txn.TxnMeta.GetTxnType() != TxnTypeNFTBid {
		return 0, 0, nil, fmt.Errorf("_connectNFTBid: called with bad TxnType %s",
			txn.TxnMeta.GetTxnType().String())
	}
	txMeta := txn.TxnMeta.(*NFTBidMetadata)

	// Verify that the postEntry being bid on exists, is an NFT, and supports the given serial #.
	postEntry := bav.GetPostEntryForPostHash(txMeta.NFTPostHash)
	if postEntry == nil || postEntry.isDeleted {
		return 0, 0, nil, RuleErrorNFTBidOnNonExistentPost
	} else if !postEntry.IsNFT {
		return 0, 0, nil, RuleErrorNFTBidOnPostThatIsNotAnNFT
	} else if txMeta.SerialNumber > postEntry.NumNFTCopies {
		return 0, 0, nil, RuleErrorNFTBidOnInvalidSerialNumber
	}

	// Validate the nftEntry.  Note that there is a special case where a bidder can submit a bid
	// on SerialNumber zero.  This acts as a blanket bid on any serial number version of this NFT
	// As a result, the nftEntry will be nil and should not be validated.
	nftKey := MakeNFTKey(txMeta.NFTPostHash, txMeta.SerialNumber)
	nftEntry := bav.GetNFTEntryForNFTKey(&nftKey)
	bidderPKID := bav.GetPKIDForPublicKey(txn.PublicKey)
	if bidderPKID == nil || bidderPKID.isDeleted {
		return 0, 0, nil, fmt.Errorf("_connectNFTBid: PKID for bidder public key %v doesn't exist; this should never happen", string(txn.PublicKey))
	}

	// Save a copy of the bid entry so that we can use it in the disconnect.
	nftBidKey := MakeNFTBidKey(bidderPKID.PKID, txMeta.NFTPostHash, txMeta.SerialNumber)
	prevNFTBidEntry := bav.GetNFTBidEntryForNFTBidKey(&nftBidKey)

	if txMeta.SerialNumber != uint64(0) {
		// Verify the NFT entry that is being bid on exists.
		if nftEntry == nil || nftEntry.isDeleted {
			return 0, 0, nil, RuleErrorNFTBidOnNonExistentNFTEntry
		}

		// Verify the NFT entry being bid on is for sale.
		if !nftEntry.IsForSale {
			return 0, 0, nil, RuleErrorNFTBidOnNFTThatIsNotForSale
		}

		// Verify that the bidder is not the current owner of the NFT.
		if reflect.DeepEqual(nftEntry.OwnerPKID, bidderPKID.PKID) {
			return 0, 0, nil, RuleErrorNFTOwnerCannotBidOnOwnedNFT
		}

		// Verify that the bid amount is greater than the min bid amount for this NFT.
		// We allow BidAmountNanos to be 0 if there exists a previous bid entry. A value of 0 indicates that we should delete the entry.
		if txMeta.BidAmountNanos < nftEntry.MinBidAmountNanos && !(txMeta.BidAmountNanos == 0 && prevNFTBidEntry != nil) {
			return 0, 0, nil, RuleErrorNFTBidLessThanMinBidAmountNanos
		}
	}

	// Connect basic txn to get the total input and the total output without
	// considering the transaction metadata.
	totalInput, totalOutput, utxoOpsForTxn, err := bav._connectBasicTransfer(
		txn, txHash, blockHeight, verifySignatures)
	if err != nil {
		return 0, 0, nil, errors.Wrapf(err, "_connectNFTBid: ")
	}

	// We assume the tip is right before the block in which this txn is about to be applied.
	tipHeight := uint32(0)
	if blockHeight > 0 {
		tipHeight = blockHeight - 1
	}
	// Verify that the transaction creator has sufficient bitclout to create the bid.
	spendableBalance, err := bav.GetSpendableBitcloutBalanceNanosForPublicKey(txn.PublicKey, tipHeight)
	if err != nil {
		return 0, 0, nil, errors.Wrapf(err, "_connectNFTBid: Error getting bidder balance: ")

	} else if txMeta.BidAmountNanos > spendableBalance && blockHeight > BrokenNFTBidsFixBlockHeight {
		return 0, 0, nil, RuleErrorInsufficientFundsForNFTBid
	}

	// Force the input to be non-zero so that we can prevent replay attacks.
	if totalInput == 0 {
		return 0, 0, nil, RuleErrorNFTBidRequiresNonZeroInput
	}

	if verifySignatures {
		// _connectBasicTransfer has already checked that the transaction is
		// signed by the top-level public key, which we take to be the poster's
		// public key.
	}

	// If an old bid exists, delete it.
	if prevNFTBidEntry != nil {
		bav._deleteNFTBidEntryMappings(prevNFTBidEntry)
	}

	// If the new bid has a non-zero amount, set it.
	if txMeta.BidAmountNanos != 0 {
		// Zero bids are not allowed, submitting a zero bid effectively withdraws a prior bid.
		newBidEntry := &NFTBidEntry{
			BidderPKID:     bidderPKID.PKID,
			NFTPostHash:    txMeta.NFTPostHash,
			SerialNumber:   txMeta.SerialNumber,
			BidAmountNanos: txMeta.BidAmountNanos,
		}
		bav._setNFTBidEntryMappings(newBidEntry)
	}

	// Add an operation to the list at the end indicating we've connected an NFT bid.
	utxoOpsForTxn = append(utxoOpsForTxn, &UtxoOperation{
		Type:            OperationTypeNFTBid,
		PrevNFTBidEntry: prevNFTBidEntry,
	})

	return totalInput, totalOutput, utxoOpsForTxn, nil
}

func (bav *UtxoView) _connectSwapIdentity(
	txn *MsgBitCloutTxn, txHash *BlockHash, blockHeight uint32, verifySignatures bool) (
	_totalInput uint64, _totalOutput uint64, _utxoOps []*UtxoOperation, _err error) {

	// Check that the transaction has the right TxnType.
	if txn.TxnMeta.GetTxnType() != TxnTypeSwapIdentity {
		return 0, 0, nil, fmt.Errorf(
			"_connectSwapIdentity: called with bad TxnType %s",
			txn.TxnMeta.GetTxnType().String())
	}
	txMeta := txn.TxnMeta.(*SwapIdentityMetadataa)

	// The txn.PublicKey must be paramUpdater
	_, updaterIsParamUpdater := bav.Params.ParamUpdaterPublicKeys[MakePkMapKey(txn.PublicKey)]
	if !updaterIsParamUpdater {
		return 0, 0, nil, RuleErrorSwapIdentityIsParamUpdaterOnly
	}

	// call _connectBasicTransfer to verify signatures
	totalInput, totalOutput, utxoOpsForTxn, err := bav._connectBasicTransfer(
		txn, txHash, blockHeight, verifySignatures)
	if err != nil {
		return 0, 0, nil, errors.Wrapf(err, "_connectSwapIdentity: ")
	}

	// Force the input to be non-zero so that we can prevent replay attacks.
	if totalInput == 0 {
		return 0, 0, nil, RuleErrorProfileUpdateRequiresNonZeroInput
	}

	// The "from " public key must be set and valid.
	fromPublicKey := txMeta.FromPublicKey
	if len(fromPublicKey) != btcec.PubKeyBytesLenCompressed {
		return 0, 0, nil, RuleErrorFromPublicKeyIsRequired
	}
	if _, err := btcec.ParsePubKey(fromPublicKey, btcec.S256()); err != nil {
		return 0, 0, nil, errors.Wrap(RuleErrorInvalidFromPublicKey, err.Error())
	}

	// The "to" public key must be set and valid.
	toPublicKey := txMeta.ToPublicKey
	if len(toPublicKey) != btcec.PubKeyBytesLenCompressed {
		return 0, 0, nil, RuleErrorToPublicKeyIsRequired
	}
	if _, err := btcec.ParsePubKey(toPublicKey, btcec.S256()); err != nil {
		return 0, 0, nil, errors.Wrap(RuleErrorInvalidToPublicKey, err.Error())
	}

	if verifySignatures {
		// _connectBasicTransfer has already checked that the transaction is
		// signed by the top-level public key, which we take to be the poster's
		// public key.
	}

	// If a profile is associated with either of the public keys then change the public
	// key embedded in the profile. Note that we don't need to delete and re-add the
	// ProfileEntry mappings because everything other than the embedded public key stays
	// the same (basically the public key is the only thing that's de-normalized that we
	// need to manually adjust). Note that we must do this lookup *before* we swap the
	// PKID's or else we're get opposite profiles back.
	fromProfileEntry := bav.GetProfileEntryForPublicKey(fromPublicKey)
	if fromProfileEntry != nil && !fromProfileEntry.isDeleted {
		fromProfileEntry.PublicKey = toPublicKey
	}
	toProfileEntry := bav.GetProfileEntryForPublicKey(toPublicKey)
	if toProfileEntry != nil && !toProfileEntry.isDeleted {
		toProfileEntry.PublicKey = fromPublicKey
	}

	// Get the existing PKID mappings. These are guaranteed to be set (they default to
	// the existing public key if they are unset).
	oldFromPKIDEntry := bav.GetPKIDForPublicKey(fromPublicKey)
	if oldFromPKIDEntry == nil || oldFromPKIDEntry.isDeleted {
		// This should basically never happen since we never delete PKIDs.
		return 0, 0, nil, RuleErrorOldFromPublicKeyHasDeletedPKID
	}
	oldToPKIDEntry := bav.GetPKIDForPublicKey(toPublicKey)
	if oldToPKIDEntry == nil || oldToPKIDEntry.isDeleted {
		// This should basically never happen since we never delete PKIDs.
		return 0, 0, nil, RuleErrorOldToPublicKeyHasDeletedPKID
	}

	// At this point, we are certain that the *from* and the *to* public keys
	// have valid PKID's.

	// Create copies of the old PKID's so we can safely update the mappings.
	newFromPKIDEntry := *oldFromPKIDEntry
	newToPKIDEntry := *oldToPKIDEntry

	// Swap the PKID's on the entry copies.
	newFromPKIDEntry.PKID = oldToPKIDEntry.PKID
	newToPKIDEntry.PKID = oldFromPKIDEntry.PKID

	// Delete the old mappings for the *from* and *to* PKID's. This isn't really needed
	// because the calls to _setPKIDMappings below will undo the deletions we just did,
	// but we do it to maintain consistency with other functions.
	bav._deletePKIDMappings(oldFromPKIDEntry)
	bav._deletePKIDMappings(oldToPKIDEntry)

	// Set the new mappings for the *from* and *to* PKID's.
	bav._setPKIDMappings(&newFromPKIDEntry)
	bav._setPKIDMappings(&newToPKIDEntry)

	// Add an operation to the list at the end indicating we've swapped identities.
	utxoOpsForTxn = append(utxoOpsForTxn, &UtxoOperation{
		Type: OperationTypeSwapIdentity,

		// Note that we don't need any metadata on this operation, since the swap is reversible
		// without it.
	})

	return totalInput, totalOutput, utxoOpsForTxn, nil
}

func (bav *UtxoView) _connectAuthorizeDerivedKey(
	txn *MsgBitCloutTxn, txHash *BlockHash, blockHeight uint32, verifySignatures bool) (
	_totalInput uint64, _totalOutput uint64, _utxoOps []*UtxoOperation, _err error) {

	// Check that the transaction has the right TxnType
	if txn.TxnMeta.GetTxnType() != TxnTypeAuthorizeDerivedKey {
		return 0, 0, nil, fmt.Errorf("_connectAuthorizeDerivedKey: called with bad TxnType %s",
			txn.TxnMeta.GetTxnType().String())
	}

	txMeta := txn.TxnMeta.(*AuthorizeDerivedKeyMetadata)

	// Validate the operation type
	if txMeta.OperationType != AuthorizeDerivedKeyOperationValid &&
		txMeta.OperationType != AuthorizeDerivedKeyOperationInValid {
		return 0, 0, nil, fmt.Errorf("_connectAuthorizeDerivedKey: called with bad OperationType %s",
			txMeta.OperationType)
	}

	// Validate the owner public key
	// No need to check if key can be parsed, _verifyAuthorizeSignature
	// already checks for it.
	// Question: Will public key be in compressed format here?
	ownerPublicKey := txn.PublicKey
	if len(ownerPublicKey) != btcec.PubKeyBytesLenCompressed {
		return 0, 0, nil, RuleErrorFromPublicKeyIsRequired
	}

	// Validate the derived public key
	// Question: Will derived key be in compressed format here?
	derivedPublicKey := txn.PublicKey
	if len(derivedPublicKey) != btcec.PubKeyBytesLenCompressed {
		return 0, 0, nil, RuleErrorFromPublicKeyIsRequired
	}
	if _, err := btcec.ParsePubKey(derivedPublicKey, btcec.S256()); err != nil {
		return 0, 0, nil, errors.Wrap(RuleErrorInvalidFromPublicKey, err.Error())
	}

	// Verify that the signature is valid
	valid, err := _verifyAuthorizeSignature(ownerPublicKey, derivedPublicKey,
		txMeta.ExpirationBlock, txMeta.AccessSignature)
	if !valid || err != nil {
		return 0, 0, nil, errors.Wrap(RuleErrorAuthorizeDerivedKeySignatureIsNotValid, err.Error())
	}

	// call _connectBasicTransfer to verify signatures
	totalInput, totalOutput, utxoOpsForTxn, err := bav._connectBasicTransfer(
		txn, txHash, blockHeight, verifySignatures)
	if err != nil {
		return 0, 0, nil, errors.Wrapf(err, "_connectAuthorizeDerivedKey: ")
	}

	// Force the input to be non-zero so that we can prevent replay attacks.
	if totalInput == 0 {
		return 0, 0, nil, RuleErrorProfileUpdateRequiresNonZeroInput
	}

	if verifySignatures {
		// _connectBasicTransfer has already checked that the transaction is
		// signed by the top-level public key, which we take to be the poster's
		// public key.
	}

	// Set a new mapping for the owner to derived public key
	derivedKeyEntry := DerivedKeyEntry {
		ownerPublicKey,
		derivedPublicKey,
		txMeta.ExpirationBlock,
		false,
	}
	bav._setDerivedKeyMappings(&derivedKeyEntry)

	// Add an operation to the list at the end indicating we've authorized a derived key.
	utxoOpsForTxn = append(utxoOpsForTxn, &UtxoOperation{
		Type: OperationTypeAuthorizeDerivedKey,
	})

	return totalInput, totalOutput, utxoOpsForTxn, nil
}

func CalculateCreatorCoinToMintPolynomial(
	deltaBitCloutNanos uint64, currentCreatorCoinSupplyNanos uint64, params *BitCloutParams) uint64 {
	// The values our equations take are generally in whole units rather than
	// nanos, so the first step is to convert the nano amounts into floats
	// representing full coin units.
	bigNanosPerUnit := NewFloat().SetUint64(NanosPerUnit)
	bigDeltaBitClout := Div(NewFloat().SetUint64(deltaBitCloutNanos), bigNanosPerUnit)
	bigCurrentCreatorCoinSupply :=
		Div(NewFloat().SetUint64(currentCreatorCoinSupplyNanos), bigNanosPerUnit)

	// These calculations are basically what you get when you integrate a
	// polynomial price curve. For more information, see the comment on
	// CreatorCoinSlope in constants.go and check out the Mathematica notebook
	// linked in that comment.
	//
	// This is the formula:
	// - (((dB + m*RR*s^(1/RR))/(m*RR)))^RR-s
	// - where:
	//     dB = bigDeltaBitClout,
	//     m = params.CreatorCoinSlope
	//     RR = params.CreatorCoinReserveRatio
	//     s = bigCurrentCreatorCoinSupply
	//
	// If you think it's hard to understand the code below, don't worry-- I hate
	// the Go float libary syntax too...
	bigRet := Sub(BigFloatPow((Div((Add(bigDeltaBitClout,
		Mul(params.CreatorCoinSlope, Mul(params.CreatorCoinReserveRatio,
			BigFloatPow(bigCurrentCreatorCoinSupply, (Div(bigOne,
				params.CreatorCoinReserveRatio))))))), Mul(params.CreatorCoinSlope,
		params.CreatorCoinReserveRatio))), params.CreatorCoinReserveRatio),
		bigCurrentCreatorCoinSupply)
	// The value we get is generally a number of whole creator coins, and so we
	// need to convert it to "nanos" as a last step.
	retNanos, _ := Mul(bigRet, bigNanosPerUnit).Uint64()
	return retNanos
}

func CalculateCreatorCoinToMintBancor(
	deltaBitCloutNanos uint64, currentCreatorCoinSupplyNanos uint64,
	currentBitCloutLockedNanos uint64, params *BitCloutParams) uint64 {
	// The values our equations take are generally in whole units rather than
	// nanos, so the first step is to convert the nano amounts into floats
	// representing full coin units.
	bigNanosPerUnit := NewFloat().SetUint64(NanosPerUnit)
	bigDeltaBitClout := Div(NewFloat().SetUint64(deltaBitCloutNanos), bigNanosPerUnit)
	bigCurrentCreatorCoinSupply := Div(NewFloat().SetUint64(currentCreatorCoinSupplyNanos), bigNanosPerUnit)
	bigCurrentBitCloutLocked := Div(NewFloat().SetUint64(currentBitCloutLockedNanos), bigNanosPerUnit)

	// These calculations are derived from the Bancor pricing formula, which
	// is proportional to a polynomial price curve (and equivalent to Uniswap
	// under certain assumptions). For more information, see the comment on
	// CreatorCoinSlope in constants.go and check out the Mathematica notebook
	// linked in that comment.
	//
	// This is the formula:
	// - S0 * ((1 + dB / B0) ^ (RR) - 1)
	// - where:
	//     dB = bigDeltaBitClout,
	//     B0 = bigCurrentBitCloutLocked
	//     S0 = bigCurrentCreatorCoinSupply
	//     RR = params.CreatorCoinReserveRatio
	//
	// Sorry the code for the equation is so hard to read.
	bigRet := Mul(bigCurrentCreatorCoinSupply,
		Sub(BigFloatPow((Add(bigOne, Div(bigDeltaBitClout,
			bigCurrentBitCloutLocked))),
			(params.CreatorCoinReserveRatio)), bigOne))
	// The value we get is generally a number of whole creator coins, and so we
	// need to convert it to "nanos" as a last step.
	retNanos, _ := Mul(bigRet, bigNanosPerUnit).Uint64()
	return retNanos
}

func CalculateBitCloutToReturn(
	deltaCreatorCoinNanos uint64, currentCreatorCoinSupplyNanos uint64,
	currentBitCloutLockedNanos uint64, params *BitCloutParams) uint64 {
	// The values our equations take are generally in whole units rather than
	// nanos, so the first step is to convert the nano amounts into floats
	// representing full coin units.
	bigNanosPerUnit := NewFloat().SetUint64(NanosPerUnit)
	bigDeltaCreatorCoin := Div(NewFloat().SetUint64(deltaCreatorCoinNanos), bigNanosPerUnit)
	bigCurrentCreatorCoinSupply := Div(NewFloat().SetUint64(currentCreatorCoinSupplyNanos), bigNanosPerUnit)
	bigCurrentBitCloutLocked := Div(NewFloat().SetUint64(currentBitCloutLockedNanos), bigNanosPerUnit)

	// These calculations are derived from the Bancor pricing formula, which
	// is proportional to a polynomial price curve (and equivalent to Uniswap
	// under certain assumptions). For more information, see the comment on
	// CreatorCoinSlope in constants.go and check out the Mathematica notebook
	// linked in that comment.
	//
	// This is the formula:
	// - B0 * (1 - (1 - dS / S0)^(1/RR))
	// - where:
	//     dS = bigDeltaCreatorCoin,
	//     B0 = bigCurrentBitCloutLocked
	//     S0 = bigCurrentCreatorCoinSupply
	//     RR = params.CreatorCoinReserveRatio
	//
	// Sorry the code for the equation is so hard to read.
	bigRet := Mul(bigCurrentBitCloutLocked, (Sub(bigOne, BigFloatPow((Sub(bigOne,
		Div(bigDeltaCreatorCoin, bigCurrentCreatorCoinSupply))), (Div(bigOne,
		params.CreatorCoinReserveRatio))))))
	// The value we get is generally a number of whole creator coins, and so we
	// need to convert it to "nanos" as a last step.
	retNanos, _ := Mul(bigRet, bigNanosPerUnit).Uint64()
	return retNanos
}

func CalculateCreatorCoinToMint(
	bitcloutToSellNanos uint64,
	coinsInCirculationNanos uint64, bitcloutLockedNanos uint64,
	params *BitCloutParams) uint64 {

	if bitcloutLockedNanos == 0 {
		// In this case, there is no BitClout in the profile so we have to use
		// the polynomial equations to initialize the coin and determine how
		// much to mint.
		return CalculateCreatorCoinToMintPolynomial(
			bitcloutToSellNanos, coinsInCirculationNanos,
			params)
	}

	// In this case, we have BitClout locked in the profile and so we use the
	// standard Bancor equations to determine how much creator coin to mint.
	return CalculateCreatorCoinToMintBancor(
		bitcloutToSellNanos, coinsInCirculationNanos,
		bitcloutLockedNanos, params)
}

// TODO: A lot of duplicate code between buy and sell. Consider factoring
// out the common code.
func (bav *UtxoView) HelpConnectCreatorCoinBuy(
	txn *MsgBitCloutTxn, txHash *BlockHash, blockHeight uint32, verifySignatures bool) (
	_totalInput uint64, _totalOutput uint64, _creatorCoinReturnedNanos uint64, _founderRewardNanos uint64,
	_utxoOps []*UtxoOperation, _err error) {

	// Connect basic txn to get the total input and the total output without
	// considering the transaction metadata.
	totalInput, totalOutput, utxoOpsForTxn, err := bav._connectBasicTransfer(
		txn, txHash, blockHeight, verifySignatures)
	if err != nil {
		return 0, 0, 0, 0, nil, errors.Wrapf(err, "_connectCreatorCoin: ")
	}

	// Force the input to be non-zero so that we can prevent replay attacks. If
	// we didn't do this then someone could replay your sell over and over again
	// to force-convert all your creator coin into BitClout. Think about it.
	if totalInput == 0 {
		return 0, 0, 0, 0, nil, RuleErrorCreatorCoinRequiresNonZeroInput
	}

	// At this point the inputs and outputs have been processed. Now we
	// need to handle the metadata.

	// Check that the specified profile public key is valid and that a profile
	// corresponding to that public key exists.
	txMeta := txn.TxnMeta.(*CreatorCoinMetadataa)
	if len(txMeta.ProfilePublicKey) != btcec.PubKeyBytesLenCompressed {
		return 0, 0, 0, 0, nil, RuleErrorCreatorCoinInvalidPubKeySize
	}

	// Dig up the profile. It must exist for the user to be able to
	// operate on its coin.
	existingProfileEntry := bav.GetProfileEntryForPublicKey(txMeta.ProfilePublicKey)
	if existingProfileEntry == nil || existingProfileEntry.isDeleted {
		return 0, 0, 0, 0, nil, errors.Wrapf(
			RuleErrorCreatorCoinOperationOnNonexistentProfile,
			"_connectCreatorCoin: Profile pub key: %v %v",
			PkToStringMainnet(txMeta.ProfilePublicKey), PkToStringTestnet(txMeta.ProfilePublicKey))
	}

	// At this point we are confident that we have a profile that
	// exists that corresponds to the profile public key the user
	// provided.

	// Check that the amount of BitClout being traded for creator coin is
	// non-zero.
	bitCloutBeforeFeesNanos := txMeta.BitCloutToSellNanos
	if bitCloutBeforeFeesNanos == 0 {
		return 0, 0, 0, 0, nil, RuleErrorCreatorCoinBuyMustTradeNonZeroBitClout
	}
	// The amount of BitClout being traded counts as output being spent by
	// this transaction, so add it to the transaction output and check that
	// the resulting output does not exceed the total input.
	//
	// Check for overflow of the outputs before adding.
	if totalOutput > math.MaxUint64-bitCloutBeforeFeesNanos {
		return 0, 0, 0, 0, nil, errors.Wrapf(
			RuleErrorCreatorCoinTxnOutputWithInvalidBuyAmount,
			"_connectCreatorCoin: %v", bitCloutBeforeFeesNanos)
	}
	totalOutput += bitCloutBeforeFeesNanos
	// It's assumed the caller code will check that things like output <= input,
	// but we check it here just in case...
	if totalInput < totalOutput {
		return 0, 0, 0, 0, nil, errors.Wrapf(
			RuleErrorCreatorCoinTxnOutputExceedsInput,
			"_connectCreatorCoin: Input: %v, Output: %v", totalInput, totalOutput)
	}
	// At this point we have verified that the output is sufficient to cover
	// the amount the user wants to use to buy the creator's coin.

	// Now we burn some BitClout before executing the creator coin buy. Doing
	// this guarantees that floating point errors in our subsequent calculations
	// will not result in a user being able to print infinite amounts of BitClout
	// through the protocol.
	//
	// TODO(performance): We use bigints to avoid overflow in the intermediate
	// stages of the calculation but this most likely isn't necessary. This
	// formula is equal to:
	// - bitCloutAfterFeesNanos = bitCloutBeforeFeesNanos * (CreatorCoinTradeFeeBasisPoints / (100*100))
	bitCloutAfterFeesNanos := IntDiv(
		IntMul(
			big.NewInt(int64(bitCloutBeforeFeesNanos)),
			big.NewInt(int64(100*100-bav.Params.CreatorCoinTradeFeeBasisPoints))),
		big.NewInt(100*100)).Uint64()

	// The amount of BitClout being convertend must be nonzero after fees as well.
	if bitCloutAfterFeesNanos == 0 {
		return 0, 0, 0, 0, nil, RuleErrorCreatorCoinBuyMustTradeNonZeroBitCloutAfterFees
	}

	// Figure out how much bitclout goes to the founder.
	// Note: If the user performing this transaction has the same public key as the
	// profile being bought, we do not cut a founder reward.
	bitcloutRemainingNanos := uint64(0)
	bitcloutFounderRewardNanos := uint64(0)
	if blockHeight > BitCloutFounderRewardBlockHeight &&
		!reflect.DeepEqual(txn.PublicKey, existingProfileEntry.PublicKey) {

		// This formula is equal to:
		// bitCloutFounderRewardNanos = bitcloutAfterFeesNanos * creatorBasisPoints / (100*100)
		bitcloutFounderRewardNanos = IntDiv(
			IntMul(
				big.NewInt(int64(bitCloutAfterFeesNanos)),
				big.NewInt(int64(existingProfileEntry.CreatorBasisPoints))),
			big.NewInt(100*100)).Uint64()

		// Sanity check, just to be extra safe.
		if bitCloutAfterFeesNanos < bitcloutFounderRewardNanos {
			return 0, 0, 0, 0, nil, fmt.Errorf("HelpConnectCreatorCoinBuy: bitCloutAfterFeesNanos"+
				" less than bitCloutFounderRewardNanos: %v %v",
				bitCloutAfterFeesNanos, bitcloutFounderRewardNanos)
		}

		bitcloutRemainingNanos = bitCloutAfterFeesNanos - bitcloutFounderRewardNanos
	} else {
		bitcloutRemainingNanos = bitCloutAfterFeesNanos
	}

	if bitcloutRemainingNanos == 0 {
		return 0, 0, 0, 0, nil, RuleErrorCreatorCoinBuyMustTradeNonZeroBitCloutAfterFounderReward
	}

	// If no BitClout is currently locked in the profile then we use the
	// polynomial equation to mint creator coins. We do this because the
	// Uniswap/Bancor equations don't work when zero coins have been minted,
	// and so we have to special case here. See this wolfram sheet for all
	// the equations with tests:
	// - https://pastebin.com/raw/1EmgeW56
	//
	// Note also that we use big floats with a custom math library in order
	// to guarantee that all nodes get the same result regardless of what
	// architecture they're running on. If we didn't do this, then some nodes
	// could round floats or use different levels of precision for intermediate
	// results and get different answers which would break consensus.
	creatorCoinToMintNanos := CalculateCreatorCoinToMint(
		bitcloutRemainingNanos, existingProfileEntry.CoinsInCirculationNanos,
		existingProfileEntry.BitCloutLockedNanos, bav.Params)

	// Check if the total amount minted satisfies CreatorCoinAutoSellThresholdNanos.
	// This makes it prohibitively expensive for a user to buy themself above the
	// CreatorCoinAutoSellThresholdNanos and then spam tiny nano BitClout creator
	// coin purchases causing the effective Bancor Creator Coin Reserve Ratio to drift.
	if blockHeight > SalomonFixBlockHeight {
		if creatorCoinToMintNanos < bav.Params.CreatorCoinAutoSellThresholdNanos {
			return 0, 0, 0, 0, nil, RuleErrorCreatorCoinBuyMustSatisfyAutoSellThresholdNanos
		}
	}

	// At this point, we know how much creator coin we are going to mint.
	// Now it's just a matter of adjusting our bookkeeping and potentially
	// giving the creator a founder reward.

	// Save all the old values from the CoinEntry before we potentially
	// update them. Note that CoinEntry doesn't contain any pointers and so
	// a direct copy is OK.
	prevCoinEntry := existingProfileEntry.CoinEntry

	// Increment BitCloutLockedNanos. Sanity-check that we're not going to
	// overflow.
	if existingProfileEntry.BitCloutLockedNanos > math.MaxUint64-bitcloutRemainingNanos {
		return 0, 0, 0, 0, nil, fmt.Errorf("_connectCreatorCoin: Overflow while summing"+
			"BitCloutLockedNanos and bitCloutAfterFounderRewardNanos: %v %v",
			existingProfileEntry.BitCloutLockedNanos, bitcloutRemainingNanos)
	}
	existingProfileEntry.BitCloutLockedNanos += bitcloutRemainingNanos

	// Increment CoinsInCirculation. Sanity-check that we're not going to
	// overflow.
	if existingProfileEntry.CoinsInCirculationNanos > math.MaxUint64-creatorCoinToMintNanos {
		return 0, 0, 0, 0, nil, fmt.Errorf("_connectCreatorCoin: Overflow while summing"+
			"CoinsInCirculationNanos and creatorCoinToMintNanos: %v %v",
			existingProfileEntry.CoinsInCirculationNanos, creatorCoinToMintNanos)
	}
	existingProfileEntry.CoinsInCirculationNanos += creatorCoinToMintNanos

	// Calculate the *Creator Coin nanos* to give as a founder reward.
	creatorCoinFounderRewardNanos := uint64(0)
	if blockHeight > BitCloutFounderRewardBlockHeight {
		// Do nothing. The chain stopped minting creator coins as a founder reward for
		// creators at this blockheight.  It gives BitClout as a founder reward now instead.

	} else if blockHeight > SalomonFixBlockHeight {
		// Following the SalomonFixBlockHeight block, creator coin buys continuously mint
		// a founders reward based on the CreatorBasisPoints.

		creatorCoinFounderRewardNanos = IntDiv(
			IntMul(
				big.NewInt(int64(creatorCoinToMintNanos)),
				big.NewInt(int64(existingProfileEntry.CreatorBasisPoints))),
			big.NewInt(100*100)).Uint64()
	} else {
		// Up to and including the SalomonFixBlockHeight block, creator coin buys only minted
		// a founders reward if the creator reached a new all time high.

		if existingProfileEntry.CoinsInCirculationNanos > existingProfileEntry.CoinWatermarkNanos {
			// This value must be positive if we made it past the if condition above.
			watermarkDiff := existingProfileEntry.CoinsInCirculationNanos - existingProfileEntry.CoinWatermarkNanos
			// The founder reward is computed as a percentage of the "net coins created,"
			// which is equal to the watermarkDiff
			creatorCoinFounderRewardNanos = IntDiv(
				IntMul(
					big.NewInt(int64(watermarkDiff)),
					big.NewInt(int64(existingProfileEntry.CreatorBasisPoints))),
				big.NewInt(100*100)).Uint64()
		}
	}

	// CoinWatermarkNanos is no longer used, however it may be helpful for
	// future analytics or updates so we continue to update it here.
	if existingProfileEntry.CoinsInCirculationNanos > existingProfileEntry.CoinWatermarkNanos {
		existingProfileEntry.CoinWatermarkNanos = existingProfileEntry.CoinsInCirculationNanos
	}

	// At this point, founderRewardNanos will be non-zero if and only if we increased
	// the watermark *and* there was a non-zero CreatorBasisPoints set on the CoinEntry
	// *and* the blockHeight is less than BitCloutFounderRewardBlockHeight.

	// The user gets whatever's left after we pay the founder their reward.
	coinsBuyerGetsNanos := creatorCoinToMintNanos - creatorCoinFounderRewardNanos

	// If the coins the buyer is getting is less than the minimum threshold that
	// they expected to get, then the transaction is invalid. This prevents
	// front-running attacks, but it also prevents the buyer from getting a
	// terrible price.
	//
	// Note that when the min is set to zero it means we should skip this check.
	if txMeta.MinCreatorCoinExpectedNanos != 0 &&
		coinsBuyerGetsNanos < txMeta.MinCreatorCoinExpectedNanos {
		return 0, 0, 0, 0, nil, errors.Wrapf(
			RuleErrorCreatorCoinLessThanMinimumSetByUser,
			"_connectCreatorCoin: Amount that would be minted and given to user: "+
				"%v, amount that would be given to founder: %v, amount user needed: %v",
			coinsBuyerGetsNanos, creatorCoinFounderRewardNanos, txMeta.MinCreatorCoinExpectedNanos)
	}

	// If we get here, we are good to go. We will now update the balance of the
	// buyer and the creator (assuming we had a non-zero founderRewardNanos).

	// Look up a CreatorCoinBalanceEntry for the buyer and the creator. Create
	// an entry for each if one doesn't exist already.
	buyerBalanceEntry, hodlerPKID, creatorPKID :=
		bav.GetBalanceEntryForHODLerPubKeyAndCreatorPubKey(
			txn.PublicKey, existingProfileEntry.PublicKey)
	// If the user does not have a balance entry or the user's balance entry is deleted and we have passed the
	// BuyCreatorCoinAfterDeletedBalanceEntryFixBlockHeight, we create a new balance entry.
	if buyerBalanceEntry == nil ||
		(buyerBalanceEntry.isDeleted && blockHeight > BuyCreatorCoinAfterDeletedBalanceEntryFixBlockHeight) {
		// If there is no balance entry for this mapping yet then just create it.
		// In this case the balance will be zero.
		buyerBalanceEntry = &BalanceEntry{
			// The person who created the txn is they buyer/hodler
			HODLerPKID: hodlerPKID,
			// The creator is the owner of the profile that corresponds to the coin.
			CreatorPKID:  creatorPKID,
			BalanceNanos: uint64(0),
		}
	}

	// Get the balance entry for the creator. In this case the creator owns
	// their own coin and therefore the creator is also the HODLer. We need
	// this so we can pay the creator their founder reward. Note that we have
	// a special case when the creator is purchasing their own coin.
	var creatorBalanceEntry *BalanceEntry
	if reflect.DeepEqual(txn.PublicKey, existingProfileEntry.PublicKey) {
		// If the creator is buying their own coin, don't fetch/create a
		// duplicate entry. If we didn't do this, we might wind up with two
		// duplicate BalanceEntrys when a creator is buying their own coin.
		creatorBalanceEntry = buyerBalanceEntry
	} else {
		// In this case, the creator is distinct from the buyer, so fetch and
		// potentially create a new BalanceEntry for them rather than using the
		// existing one.
		creatorBalanceEntry, hodlerPKID, creatorPKID = bav.GetBalanceEntryForHODLerPubKeyAndCreatorPubKey(
			existingProfileEntry.PublicKey, existingProfileEntry.PublicKey)
		// If the creator does not have a balance entry or the creator's balance entry is deleted and we have passed the
		// BuyCreatorCoinAfterDeletedBalanceEntryFixBlockHeight, we create a new balance entry.
		if creatorBalanceEntry == nil ||
			(creatorBalanceEntry.isDeleted && blockHeight > BuyCreatorCoinAfterDeletedBalanceEntryFixBlockHeight) {
			// If there is no balance entry then it means the creator doesn't own
			// any of their coin yet. In this case we create a new entry for them
			// with a zero balance.
			creatorBalanceEntry = &BalanceEntry{
				HODLerPKID:   hodlerPKID,
				CreatorPKID:  creatorPKID,
				BalanceNanos: uint64(0),
			}
		}
	}
	// At this point we should have a BalanceEntry for the buyer and the creator.
	// These may be the same BalancEntry if the creator is buying their own coin,
	// but that is OK.

	// Save the previous balance entry before modifying it. If the creator is
	// buying their own coin, this will be the same BalanceEntry, which is fine.
	prevBuyerBalanceEntry := *buyerBalanceEntry
	prevCreatorBalanceEntry := *creatorBalanceEntry

	// Increase the buyer and the creator's balances by the amounts computed
	// previously. Always check for overflow.
	if buyerBalanceEntry.BalanceNanos > math.MaxUint64-coinsBuyerGetsNanos {
		return 0, 0, 0, 0, nil, fmt.Errorf("_connectCreatorCoin: Overflow while summing"+
			"buyerBalanceEntry.BalanceNanos and coinsBuyerGetsNanos %v %v",
			buyerBalanceEntry.BalanceNanos, coinsBuyerGetsNanos)
	}
	// Check that if the buyer is receiving nanos for the first time, it's enough
	// to push them above the CreatorCoinAutoSellThresholdNanos threshold. This helps
	// prevent tiny amounts of nanos from drifting the ratio of creator coins to BitClout locked.
	if blockHeight > SalomonFixBlockHeight {
		if buyerBalanceEntry.BalanceNanos == 0 && coinsBuyerGetsNanos != 0 &&
			coinsBuyerGetsNanos < bav.Params.CreatorCoinAutoSellThresholdNanos {
			return 0, 0, 0, 0, nil, RuleErrorCreatorCoinBuyMustSatisfyAutoSellThresholdNanosForBuyer
		}
	}

	// Check if this is the buyers first buy or first buy after a complete sell.
	// If it is, we increment the NumberOfHolders to reflect this value.
	if buyerBalanceEntry.BalanceNanos == 0 && coinsBuyerGetsNanos != 0 {
		// Increment number of holders by one to reflect the buyer
		existingProfileEntry.NumberOfHolders += 1

		// Update the profile to reflect the new number of holders
		bav._setProfileEntryMappings(existingProfileEntry)
	}
	// Finally increment the buyerBalanceEntry.BalanceNanos to reflect
	// the purchased coinsBuyerGetsNanos. If coinsBuyerGetsNanos is greater than 0, we set HasPurchased to true.
	buyerBalanceEntry.BalanceNanos += coinsBuyerGetsNanos
	buyerBalanceEntry.HasPurchased = true

	// If the creator is buying their own coin, this will just be modifying
	// the same pointer as the buyerBalanceEntry, which is what we want.
	if creatorBalanceEntry.BalanceNanos > math.MaxUint64-creatorCoinFounderRewardNanos {
		return 0, 0, 0, 0, nil, fmt.Errorf("_connectCreatorCoin: Overflow while summing"+
			"creatorBalanceEntry.BalanceNanos and creatorCoinFounderRewardNanos %v %v",
			creatorBalanceEntry.BalanceNanos, creatorCoinFounderRewardNanos)
	}
	// Check that if the creator is receiving nanos for the first time, it's enough
	// to push them above the CreatorCoinAutoSellThresholdNanos threshold. This helps
	// prevent tiny amounts of nanos from drifting the effective creator coin reserve ratio drift.
	if creatorBalanceEntry.BalanceNanos == 0 &&
		creatorCoinFounderRewardNanos != 0 &&
		creatorCoinFounderRewardNanos < bav.Params.CreatorCoinAutoSellThresholdNanos &&
		blockHeight > SalomonFixBlockHeight {

		return 0, 0, 0, 0, nil, RuleErrorCreatorCoinBuyMustSatisfyAutoSellThresholdNanosForCreator
	}
	// Check if the creator's balance is going from zero to non-zero and increment the NumberOfHolders if so.
	if creatorBalanceEntry.BalanceNanos == 0 && creatorCoinFounderRewardNanos != 0 {
		// Increment number of holders by one to reflect the creator
		existingProfileEntry.NumberOfHolders += 1

		// Update the profile to reflect the new number of holders
		bav._setProfileEntryMappings(existingProfileEntry)
	}
	creatorBalanceEntry.BalanceNanos += creatorCoinFounderRewardNanos

	// At this point the balances for the buyer and the creator should be correct
	// so set the mappings in the view.
	bav._setBalanceEntryMappings(buyerBalanceEntry)
	// Avoid setting the same entry twice if the creator is buying their own coin.
	if buyerBalanceEntry != creatorBalanceEntry {
		bav._setBalanceEntryMappings(creatorBalanceEntry)
	}

	// Finally, if the creator is getting a bitclout founder reward, add a UTXO for it.
	var outputKey *UtxoKey
	if blockHeight > BitCloutFounderRewardBlockHeight {
		if bitcloutFounderRewardNanos > 0 {
			// Create a new entry for this output and add it to the view. It should be
			// added at the end of the utxo list.
			outputKey = &UtxoKey{
				TxID: *txHash,
				// The output is like an extra virtual output at the end of the transaction.
				Index: uint32(len(txn.TxOutputs)),
			}

			utxoEntry := UtxoEntry{
				AmountNanos: bitcloutFounderRewardNanos,
				PublicKey:   existingProfileEntry.PublicKey,
				BlockHeight: blockHeight,
				UtxoType:    UtxoTypeCreatorCoinFounderReward,
				UtxoKey:     outputKey,
				// We leave the position unset and isSpent to false by default.
				// The position will be set in the call to _addUtxo.
			}

			_, err = bav._addUtxo(&utxoEntry)
			if err != nil {
				return 0, 0, 0, 0, nil, errors.Wrapf(err, "HelpConnectCreatorCoinBuy: Problem adding output utxo")
			}
		}
	}

	// Add an operation to the list at the end indicating we've executed a
	// CreatorCoin txn. Save the previous state of the CoinEntry for easy
	// reversion during disconnect.
	utxoOpsForTxn = append(utxoOpsForTxn, &UtxoOperation{
		Type:                       OperationTypeCreatorCoin,
		PrevCoinEntry:              &prevCoinEntry,
		PrevTransactorBalanceEntry: &prevBuyerBalanceEntry,
		PrevCreatorBalanceEntry:    &prevCreatorBalanceEntry,
		FounderRewardUtxoKey:       outputKey,
	})

	return totalInput, totalOutput, coinsBuyerGetsNanos, creatorCoinFounderRewardNanos, utxoOpsForTxn, nil
}

// TODO: A lot of duplicate code between buy and sell. Consider factoring
// out the common code.
func (bav *UtxoView) HelpConnectCreatorCoinSell(
	txn *MsgBitCloutTxn, txHash *BlockHash, blockHeight uint32, verifySignatures bool) (
	_totalInput uint64, _totalOutput uint64, _bitCloutReturnedNanos uint64,
	_utxoOps []*UtxoOperation, _err error) {

	// Connect basic txn to get the total input and the total output without
	// considering the transaction metadata.
	totalInput, totalOutput, utxoOpsForTxn, err := bav._connectBasicTransfer(
		txn, txHash, blockHeight, verifySignatures)
	if err != nil {
		return 0, 0, 0, nil, errors.Wrapf(err, "_connectCreatorCoin: ")
	}

	// Force the input to be non-zero so that we can prevent replay attacks. If
	// we didn't do this then someone could replay your sell over and over again
	// to force-convert all your creator coin into BitClout. Think about it.
	if totalInput == 0 {
		return 0, 0, 0, nil, RuleErrorCreatorCoinRequiresNonZeroInput
	}

	// Verify that the output does not exceed the input. This check should also
	// be done by the caller, but we do it here as well.
	if totalInput < totalOutput {
		return 0, 0, 0, nil, errors.Wrapf(
			RuleErrorCreatorCoinTxnOutputExceedsInput,
			"_connectCreatorCoin: Input: %v, Output: %v", totalInput, totalOutput)
	}

	// At this point the inputs and outputs have been processed. Now we
	// need to handle the metadata.

	// Check that the specified profile public key is valid and that a profile
	// corresponding to that public key exists.
	txMeta := txn.TxnMeta.(*CreatorCoinMetadataa)
	if len(txMeta.ProfilePublicKey) != btcec.PubKeyBytesLenCompressed {
		return 0, 0, 0, nil, RuleErrorCreatorCoinInvalidPubKeySize
	}

	// Dig up the profile. It must exist for the user to be able to
	// operate on its coin.
	existingProfileEntry := bav.GetProfileEntryForPublicKey(txMeta.ProfilePublicKey)
	if existingProfileEntry == nil || existingProfileEntry.isDeleted {
		return 0, 0, 0, nil, errors.Wrapf(
			RuleErrorCreatorCoinOperationOnNonexistentProfile,
			"_connectCreatorCoin: Profile pub key: %v %v",
			PkToStringMainnet(txMeta.ProfilePublicKey), PkToStringTestnet(txMeta.ProfilePublicKey))
	}

	// At this point we are confident that we have a profile that
	// exists that corresponds to the profile public key the user
	// provided.

	// Look up a BalanceEntry for the seller. If it doesn't exist then the seller
	// implicitly has a balance of zero coins, and so the sell transaction shouldn't be
	// allowed.
	sellerBalanceEntry, _, _ := bav.GetBalanceEntryForHODLerPubKeyAndCreatorPubKey(
		txn.PublicKey, existingProfileEntry.PublicKey)
	if sellerBalanceEntry == nil || sellerBalanceEntry.isDeleted {
		return 0, 0, 0, nil, RuleErrorCreatorCoinSellerBalanceEntryDoesNotExist
	}

	// Check that the amount of creator coin being sold is non-zero.
	creatorCoinToSellNanos := txMeta.CreatorCoinToSellNanos
	if creatorCoinToSellNanos == 0 {
		return 0, 0, 0, nil, RuleErrorCreatorCoinSellMustTradeNonZeroCreatorCoin
	}

	// Check that the amount of creator coin being sold does not exceed the user's
	// balance of this particular creator coin.
	if creatorCoinToSellNanos > sellerBalanceEntry.BalanceNanos {
		return 0, 0, 0, nil, errors.Wrapf(
			RuleErrorCreatorCoinSellInsufficientCoins,
			"_connectCreatorCoin: CreatorCoin nanos being sold %v exceeds "+
				"user's creator coin balance %v",
			creatorCoinToSellNanos, sellerBalanceEntry.BalanceNanos)
	}

	// If the amount of BitClout locked in the profile is zero then selling is
	// not allowed.
	if existingProfileEntry.BitCloutLockedNanos == 0 {
		return 0, 0, 0, nil, RuleErrorCreatorCoinSellNotAllowedWhenZeroBitCloutLocked
	}

	bitCloutBeforeFeesNanos := uint64(0)
	// Compute the amount of BitClout to return.
	if blockHeight > SalomonFixBlockHeight {
		// Following the SalomonFixBlockHeight block, if a user would be left with less than
		// bav.Params.CreatorCoinAutoSellThresholdNanos, we clear all their remaining holdings
		// to prevent 1 or 2 lingering creator coin nanos from staying in their wallet.
		// This also gives a method for cleanly and accurately reducing the numberOfHolders.

		// Note that we check that sellerBalanceEntry.BalanceNanos >= creatorCoinToSellNanos above.
		if sellerBalanceEntry.BalanceNanos-creatorCoinToSellNanos < bav.Params.CreatorCoinAutoSellThresholdNanos {
			// Setup to sell all the creator coins the seller has.
			creatorCoinToSellNanos = sellerBalanceEntry.BalanceNanos

			// Compute the amount of BitClout to return with the new creatorCoinToSellNanos.
			bitCloutBeforeFeesNanos = CalculateBitCloutToReturn(
				creatorCoinToSellNanos, existingProfileEntry.CoinsInCirculationNanos,
				existingProfileEntry.BitCloutLockedNanos, bav.Params)

			// If the amount the formula is offering is more than what is locked in the
			// profile, then truncate it down. This addresses an edge case where our
			// equations may return *too much* BitClout due to rounding errors.
			if bitCloutBeforeFeesNanos > existingProfileEntry.BitCloutLockedNanos {
				bitCloutBeforeFeesNanos = existingProfileEntry.BitCloutLockedNanos
			}
		} else {
			// If we're above the CreatorCoinAutoSellThresholdNanos, we can safely compute
			// the amount to return based on the Bancor curve.
			bitCloutBeforeFeesNanos = CalculateBitCloutToReturn(
				creatorCoinToSellNanos, existingProfileEntry.CoinsInCirculationNanos,
				existingProfileEntry.BitCloutLockedNanos, bav.Params)

			// If the amount the formula is offering is more than what is locked in the
			// profile, then truncate it down. This addresses an edge case where our
			// equations may return *too much* BitClout due to rounding errors.
			if bitCloutBeforeFeesNanos > existingProfileEntry.BitCloutLockedNanos {
				bitCloutBeforeFeesNanos = existingProfileEntry.BitCloutLockedNanos
			}
		}
	} else {
		// Prior to the SalomonFixBlockHeight block, coins would be minted based on floating point
		// arithmetic with the exception being if a creator was selling all remaining creator coins. This caused
		// a rare issue where a creator would be left with 1 creator coin nano in circulation
		// and 1 nano BitClout locked after completely selling. This in turn made the Bancor Curve unstable.

		if creatorCoinToSellNanos == existingProfileEntry.CoinsInCirculationNanos {
			bitCloutBeforeFeesNanos = existingProfileEntry.BitCloutLockedNanos
		} else {
			// Calculate the amount to return based on the Bancor Curve.
			bitCloutBeforeFeesNanos = CalculateBitCloutToReturn(
				creatorCoinToSellNanos, existingProfileEntry.CoinsInCirculationNanos,
				existingProfileEntry.BitCloutLockedNanos, bav.Params)

			// If the amount the formula is offering is more than what is locked in the
			// profile, then truncate it down. This addresses an edge case where our
			// equations may return *too much* BitClout due to rounding errors.
			if bitCloutBeforeFeesNanos > existingProfileEntry.BitCloutLockedNanos {
				bitCloutBeforeFeesNanos = existingProfileEntry.BitCloutLockedNanos
			}
		}
	}

	// Save all the old values from the CoinEntry before we potentially
	// update them. Note that CoinEntry doesn't contain any pointers and so
	// a direct copy is OK.
	prevCoinEntry := existingProfileEntry.CoinEntry

	// Subtract the amount of BitClout the seller is getting from the amount of
	// BitClout locked in the profile. Sanity-check that it does not exceed the
	// total amount of BitClout locked.
	if bitCloutBeforeFeesNanos > existingProfileEntry.BitCloutLockedNanos {
		return 0, 0, 0, nil, fmt.Errorf("_connectCreatorCoin: BitClout nanos seller "+
			"would get %v exceeds BitClout nanos locked in profile %v",
			bitCloutBeforeFeesNanos, existingProfileEntry.BitCloutLockedNanos)
	}
	existingProfileEntry.BitCloutLockedNanos -= bitCloutBeforeFeesNanos

	// Subtract the number of coins the seller is selling from the number of coins
	// in circulation. Sanity-check that it does not exceed the number of coins
	// currently in circulation.
	if creatorCoinToSellNanos > existingProfileEntry.CoinsInCirculationNanos {
		return 0, 0, 0, nil, fmt.Errorf("_connectCreatorCoin: CreatorCoin nanos seller "+
			"is selling %v exceeds CreatorCoin nanos in circulation %v",
			creatorCoinToSellNanos, existingProfileEntry.CoinsInCirculationNanos)
	}
	existingProfileEntry.CoinsInCirculationNanos -= creatorCoinToSellNanos

	// Check if this is a complete sell of the seller's remaining creator coins
	if sellerBalanceEntry.BalanceNanos == creatorCoinToSellNanos {
		existingProfileEntry.NumberOfHolders -= 1
	}

	// If the number of holders has reached zero, we clear all the BitCloutLockedNanos and
	// creatorCoinToSellNanos to ensure that the profile is reset to its normal initial state.
	// It's okay to modify these values because they are saved in the PrevCoinEntry.
	if existingProfileEntry.NumberOfHolders == 0 {
		existingProfileEntry.BitCloutLockedNanos = 0
		existingProfileEntry.CoinsInCirculationNanos = 0
	}

	// Save the seller's balance before we modify it. We don't need to save the
	// creator's BalancEntry on a sell because the creator's balance will not
	// be modified.
	prevTransactorBalanceEntry := *sellerBalanceEntry

	// Subtract the number of coins the seller is selling from the number of coins
	// they HODL. Note that we already checked that this amount does not exceed the
	// seller's balance above. Note that this amount equals sellerBalanceEntry.BalanceNanos
	// in the event where the requested remaining creator coin balance dips
	// below CreatorCoinAutoSellThresholdNanos.
	sellerBalanceEntry.BalanceNanos -= creatorCoinToSellNanos

	// If the seller's balance will be zero after this transaction, set HasPurchased to false
	if sellerBalanceEntry.BalanceNanos == 0 {
		sellerBalanceEntry.HasPurchased = false
	}

	// Set the new BalanceEntry in our mappings for the seller and set the
	// ProfileEntry mappings as well since everything is up to date.
	bav._setBalanceEntryMappings(sellerBalanceEntry)
	bav._setProfileEntryMappings(existingProfileEntry)

	// Charge a fee on the BitClout the seller is getting to hedge against
	// floating point errors
	bitCloutAfterFeesNanos := IntDiv(
		IntMul(
			big.NewInt(int64(bitCloutBeforeFeesNanos)),
			big.NewInt(int64(100*100-bav.Params.CreatorCoinTradeFeeBasisPoints))),
		big.NewInt(100*100)).Uint64()

	// Check that the seller is getting back an amount of BitClout that is
	// greater than or equal to what they expect. Note that this check is
	// skipped if the min amount specified is zero.
	if txMeta.MinBitCloutExpectedNanos != 0 &&
		bitCloutAfterFeesNanos < txMeta.MinBitCloutExpectedNanos {

		return 0, 0, 0, nil, errors.Wrapf(
			RuleErrorBitCloutReceivedIsLessThanMinimumSetBySeller,
			"_connectCreatorCoin: BitClout nanos that would be given to seller: "+
				"%v, amount user needed: %v",
			bitCloutAfterFeesNanos, txMeta.MinBitCloutExpectedNanos)
	}

	// Now that we have all the information we need, save a UTXO allowing the user to
	// spend the BitClout from the sale in the future.
	outputKey := UtxoKey{
		TxID: *txn.Hash(),
		// The output is like an extra virtual output at the end of the transaction.
		Index: uint32(len(txn.TxOutputs)),
	}
	utxoEntry := UtxoEntry{
		AmountNanos: bitCloutAfterFeesNanos,
		PublicKey:   txn.PublicKey,
		BlockHeight: blockHeight,
		UtxoType:    UtxoTypeCreatorCoinSale,
		UtxoKey:     &outputKey,
		// We leave the position unset and isSpent to false by default.
		// The position will be set in the call to _addUtxo.
	}
	// If we have a problem adding this utxo return an error but don't
	// mark this block as invalid since it's not a rule error and the block
	// could therefore benefit from being processed in the future.
	_, err = bav._addUtxo(&utxoEntry)
	if err != nil {
		return 0, 0, 0, nil, errors.Wrapf(
			err, "_connectBitcoinExchange: Problem adding output utxo")
	}
	// Note that we don't need to save a UTXOOperation for the added UTXO
	// because no extra information is needed in order to roll it back.

	// Add an operation to the list at the end indicating we've executed a
	// CreatorCoin txn. Save the previous state of the CoinEntry for easy
	// reversion during disconnect.
	utxoOpsForTxn = append(utxoOpsForTxn, &UtxoOperation{
		Type:                       OperationTypeCreatorCoin,
		PrevCoinEntry:              &prevCoinEntry,
		PrevTransactorBalanceEntry: &prevTransactorBalanceEntry,
		PrevCreatorBalanceEntry:    nil,
	})

	// The BitClout that the user gets from selling their creator coin counts
	// as both input and output in the transaction.
	return totalInput + bitCloutAfterFeesNanos,
		totalOutput + bitCloutAfterFeesNanos,
		bitCloutAfterFeesNanos, utxoOpsForTxn, nil
}

func (bav *UtxoView) _connectCreatorCoin(
	txn *MsgBitCloutTxn, txHash *BlockHash, blockHeight uint32, verifySignatures bool) (
	_totalInput uint64, _totalOutput uint64, _utxoOps []*UtxoOperation, _err error) {

	// Check that the transaction has the right TxnType.
	if txn.TxnMeta.GetTxnType() != TxnTypeCreatorCoin {
		return 0, 0, nil, fmt.Errorf("_connectCreatorCoin: called with bad TxnType %s",
			txn.TxnMeta.GetTxnType().String())
	}
	txMeta := txn.TxnMeta.(*CreatorCoinMetadataa)

	// We save the previous CoinEntry so that we can revert things easily during a
	// disconnect. If we didn't do this, it would be annoying to reset the coin
	// state when reverting a transaction.
	switch txMeta.OperationType {
	case CreatorCoinOperationTypeBuy:
		// We don't need the creatorCoinsReturned return value
		totalInput, totalOutput, _, _, utxoOps, err :=
			bav.HelpConnectCreatorCoinBuy(txn, txHash, blockHeight, verifySignatures)
		return totalInput, totalOutput, utxoOps, err

	case CreatorCoinOperationTypeSell:
		// We don't need the bitCloutReturned return value
		totalInput, totalOutput, _, utxoOps, err :=
			bav.HelpConnectCreatorCoinSell(txn, txHash, blockHeight, verifySignatures)
		return totalInput, totalOutput, utxoOps, err

	case CreatorCoinOperationTypeAddBitClout:
		return 0, 0, nil, fmt.Errorf("_connectCreatorCoin: Add BitClout not implemented")
	}

	return 0, 0, nil, fmt.Errorf("_connectCreatorCoin: Unrecognized CreatorCoin "+
		"OperationType: %v", txMeta.OperationType)
}

func (bav *UtxoView) ValidateDiamondsAndGetNumCreatorCoinNanos(
	senderPublicKey []byte,
	receiverPublicKey []byte,
	diamondPostHash *BlockHash,
	diamondLevel int64,
	blockHeight uint32,
) (_numCreatorCoinNanos uint64, _netNewDiamonds int64, _err error) {

	// Check that the diamond level is reasonable
	diamondLevelMap := GetBitCloutNanosDiamondLevelMapAtBlockHeight(int64(blockHeight))
	if _, isAllowedLevel := diamondLevelMap[diamondLevel]; !isAllowedLevel {
		return 0, 0, fmt.Errorf(
			"ValidateDiamondsAndGetNumCreatorCoinNanos: Diamond level %v not allowed",
			diamondLevel)
	}

	// Convert pub keys into PKIDs.
	senderPKID := bav.GetPKIDForPublicKey(senderPublicKey)
	receiverPKID := bav.GetPKIDForPublicKey(receiverPublicKey)

	// Look up if there is an existing diamond entry.
	diamondKey := MakeDiamondKey(senderPKID.PKID, receiverPKID.PKID, diamondPostHash)
	diamondEntry := bav.GetDiamondEntryForDiamondKey(&diamondKey)

	// Look up if there's an existing profile entry for the sender. There needs
	// to be in order to be able to give one's creator coin as a diamond.
	existingProfileEntry := bav.GetProfileEntryForPKID(senderPKID.PKID)
	if existingProfileEntry == nil || existingProfileEntry.isDeleted {
		return 0, 0, fmt.Errorf(
			"ValidateDiamondsAndGetNumCreatorCoinNanos: Cannot send CreatorCoin "+
				"with diamond because ProfileEntry for public key %v does not exist",
			senderPublicKey)
	}
	// If we get here, then we're sure the ProfileEntry for this user exists.

	currDiamondLevel := int64(0)
	if diamondEntry != nil {
		currDiamondLevel = diamondEntry.DiamondLevel
	}

	if currDiamondLevel >= diamondLevel {
		return 0, 0, RuleErrorCreatorCoinTransferPostAlreadyHasSufficientDiamonds
	}

	// Calculate the number of creator coin nanos needed vs. already added for previous diamonds.
	currCreatorCoinNanos := GetCreatorCoinNanosForDiamondLevelAtBlockHeight(
		existingProfileEntry.CoinsInCirculationNanos, existingProfileEntry.BitCloutLockedNanos,
		currDiamondLevel, int64(blockHeight), bav.Params)
	neededCreatorCoinNanos := GetCreatorCoinNanosForDiamondLevelAtBlockHeight(
		existingProfileEntry.CoinsInCirculationNanos, existingProfileEntry.BitCloutLockedNanos,
		diamondLevel, int64(blockHeight), bav.Params)

	// There is an edge case where, if the person's creator coin value goes down
	// by a large enough amount, then they can get a "free" diamond upgrade. This
	// seems fine for now.
	creatorCoinToTransferNanos := uint64(0)
	if neededCreatorCoinNanos > currCreatorCoinNanos {
		creatorCoinToTransferNanos = neededCreatorCoinNanos - currCreatorCoinNanos
	}

	netNewDiamonds := diamondLevel - currDiamondLevel

	return creatorCoinToTransferNanos, netNewDiamonds, nil
}

func (bav *UtxoView) _connectCreatorCoinTransfer(
	txn *MsgBitCloutTxn, txHash *BlockHash, blockHeight uint32, verifySignatures bool) (
	_totalInput uint64, _totalOutput uint64, _utxoOps []*UtxoOperation, _err error) {

	// Check that the transaction has the right TxnType.
	if txn.TxnMeta.GetTxnType() != TxnTypeCreatorCoinTransfer {
		return 0, 0, nil, fmt.Errorf("_connectCreatorCoinTransfer: called with bad TxnType %s",
			txn.TxnMeta.GetTxnType().String())
	}
	txMeta := txn.TxnMeta.(*CreatorCoinTransferMetadataa)

	// Connect basic txn to get the total input and the total output without
	// considering the transaction metadata.
	totalInput, totalOutput, utxoOpsForTxn, err := bav._connectBasicTransfer(
		txn, txHash, blockHeight, verifySignatures)
	if err != nil {
		return 0, 0, nil, errors.Wrapf(err, "_connectCreatorCoin: ")
	}

	// Force the input to be non-zero so that we can prevent replay attacks. If
	// we didn't do this then someone could replay your transfer over and over again
	// to force-convert all your creator coin into BitClout. Think about it.
	if totalInput == 0 {
		return 0, 0, nil, RuleErrorCreatorCoinTransferRequiresNonZeroInput
	}

	// At this point the inputs and outputs have been processed. Now we
	// need to handle the metadata.

	// Check that the specified receiver public key is valid.
	if len(txMeta.ReceiverPublicKey) != btcec.PubKeyBytesLenCompressed {
		return 0, 0, nil, RuleErrorCreatorCoinTransferInvalidReceiverPubKeySize
	}

	// Check that the sender and receiver public keys are different.
	if reflect.DeepEqual(txn.PublicKey, txMeta.ReceiverPublicKey) {
		return 0, 0, nil, RuleErrorCreatorCoinTransferCannotTransferToSelf
	}

	// Check that the specified profile public key is valid and that a profile
	// corresponding to that public key exists.
	if len(txMeta.ProfilePublicKey) != btcec.PubKeyBytesLenCompressed {
		return 0, 0, nil, RuleErrorCreatorCoinTransferInvalidProfilePubKeySize
	}

	// Dig up the profile. It must exist for the user to be able to transfer its coin.
	existingProfileEntry := bav.GetProfileEntryForPublicKey(txMeta.ProfilePublicKey)
	if existingProfileEntry == nil || existingProfileEntry.isDeleted {
		return 0, 0, nil, errors.Wrapf(
			RuleErrorCreatorCoinTransferOnNonexistentProfile,
			"_connectCreatorCoin: Profile pub key: %v %v",
			PkToStringMainnet(txMeta.ProfilePublicKey), PkToStringTestnet(txMeta.ProfilePublicKey))
	}

	// At this point we are confident that we have a profile that
	// exists that corresponds to the profile public key the user provided.

	// Look up a BalanceEntry for the sender. If it doesn't exist then the sender implicitly
	// has a balance of zero coins, and so the transfer shouldn't be allowed.
	senderBalanceEntry, _, _ := bav.GetBalanceEntryForHODLerPubKeyAndCreatorPubKey(
		txn.PublicKey, existingProfileEntry.PublicKey)
	if senderBalanceEntry == nil || senderBalanceEntry.isDeleted {
		return 0, 0, nil, RuleErrorCreatorCoinTransferBalanceEntryDoesNotExist
	}

	// Check that the amount of creator coin being transferred is not less than the min threshold.
	if txMeta.CreatorCoinToTransferNanos < bav.Params.CreatorCoinAutoSellThresholdNanos {
		return 0, 0, nil, RuleErrorCreatorCoinTransferMustBeGreaterThanMinThreshold
	}

	// Check that the amount of creator coin being transferred does not exceed the user's
	// balance of this particular creator coin.
	if txMeta.CreatorCoinToTransferNanos > senderBalanceEntry.BalanceNanos {
		return 0, 0, nil, errors.Wrapf(
			RuleErrorCreatorCoinTransferInsufficientCoins,
			"_connectCreatorCoin: CreatorCoin nanos being transferred %v exceeds "+
				"user's creator coin balance %v",
			txMeta.CreatorCoinToTransferNanos, senderBalanceEntry.BalanceNanos)
	}

	// Now that we have validated this transaction, let's build the new BalanceEntry state.

	// Look up a BalanceEntry for the receiver.
	receiverBalanceEntry, _, _ := bav.GetBalanceEntryForHODLerPubKeyAndCreatorPubKey(
		txMeta.ReceiverPublicKey, txMeta.ProfilePublicKey)

	// Save the receiver's balance if it is non-nil.
	var prevReceiverBalanceEntry *BalanceEntry
	if receiverBalanceEntry != nil {
		prevReceiverBalanceEntry = &BalanceEntry{}
		*prevReceiverBalanceEntry = *receiverBalanceEntry
	}

	// If the receiver's balance entry is nil, we need to make one.
	if receiverBalanceEntry == nil || receiverBalanceEntry.isDeleted {
		receiverPKID := bav.GetPKIDForPublicKey(txMeta.ReceiverPublicKey)
		creatorPKID := bav.GetPKIDForPublicKey(existingProfileEntry.PublicKey)
		// Sanity check that we found a PKID entry for these pub keys (should never fail).
		if receiverPKID == nil || receiverPKID.isDeleted || creatorPKID == nil || creatorPKID.isDeleted {
			return 0, 0, nil, fmt.Errorf(
				"_connectCreatorCoin: Found nil or deleted PKID for receiver or creator, this should never "+
					"happen. Receiver pubkey: %v, creator pubkey: %v",
				PkToStringMainnet(txMeta.ReceiverPublicKey),
				PkToStringMainnet(existingProfileEntry.PublicKey))
		}
		receiverBalanceEntry = &BalanceEntry{
			HODLerPKID:   receiverPKID.PKID,
			CreatorPKID:  creatorPKID.PKID,
			BalanceNanos: uint64(0),
		}
	}

	// Save the sender's balance before we modify it.
	prevSenderBalanceEntry := *senderBalanceEntry

	// Subtract the number of coins being given from the sender and add them to the receiver.
	// TODO: We should avoid editing the pointer returned by "bav._getX" directly before
	// deleting / setting. Since the pointer returned is the one held by the view, it
	// makes setting redundant.  An alternative would be to not call _set after modification.
	senderBalanceEntry.BalanceNanos -= txMeta.CreatorCoinToTransferNanos
	receiverBalanceEntry.BalanceNanos += txMeta.CreatorCoinToTransferNanos

	// We do not allow accounts to maintain tiny creator coin balances in order to avoid
	// Bancor curve price anomalies as famously demonstrated by @salomon.  Thus, if the
	// sender tries to make a transfer that will leave them below the threshold we give
	// their remaining balance to the receiver in order to zero them out.
	if senderBalanceEntry.BalanceNanos < bav.Params.CreatorCoinAutoSellThresholdNanos {
		receiverBalanceEntry.BalanceNanos += senderBalanceEntry.BalanceNanos
		senderBalanceEntry.BalanceNanos = 0
		senderBalanceEntry.HasPurchased = false
	}

	// Delete the sender's balance entry under the assumption that the sender gave away all
	// of their coins. We add it back later, if this is not the case.
	bav._deleteBalanceEntryMappings(senderBalanceEntry, txn.PublicKey, txMeta.ProfilePublicKey)
	// Delete the receiver's balance entry just to be safe. Added back immediately after.
	bav._deleteBalanceEntryMappings(
		receiverBalanceEntry, txMeta.ReceiverPublicKey, txMeta.ProfilePublicKey)

	bav._setBalanceEntryMappings(receiverBalanceEntry)
	if senderBalanceEntry.BalanceNanos > 0 {
		bav._setBalanceEntryMappings(senderBalanceEntry)
	}

	// Save all the old values from the CoinEntry before we potentially update them. Note
	// that CoinEntry doesn't contain any pointers and so a direct copy is OK.
	prevCoinEntry := existingProfileEntry.CoinEntry

	if prevReceiverBalanceEntry == nil || prevReceiverBalanceEntry.BalanceNanos == 0 {
		// The receiver did not have a BalanceEntry before. Increment num holders.
		existingProfileEntry.CoinEntry.NumberOfHolders++
	}

	if senderBalanceEntry.BalanceNanos == 0 {
		// The sender no longer holds any of this creator's coin, so we decrement num holders.
		existingProfileEntry.CoinEntry.NumberOfHolders--
	}

	// Update and set the new profile entry.
	bav._setProfileEntryMappings(existingProfileEntry)

	// If this creator coin transfer has diamonds, validate them and do the connection.
	diamondPostHashBytes, hasDiamondPostHash := txn.ExtraData[DiamondPostHashKey]
	diamondPostHash := &BlockHash{}
	diamondLevelBytes, hasDiamondLevel := txn.ExtraData[DiamondLevelKey]
	var previousDiamondPostEntry *PostEntry
	var previousDiamondEntry *DiamondEntry
	if hasDiamondPostHash {
		if !hasDiamondLevel {
			return 0, 0, nil, RuleErrorCreatorCoinTransferHasDiamondPostHashWithoutDiamondLevel
		}
		diamondLevel, bytesRead := Varint(diamondLevelBytes)
		// NOTE: Despite being an int, diamondLevel is required to be non-negative. This
		// is useful for sorting our dbkeys by diamondLevel.
		if bytesRead < 0 || diamondLevel < 0 {
			return 0, 0, nil, RuleErrorCreatorCoinTransferHasInvalidDiamondLevel
		}

		if !reflect.DeepEqual(txn.PublicKey, existingProfileEntry.PublicKey) {
			return 0, 0, nil, RuleErrorCreatorCoinTransferCantSendDiamondsForOtherProfiles
		}
		if reflect.DeepEqual(txMeta.ReceiverPublicKey, existingProfileEntry.PublicKey) {
			return 0, 0, nil, RuleErrorCreatorCoinTransferCantDiamondYourself
		}

		if len(diamondPostHashBytes) != HashSizeBytes {
			return 0, 0, nil, errors.Wrapf(
				RuleErrorCreatorCoinTransferInvalidLengthForPostHashBytes,
				"_connectCreatorCoin: DiamondPostHashBytes length: %d", len(diamondPostHashBytes))
		}
		copy(diamondPostHash[:], diamondPostHashBytes[:])

		previousDiamondPostEntry = bav.GetPostEntryForPostHash(diamondPostHash)
		if previousDiamondPostEntry == nil || previousDiamondPostEntry.isDeleted {
			return 0, 0, nil, RuleErrorCreatorCoinTransferDiamondPostEntryDoesNotExist
		}

		expectedCreatorCoinNanosToTransfer, netNewDiamonds, err := bav.ValidateDiamondsAndGetNumCreatorCoinNanos(
			txn.PublicKey, txMeta.ReceiverPublicKey, diamondPostHash, diamondLevel, blockHeight)
		if err != nil {
			return 0, 0, nil, errors.Wrapf(err, "_connectCreatorCoin: ")
		}

		if txMeta.CreatorCoinToTransferNanos < expectedCreatorCoinNanosToTransfer {
			return 0, 0, nil, RuleErrorCreatorCoinTransferInsufficientCreatorCoinsForDiamondLevel
		}

		// The diamondPostEntry needs to be updated with the number of new diamonds.
		// We make a copy to avoid issues with disconnecting.
		newDiamondPostEntry := &PostEntry{}
		*newDiamondPostEntry = *previousDiamondPostEntry
		newDiamondPostEntry.DiamondCount += uint64(netNewDiamonds)
		bav._setPostEntryMappings(newDiamondPostEntry)

		// Convert pub keys into PKIDs so we can make the DiamondEntry.
		senderPKID := bav.GetPKIDForPublicKey(txn.PublicKey)
		receiverPKID := bav.GetPKIDForPublicKey(txMeta.ReceiverPublicKey)

		// Create a new DiamondEntry
		newDiamondEntry := &DiamondEntry{
			SenderPKID:      senderPKID.PKID,
			ReceiverPKID:    receiverPKID.PKID,
			DiamondPostHash: diamondPostHash,
			DiamondLevel:    diamondLevel,
		}

		// Save the old DiamondEntry
		diamondKey := MakeDiamondKey(senderPKID.PKID, receiverPKID.PKID, diamondPostHash)
		existingDiamondEntry := bav.GetDiamondEntryForDiamondKey(&diamondKey)
		// Save the existing DiamondEntry, if it exists, so we can disconnect
		if existingDiamondEntry != nil {
			dd := &DiamondEntry{}
			*dd = *existingDiamondEntry
			previousDiamondEntry = dd
		}

		// Now set the diamond entry mappings on the view so they are flushed to the DB.
		bav._setDiamondEntryMappings(newDiamondEntry)
	}

	// Add an operation to the list at the end indicating we've executed a
	// CreatorCoin txn. Save the previous state of the CoinEntry for easy
	// reversion during disconnect.
	utxoOpsForTxn = append(utxoOpsForTxn, &UtxoOperation{
		Type:                     OperationTypeCreatorCoinTransfer,
		PrevSenderBalanceEntry:   &prevSenderBalanceEntry,
		PrevReceiverBalanceEntry: prevReceiverBalanceEntry,
		PrevCoinEntry:            &prevCoinEntry,
		PrevPostEntry:            previousDiamondPostEntry,
		PrevDiamondEntry:         previousDiamondEntry,
	})

	return totalInput, totalOutput, utxoOpsForTxn, nil
}

func (bav *UtxoView) ConnectTransaction(txn *MsgBitCloutTxn, txHash *BlockHash,
	txnSizeBytes int64,
	blockHeight uint32, verifySignatures bool, ignoreUtxos bool) (
	_utxoOps []*UtxoOperation, _totalInput uint64, _totalOutput uint64,
	_fees uint64, _err error) {

	return bav._connectTransaction(txn, txHash,
		txnSizeBytes,
		blockHeight, verifySignatures,
		true, /*checkMerkleProof*/
		bav.Params.BitcoinMinBurnWorkBlockss,
		ignoreUtxos)

}

func (bav *UtxoView) _connectTransaction(txn *MsgBitCloutTxn, txHash *BlockHash,
	txnSizeBytes int64,
	blockHeight uint32, verifySignatures bool,
	checkMerkleProof bool,
	minBitcoinBurnWorkBlocks int64, ignoreUtxos bool) (
	_utxoOps []*UtxoOperation, _totalInput uint64, _totalOutput uint64,
	_fees uint64, _err error) {

	// Do a quick sanity check before trying to connect.
	if err := CheckTransactionSanity(txn); err != nil {
		return nil, 0, 0, 0, errors.Wrapf(err, "_connectTransaction: ")
	}

	// Don't allow transactions that take up more than half of the block.
	txnBytes, err := txn.ToBytes(false)
	if err != nil {
		return nil, 0, 0, 0, errors.Wrapf(
			err, "CheckTransactionSanity: Problem serializing transaction: ")
	}
	if len(txnBytes) > int(bav.Params.MaxBlockSizeBytes/2) {
		return nil, 0, 0, 0, RuleErrorTxnTooBig
	}

	var totalInput, totalOutput uint64
	var utxoOpsForTxn []*UtxoOperation
	if txn.TxnMeta.GetTxnType() == TxnTypeBlockReward || txn.TxnMeta.GetTxnType() == TxnTypeBasicTransfer {
		totalInput, totalOutput, utxoOpsForTxn, err =
			bav._connectBasicTransfer(
				txn, txHash, blockHeight, verifySignatures)

	} else if txn.TxnMeta.GetTxnType() == TxnTypeBitcoinExchange {
		totalInput, totalOutput, utxoOpsForTxn, err =
			bav._connectBitcoinExchange(
				txn, txHash, blockHeight, verifySignatures,
				checkMerkleProof, minBitcoinBurnWorkBlocks)

	} else if txn.TxnMeta.GetTxnType() == TxnTypePrivateMessage {
		totalInput, totalOutput, utxoOpsForTxn, err =
			bav._connectPrivateMessage(
				txn, txHash, blockHeight, verifySignatures)

	} else if txn.TxnMeta.GetTxnType() == TxnTypeSubmitPost {
		totalInput, totalOutput, utxoOpsForTxn, err =
			bav._connectSubmitPost(
				txn, txHash, blockHeight, verifySignatures, ignoreUtxos)

	} else if txn.TxnMeta.GetTxnType() == TxnTypeUpdateProfile {
		totalInput, totalOutput, utxoOpsForTxn, err =
			bav._connectUpdateProfile(
				txn, txHash, blockHeight, verifySignatures, ignoreUtxos)

	} else if txn.TxnMeta.GetTxnType() == TxnTypeUpdateBitcoinUSDExchangeRate {
		totalInput, totalOutput, utxoOpsForTxn, err =
			bav._connectUpdateBitcoinUSDExchangeRate(
				txn, txHash, blockHeight, verifySignatures)

	} else if txn.TxnMeta.GetTxnType() == TxnTypeUpdateGlobalParams {
		totalInput, totalOutput, utxoOpsForTxn, err =
			bav._connectUpdateGlobalParams(
				txn, txHash, blockHeight, verifySignatures)

	} else if txn.TxnMeta.GetTxnType() == TxnTypeFollow {
		totalInput, totalOutput, utxoOpsForTxn, err =
			bav._connectFollow(
				txn, txHash, blockHeight, verifySignatures)

	} else if txn.TxnMeta.GetTxnType() == TxnTypeLike {
		totalInput, totalOutput, utxoOpsForTxn, err =
			bav._connectLike(txn, txHash, blockHeight, verifySignatures)

	} else if txn.TxnMeta.GetTxnType() == TxnTypeCreatorCoin {
		totalInput, totalOutput, utxoOpsForTxn, err =
			bav._connectCreatorCoin(
				txn, txHash, blockHeight, verifySignatures)

	} else if txn.TxnMeta.GetTxnType() == TxnTypeCreatorCoinTransfer {
		totalInput, totalOutput, utxoOpsForTxn, err =
			bav._connectCreatorCoinTransfer(
				txn, txHash, blockHeight, verifySignatures)

	} else if txn.TxnMeta.GetTxnType() == TxnTypeSwapIdentity {
		totalInput, totalOutput, utxoOpsForTxn, err =
			bav._connectSwapIdentity(
				txn, txHash, blockHeight, verifySignatures)

<<<<<<< HEAD
	} else if txn.TxnMeta.GetTxnType() == TxnTypeAuthorizeDerivedKey {
		totalInput, totalOutput, utxoOpsForTxn, err =
			bav._connectAuthorizeDerivedKey(
=======
	} else if txn.TxnMeta.GetTxnType() == TxnTypeCreateNFT {
		totalInput, totalOutput, utxoOpsForTxn, err =
			bav._connectCreateNFT(
				txn, txHash, blockHeight, verifySignatures)

	} else if txn.TxnMeta.GetTxnType() == TxnTypeUpdateNFT {
		totalInput, totalOutput, utxoOpsForTxn, err =
			bav._connectUpdateNFT(
				txn, txHash, blockHeight, verifySignatures)

	} else if txn.TxnMeta.GetTxnType() == TxnTypeAcceptNFTBid {
		totalInput, totalOutput, utxoOpsForTxn, err =
			bav._connectAcceptNFTBid(
				txn, txHash, blockHeight, verifySignatures)

	} else if txn.TxnMeta.GetTxnType() == TxnTypeNFTBid {
		totalInput, totalOutput, utxoOpsForTxn, err =
			bav._connectNFTBid(
>>>>>>> 0c15ca56
				txn, txHash, blockHeight, verifySignatures)

	} else {
		err = fmt.Errorf("ConnectTransaction: Unimplemented txn type %v", txn.TxnMeta.GetTxnType().String())
	}
	if err != nil {
		return nil, 0, 0, 0, errors.Wrapf(err, "ConnectTransaction: ")
	}

	// Do some extra processing for non-block-reward transactions. Block reward transactions
	// will return zero for their fees.
	fees := uint64(0)
	if txn.TxnMeta.GetTxnType() != TxnTypeBlockReward {
		// If this isn't a block reward transaction, make sure the total input does
		// not exceed the total output. If it does, mark the block as invalid and
		// return an error.
		if totalInput < totalOutput {
			return nil, 0, 0, 0, RuleErrorTxnOutputExceedsInput
		}
		fees = totalInput - totalOutput
	}

	// BitcoinExchange transactions have their own special fee that is computed as a function of how much
	// BitClout is being minted. They do not need to abide by the global minimum fee check, since if they had
	// enough fees to get mined into the Bitcoin blockchain itself then they're almost certainly not spam.
	// If the transaction size was set to 0, skip validating the fee is above the minimum.
	// If the current minimum network fee per kb is set to 0, that indicates we should not assess a minimum fee.
	if txn.TxnMeta.GetTxnType() != TxnTypeBitcoinExchange && txnSizeBytes != 0 && bav.GlobalParamsEntry.MinimumNetworkFeeNanosPerKB != 0 {
		// Make sure there isn't overflow in the fee.
		if fees != ((fees * 1000) / 1000) {
			return nil, 0, 0, 0, RuleErrorOverflowDetectedInFeeRateCalculation
		}
		// If the fee is less than the minimum network fee per KB, return an error.
		if (fees*1000)/uint64(txnSizeBytes) < bav.GlobalParamsEntry.MinimumNetworkFeeNanosPerKB {
			return nil, 0, 0, 0, RuleErrorTxnFeeBelowNetworkMinimum
		}
	}

	return utxoOpsForTxn, totalInput, totalOutput, fees, nil
}

func (bav *UtxoView) ConnectBlock(
	bitcloutBlock *MsgBitCloutBlock, txHashes []*BlockHash, verifySignatures bool) (
	[][]*UtxoOperation, error) {

	glog.Debugf("ConnectBlock: Connecting block %v", bitcloutBlock)

	// Check that the block being connected references the current tip. ConnectBlock
	// can only add a block to the current tip. We do this to keep the API simple.
	if *bitcloutBlock.Header.PrevBlockHash != *bav.TipHash {
		return nil, fmt.Errorf(
			"ConnectBlock: Parent hash of block being connected does not match tip")
	}

	blockHeader := bitcloutBlock.Header
	// Loop through all the transactions and validate them using the view. Also
	// keep track of the total fees throughout.
	var totalFees uint64
	utxoOps := [][]*UtxoOperation{}
	for txIndex, txn := range bitcloutBlock.Txns {
		txHash := txHashes[txIndex]

		// ConnectTransaction validates all of the transactions in the block and
		// is responsible for verifying signatures.
		//
		// TODO: We currently don't check that the min transaction fee is satisfied when
		// connecting blocks. We skip this check because computing the transaction's size
		// would slow down block processing significantly. We should figure out a way to
		// enforce this check in the future, but for now the only attack vector is one in
		// which a miner is trying to spam the network, which should generally never happen.
		utxoOpsForTxn, totalInput, totalOutput, currentFees, err := bav.ConnectTransaction(
			txn, txHash, 0, uint32(blockHeader.Height), verifySignatures, false /*ignoreUtxos*/)
		_, _ = totalInput, totalOutput // A bit surprising we don't use these
		if err != nil {
			return nil, errors.Wrapf(err, "ConnectBlock: ")
		}

		// Add the fees from this txn to the total fees. If any overflow occurs
		// mark the block as invalid and return a rule error. Note that block reward
		// txns should count as having zero fees.
		if totalFees > (math.MaxUint64 - currentFees) {
			return nil, RuleErrorTxnOutputWithInvalidAmount
		}
		totalFees += currentFees

		// Add the utxo operations to our list for all the txns.
		utxoOps = append(utxoOps, utxoOpsForTxn)
	}

	// We should now have computed totalFees. Use this to check that
	// the block reward's outputs are correct.
	//
	// Compute the sum of the outputs in the block reward. If an overflow
	// occurs mark the block as invalid and return a rule error.
	var blockRewardOutput uint64
	for _, bro := range bitcloutBlock.Txns[0].TxOutputs {
		if bro.AmountNanos > MaxNanos ||
			blockRewardOutput > (math.MaxUint64-bro.AmountNanos) {

			return nil, RuleErrorBlockRewardOutputWithInvalidAmount
		}
		blockRewardOutput += bro.AmountNanos
	}
	// Verify that the block reward does not overflow when added to
	// the block's fees.
	blockReward := CalcBlockRewardNanos(uint32(blockHeader.Height))
	if totalFees > MaxNanos ||
		blockReward > (math.MaxUint64-totalFees) {

		return nil, RuleErrorBlockRewardOverflow
	}
	maxBlockReward := blockReward + totalFees
	// If the outputs of the block reward txn exceed the max block reward
	// allowed then mark the block as invalid and return an error.
	if blockRewardOutput > maxBlockReward {
		glog.Errorf("ConnectBlock(RuleErrorBlockRewardExceedsMaxAllowed): "+
			"blockRewardOutput %d exceeds maxBlockReward %d", blockRewardOutput, maxBlockReward)
		return nil, RuleErrorBlockRewardExceedsMaxAllowed
	}

	// If we made it to the end and this block is valid, advance the tip
	// of the view to reflect that.
	blockHash, err := bitcloutBlock.Header.Hash()
	if err != nil {
		return nil, fmt.Errorf("ConnectBlock: Problem computing block hash after validation")
	}
	bav.TipHash = blockHash

	return utxoOps, nil
}

func (bav *UtxoView) GetMessagesForUser(publicKey []byte) (
	_messageEntries []*MessageEntry, _err error) {

	// Start by fetching all the messages we have in the db.
	dbMessageEntries, err := DbGetMessageEntriesForPublicKey(bav.Handle, publicKey)
	if err != nil {
		return nil, errors.Wrapf(err, "GetMessagesForUser: Problem fetching MessageEntrys from db: ")
	}

	// Iterate through the entries found in the db and force the view to load them.
	// This fills in any gaps in the view so that, after this, the view should contain
	// the union of what it had before plus what was in the db.
	for _, dbMessageEntry := range dbMessageEntries {
		messageKey := MakeMessageKey(publicKey, dbMessageEntry.TstampNanos)
		bav._getMessageEntryForMessageKey(&messageKey)
	}

	// Now that the view mappings are a complete picture, iterate through them
	// and set them on the map we're returning. Skip entries that don't match
	// our public key or that are deleted. Note that only considering mappings
	// where our public key is part of the key should ensure there are no
	// duplicates in the resulting list.
	messageEntriesToReturn := []*MessageEntry{}
	for viewMessageKey, viewMessageEntry := range bav.MessageKeyToMessageEntry {
		if viewMessageEntry.isDeleted {
			continue
		}
		messageKey := MakeMessageKey(publicKey, viewMessageEntry.TstampNanos)
		if viewMessageKey != messageKey {
			continue
		}

		// At this point we are confident the map key is equal to the message
		// key containing the passed-in public key so add it to the mapping.
		messageEntriesToReturn = append(messageEntriesToReturn, viewMessageEntry)
	}

	return messageEntriesToReturn, nil
}

func (bav *UtxoView) GetLimitedMessagesForUser(publicKey []byte) (
	_messageEntries []*MessageEntry, _err error) {

	// Start by fetching all the messages we have in the db.
	dbMessageEntries, err := DbGetLimitedMessageEntriesForPublicKey(bav.Handle, publicKey)
	if err != nil {
		return nil, errors.Wrapf(err, "GetMessagesForUser: Problem fetching MessageEntrys from db: ")
	}

	// Iterate through the entries found in the db and force the view to load them.
	// This fills in any gaps in the view so that, after this, the view should contain
	// the union of what it had before plus what was in the db.
	for _, dbMessageEntry := range dbMessageEntries {
		messageKey := MakeMessageKey(publicKey, dbMessageEntry.TstampNanos)
		bav._getMessageEntryForMessageKey(&messageKey)
	}

	// Now that the view mappings are a complete picture, iterate through them
	// and set them on the map we're returning. Skip entries that don't match
	// our public key or that are deleted. Note that only considering mappings
	// where our public key is part of the key should ensure there are no
	// duplicates in the resulting list.
	messageEntriesToReturn := []*MessageEntry{}
	for viewMessageKey, viewMessageEntry := range bav.MessageKeyToMessageEntry {
		if viewMessageEntry.isDeleted {
			continue
		}
		messageKey := MakeMessageKey(publicKey, viewMessageEntry.TstampNanos)
		if viewMessageKey != messageKey {
			continue
		}

		// At this point we are confident the map key is equal to the message
		// key containing the passed-in public key so add it to the mapping.
		messageEntriesToReturn = append(messageEntriesToReturn, viewMessageEntry)
	}

	return messageEntriesToReturn, nil
}

func (bav *UtxoView) GetCommentEntriesForParentStakeID(parentStakeID []byte,
) (_commentEntries []*PostEntry, _err error) {

	// Get the comment hashes from the DB.
	_, dbCommentHashes, _, err := DBGetCommentPostHashesForParentStakeID(
		bav.Handle, parentStakeID, false /*fetchEntries*/)
	if err != nil {
		return nil, errors.Wrapf(
			err, "GetCommentEntriesForParentStakeID: Problem fetching comment PostEntry's from db: ")
	}

	// Load comment hashes into the view.
	for _, commentHash := range dbCommentHashes {
		bav.GetPostEntryForPostHash(commentHash)
	}

	commentEntries := []*PostEntry{}
	for _, postEntry := range bav.PostHashToPostEntry {
		// Ignore deleted or rolled-back posts.
		if postEntry.isDeleted {
			continue
		}

		if len(postEntry.ParentStakeID) == 0 || !reflect.DeepEqual(postEntry.ParentStakeID, parentStakeID) {
			continue // Skip posts that are not comments on the given parentStakeID.
		} else {
			// Add the comment to our map.
			commentEntries = append(commentEntries, postEntry)
		}
	}

	return commentEntries, nil
}

// Accepts a postEntry and returns as many parent posts as it can find up to maxDepth.
// This function never returns an error, only an empty list if it hits a non-post parentStakeID.
// If "rootFirst" is passed, the root of the tree will be returned first, not the 1st parent.
// _truncatedTree is a flag that is true when the root post was not reached before the maxDepth was hit.
func (bav *UtxoView) GetParentPostEntriesForPostEntry(postEntry *PostEntry, maxDepth uint32, rootFirst bool,
) (_parentPostEntries []*PostEntry, _truncatedTree bool) {

	parentStakeID := postEntry.ParentStakeID
	parentPostEntries := []*PostEntry{}

	// If the post passed has no parent or isn't a post, we return the empty list.
	if len(parentStakeID) != HashSizeBytes {
		return parentPostEntries, false
	}

	iterations := uint32(0)
	for len(parentStakeID) == HashSizeBytes && iterations < maxDepth {
		parentPostHash := &BlockHash{}
		copy(parentPostHash[:], parentStakeID)

		parentPostEntry := bav.GetPostEntryForPostHash(parentPostHash)
		if postEntry == nil {
			break
		}
		if rootFirst {
			parentPostEntries = append([]*PostEntry{parentPostEntry}, parentPostEntries...)
		} else {
			parentPostEntries = append(parentPostEntries, parentPostEntry)
		}

		// Set up the next iteration of the loop.
		parentStakeID = parentPostEntry.ParentStakeID
		iterations += 1
	}

	return parentPostEntries, iterations >= maxDepth
}

// Just fetch all the posts from the db and join them with all the posts
// in the mempool. Then sort them by their timestamp. This can be called
// on an empty view or a view that already has a lot of transactions
// applied to it.
func (bav *UtxoView) GetAllPosts() (_corePosts []*PostEntry, _commentsByPostHash map[BlockHash][]*PostEntry, _err error) {
	// Start by fetching all the posts we have in the db.
	//
	// TODO(performance): This currently fetches all posts. We should implement
	// some kind of pagination instead though.
	_, _, dbPostEntries, err := DBGetAllPostsByTstamp(bav.Handle, true /*fetchEntries*/)
	if err != nil {
		return nil, nil, errors.Wrapf(err, "GetAllPosts: Problem fetching PostEntry's from db: ")
	}

	// Iterate through the entries found in the db and force the view to load them.
	// This fills in any gaps in the view so that, after this, the view should contain
	// the union of what it had before plus what was in the db.
	for _, dbPostEntry := range dbPostEntries {
		bav.GetPostEntryForPostHash(dbPostEntry.PostHash)
	}

	// Do one more pass to load all the comments from the DB.
	for _, postEntry := range bav.PostHashToPostEntry {
		// Ignore deleted or rolled-back posts.
		if postEntry.isDeleted {
			continue
		}

		// If we have a post in the view and if that post is not a comment
		// then fetch its attached comments from the db. We need to do this
		// because the tstamp index above only fetches "core" posts not
		// comments.

		if len(postEntry.ParentStakeID) == 0 {
			_, dbCommentHashes, _, err := DBGetCommentPostHashesForParentStakeID(
				bav.Handle, postEntry.ParentStakeID, false /*fetchEntries*/)
			if err != nil {
				return nil, nil, errors.Wrapf(err, "GetAllPosts: Problem fetching comment PostEntry's from db: ")
			}
			for _, commentHash := range dbCommentHashes {
				bav.GetPostEntryForPostHash(commentHash)
			}
		}
	}

	allCorePosts := []*PostEntry{}
	commentsByPostHash := make(map[BlockHash][]*PostEntry)
	for _, postEntry := range bav.PostHashToPostEntry {
		// Ignore deleted or rolled-back posts.
		if postEntry.isDeleted {
			continue
		}

		// Every post is either a core post or a comment. If it has a stake ID
		// its a comment, and if it doesn't then it's a core post.
		if len(postEntry.ParentStakeID) == 0 {
			allCorePosts = append(allCorePosts, postEntry)
		} else {
			// Add the comment to our map.
			commentsForPost := commentsByPostHash[*StakeIDToHash(postEntry.ParentStakeID)]
			commentsForPost = append(commentsForPost, postEntry)
			commentsByPostHash[*StakeIDToHash(postEntry.ParentStakeID)] = commentsForPost
		}
	}
	// Sort all the comment lists as well. Here we put the latest comment at the
	// end.
	for _, commentList := range commentsByPostHash {
		sort.Slice(commentList, func(ii, jj int) bool {
			return commentList[ii].TimestampNanos < commentList[jj].TimestampNanos
		})
	}

	return allCorePosts, commentsByPostHash, nil
}

func (bav *UtxoView) GetPostsPaginatedForPublicKeyOrderedByTimestamp(publicKey []byte, startPostHash *BlockHash, limit uint64, mediaRequired bool) (_posts []*PostEntry, _err error) {
	handle := bav.Handle
	dbPrefix := append([]byte{}, _PrefixPosterPublicKeyTimestampPostHash...)
	dbPrefix = append(dbPrefix, publicKey...)
	var prefix []byte
	if startPostHash != nil {
		startPostEntry := bav.GetPostEntryForPostHash(startPostHash)
		if startPostEntry == nil {
			return nil, fmt.Errorf("GetPostsPaginatedForPublicKeyOrderedByTimestamp: Invalid start post hash")
		}
		prefix = append(dbPrefix, EncodeUint64(startPostEntry.TimestampNanos)...)
		prefix = append(prefix, startPostEntry.PostHash[:]...)
	} else {
		maxBigEndianUint64Bytes := []byte{0xFF, 0xFF, 0xFF, 0xFF, 0xFF, 0xFF, 0xFF, 0xFF}
		prefix = append(dbPrefix, maxBigEndianUint64Bytes...)
	}
	timestampSizeBytes := 8
	var posts []*PostEntry
	err := handle.View(func(txn *badger.Txn) error {
		opts := badger.DefaultIteratorOptions

		opts.PrefetchValues = false

		// Go in reverse order
		opts.Reverse = true

		it := txn.NewIterator(opts)
		defer it.Close()
		it.Seek(prefix)
		if startPostHash != nil {
			// Skip the first post if we have a startPostHash.
			it.Next()
		}
		for ; it.ValidForPrefix(dbPrefix) && uint64(len(posts)) < limit; it.Next() {
			rawKey := it.Item().Key()

			keyWithoutPrefix := rawKey[1:]
			//posterPublicKey := keyWithoutPrefix[:HashSizeBytes]
			publicKeySizeBytes := HashSizeBytes + 1
			//tstampNanos := DecodeUint64(keyWithoutPrefix[publicKeySizeBytes:(publicKeySizeBytes + timestampSizeBytes)])

			postHash := &BlockHash{}
			copy(postHash[:], keyWithoutPrefix[(publicKeySizeBytes+timestampSizeBytes):])
			postEntry := bav.GetPostEntryForPostHash(postHash)
			if postEntry == nil {
				return fmt.Errorf("Missing post entry")
			}
			if postEntry.isDeleted || postEntry.ParentStakeID != nil || postEntry.IsHidden {
				continue
			}

			// mediaRequired set to determine if we only want posts that include media and ignore posts without
			if mediaRequired && !postEntry.HasMedia() {
				continue
			}

			posts = append(posts, postEntry)
		}
		return nil
	})
	if err != nil {
		return nil, err
	}
	var postEntries []*PostEntry
	// Iterate over the view. Put all posts authored by the public key into our mempool posts slice
	for _, postEntry := range bav.PostHashToPostEntry {
		// Ignore deleted or hidden posts and any comments.
		if postEntry.isDeleted || postEntry.IsHidden || len(postEntry.ParentStakeID) != 0 {
			continue
		}

		// mediaRequired set to determine if we only want posts that include media and ignore posts without
		if mediaRequired && !postEntry.HasMedia() {
			continue
		}

		if reflect.DeepEqual(postEntry.PosterPublicKey, publicKey) {
			postEntries = append(postEntries, postEntry)
		}
	}
	return postEntries, nil
}

func (bav *UtxoView) GetDiamondSendersForPostHash(postHash *BlockHash) (_pkidToDiamondLevel map[PKID]int64, _err error) {
	handle := bav.Handle
	dbPrefix := append([]byte{}, _PrefixDiamondedPostHashDiamonderPKIDDiamondLevel...)
	dbPrefix = append(dbPrefix, postHash[:]...)
	keysFound, _ := EnumerateKeysForPrefix(handle, dbPrefix)

	diamondPostEntry := bav.GetPostEntryForPostHash(postHash)
	receiverPKIDEntry := bav.GetPKIDForPublicKey(diamondPostEntry.PosterPublicKey)

	// Iterate over all the db keys & values and load them into the view.
	expectedKeyLength := 1 + HashSizeBytes + btcec.PubKeyBytesLenCompressed + 8
	for _, key := range keysFound {
		// Sanity check that this is a reasonable key.
		if len(key) != expectedKeyLength {
			return nil, fmt.Errorf("UtxoView.GetDiamondsForPostHash: Invalid key length found: %d", len(key))
		}

		senderPKID := &PKID{}
		copy(senderPKID[:], key[1+HashSizeBytes:])

		diamondKey := &DiamondKey{
			SenderPKID:      *senderPKID,
			ReceiverPKID:    *receiverPKIDEntry.PKID,
			DiamondPostHash: *postHash,
		}

		bav.GetDiamondEntryForDiamondKey(diamondKey)
	}

	// Iterate over the view and create the final map to return.
	pkidToDiamondLevel := make(map[PKID]int64)
	for _, diamondEntry := range bav.DiamondKeyToDiamondEntry {
		if !diamondEntry.isDeleted && reflect.DeepEqual(diamondEntry.DiamondPostHash[:], postHash[:]) {
			pkidToDiamondLevel[*diamondEntry.SenderPKID] = diamondEntry.DiamondLevel
		}
	}

	return pkidToDiamondLevel, nil
}

func (bav *UtxoView) GetLikesForPostHash(postHash *BlockHash) (_likerPubKeys [][]byte, _err error) {
	handle := bav.Handle
	dbPrefix := append([]byte{}, _PrefixLikedPostHashToLikerPubKey...)
	dbPrefix = append(dbPrefix, postHash[:]...)
	keysFound, _ := EnumerateKeysForPrefix(handle, dbPrefix)

	// Iterate over all the db keys & values and load them into the view.
	expectedKeyLength := 1 + HashSizeBytes + btcec.PubKeyBytesLenCompressed
	for _, key := range keysFound {
		// Sanity check that this is a reasonable key.
		if len(key) != expectedKeyLength {
			return nil, fmt.Errorf("UtxoView.GetLikesForPostHash: Invalid key length found: %d", len(key))
		}

		likerPubKey := key[1+HashSizeBytes:]

		likeKey := &LikeKey{
			LikerPubKey:   MakePkMapKey(likerPubKey),
			LikedPostHash: *postHash,
		}

		bav._getLikeEntryForLikeKey(likeKey)
	}

	// Iterate over the view and create the final list to return.
	likerPubKeys := [][]byte{}
	for _, likeEntry := range bav.LikeKeyToLikeEntry {
		if !likeEntry.isDeleted && reflect.DeepEqual(likeEntry.LikedPostHash[:], postHash[:]) {
			likerPubKeys = append(likerPubKeys, likeEntry.LikerPubKey)
		}
	}

	return likerPubKeys, nil
}

func (bav *UtxoView) GetRecloutsForPostHash(postHash *BlockHash) (_reclouterPubKeys [][]byte, _err error) {
	handle := bav.Handle
	dbPrefix := append([]byte{}, _PrefixRecloutedPostHashReclouterPubKey...)
	dbPrefix = append(dbPrefix, postHash[:]...)
	keysFound, _ := EnumerateKeysForPrefix(handle, dbPrefix)

	// Iterate over all the db keys & values and load them into the view.
	expectedKeyLength := 1 + HashSizeBytes + btcec.PubKeyBytesLenCompressed
	for _, key := range keysFound {
		// Sanity check that this is a reasonable key.
		if len(key) != expectedKeyLength {
			return nil, fmt.Errorf("UtxoView.GetRecloutersForPostHash: Invalid key length found: %d", len(key))
		}

		reclouterPubKey := key[1+HashSizeBytes:]

		recloutKey := &RecloutKey{
			ReclouterPubKey:   MakePkMapKey(reclouterPubKey),
			RecloutedPostHash: *postHash,
		}

		bav._getRecloutEntryForRecloutKey(recloutKey)
	}

	// Iterate over the view and create the final list to return.
	reclouterPubKeys := [][]byte{}
	for _, recloutEntry := range bav.RecloutKeyToRecloutEntry {
		if !recloutEntry.isDeleted && reflect.DeepEqual(recloutEntry.RecloutedPostHash[:], postHash[:]) {
			reclouterPubKeys = append(reclouterPubKeys, recloutEntry.ReclouterPubKey)
		}
	}

	return reclouterPubKeys, nil
}

func (bav *UtxoView) GetQuoteRecloutsForPostHash(postHash *BlockHash,
) (_quoteReclouterPubKeys [][]byte, _quoteReclouterPubKeyToPosts map[PkMapKey][]*PostEntry, _err error) {
	handle := bav.Handle
	dbPrefix := append([]byte{}, _PrefixRecloutedPostHashReclouterPubKeyRecloutPostHash...)
	dbPrefix = append(dbPrefix, postHash[:]...)
	keysFound, _ := EnumerateKeysForPrefix(handle, dbPrefix)

	// Iterate over all the db keys & values and load them into the view.
	expectedKeyLength := 1 + HashSizeBytes + btcec.PubKeyBytesLenCompressed + HashSizeBytes

	recloutPostHashIdx := 1 + HashSizeBytes + btcec.PubKeyBytesLenCompressed
	for _, key := range keysFound {
		// Sanity check that this is a reasonable key.
		if len(key) != expectedKeyLength {
			return nil, nil, fmt.Errorf("UtxoView.GetQuoteRecloutsForPostHash: Invalid key length found: %d", len(key))
		}

		recloutPostHash := &BlockHash{}
		copy(recloutPostHash[:], key[recloutPostHashIdx:])

		bav.GetPostEntryForPostHash(recloutPostHash)
	}

	// Iterate over the view and create the final map to return.
	quoteReclouterPubKeys := [][]byte{}
	quoteReclouterPubKeyToPosts := make(map[PkMapKey][]*PostEntry)

	for _, postEntry := range bav.PostHashToPostEntry {
		if !postEntry.isDeleted && postEntry.IsQuotedReclout && reflect.DeepEqual(postEntry.RecloutedPostHash[:], postHash[:]) {
			quoteReclouterPubKeys = append(quoteReclouterPubKeys, postEntry.PosterPublicKey)

			quoteRecloutPosts, _ := quoteReclouterPubKeyToPosts[MakePkMapKey(postEntry.PosterPublicKey)]
			quoteRecloutPosts = append(quoteRecloutPosts, postEntry)
			quoteReclouterPubKeyToPosts[MakePkMapKey(postEntry.PosterPublicKey)] = quoteRecloutPosts
		}
	}

	return quoteReclouterPubKeys, quoteReclouterPubKeyToPosts, nil
}

// Just fetch all the profiles from the db and join them with all the profiles
// in the mempool. Then sort them by their BitClout. This can be called
// on an empty view or a view that already has a lot of transactions
// applied to it.
func (bav *UtxoView) GetAllProfiles(readerPK []byte) (
	_profiles map[PkMapKey]*ProfileEntry,
	_corePostsByProfilePublicKey map[PkMapKey][]*PostEntry,
	_commentsByProfilePublicKey map[PkMapKey][]*PostEntry,
	_postEntryReaderStates map[BlockHash]*PostEntryReaderState, _err error) {
	// Start by fetching all the profiles we have in the db.
	//
	// TODO(performance): This currently fetches all profiles. We should implement
	// some kind of pagination instead though.
	_, _, dbProfileEntries, err := DBGetAllProfilesByCoinValue(bav.Handle, true /*fetchEntries*/)
	if err != nil {
		return nil, nil, nil, nil, errors.Wrapf(
			err, "GetAllProfiles: Problem fetching ProfileEntrys from db: ")
	}

	// Iterate through the entries found in the db and force the view to load them.
	// This fills in any gaps in the view so that, after this, the view should contain
	// the union of what it had before plus what was in the db.
	for _, dbProfileEntry := range dbProfileEntries {
		bav.GetProfileEntryForPublicKey(dbProfileEntry.PublicKey)
	}

	// At this point, all the profiles should be loaded into the view.

	// Do one more pass to load all the comments associated with each
	// profile into the view.
	commentsByProfilePublicKey := make(map[PkMapKey][]*PostEntry)
	for _, profileEntry := range bav.ProfilePKIDToProfileEntry {
		// Ignore deleted or rolled-back posts.
		if profileEntry.isDeleted {
			continue
		}
		commentsByProfilePublicKey[MakePkMapKey(profileEntry.PublicKey)] = []*PostEntry{}
		_, dbCommentHashes, _, err := DBGetCommentPostHashesForParentStakeID(
			bav.Handle, profileEntry.PublicKey, false /*fetchEntries*/)
		if err != nil {
			return nil, nil, nil, nil, errors.Wrapf(err, "GetAllPosts: Problem fetching comment PostEntry's from db: ")
		}
		for _, commentHash := range dbCommentHashes {
			bav.GetPostEntryForPostHash(commentHash)
		}
	}
	// TODO(performance): Because we want to load all the posts the profile
	// has made, just go ahead and load *all* the posts into the view so that
	// they'll get returned in the mapping. Later, we should use the db index
	// to do this.
	_, _, dbPostEntries, err := DBGetAllPostsByTstamp(bav.Handle, true /*fetchEntries*/)
	if err != nil {
		return nil, nil, nil, nil, errors.Wrapf(
			err, "GetAllPosts: Problem fetching PostEntry's from db: ")
	}
	for _, dbPostEntry := range dbPostEntries {
		bav.GetPostEntryForPostHash(dbPostEntry.PostHash)
	}

	// Iterate through all the posts loaded into the view and attach them
	// to the relevant profiles.  Also adds reader state if a reader pubkey is provided.
	corePostsByPublicKey := make(map[PkMapKey][]*PostEntry)
	postEntryReaderStates := make(map[BlockHash]*PostEntryReaderState)
	for _, postEntry := range bav.PostHashToPostEntry {
		// Ignore deleted or rolled-back posts.
		if postEntry.isDeleted {
			continue
		}

		// If the post has a stakeID that corresponds to a profile then add
		// it to our map.
		// Every post is either a core post or a comment. If it has a stake ID
		// its a comment, and if it doesn't then it's a core post.
		if len(postEntry.ParentStakeID) == 0 {
			// In this case we are dealing with a "core" post so add it to the
			// core post map.
			postEntry.stakeStats = GetStakeEntryStats(postEntry.StakeEntry, bav.Params)
			corePostsForProfile := corePostsByPublicKey[MakePkMapKey(postEntry.PosterPublicKey)]
			corePostsForProfile = append(corePostsForProfile, postEntry)
			corePostsByPublicKey[MakePkMapKey(postEntry.PosterPublicKey)] = corePostsForProfile
		} else {
			// Add the comment to our map.
			commentsForProfile := commentsByProfilePublicKey[MakePkMapKey(postEntry.ParentStakeID)]
			commentsForProfile = append(commentsForProfile, postEntry)
			commentsByProfilePublicKey[MakePkMapKey(postEntry.ParentStakeID)] = commentsForProfile
		}

		// Create reader state map. Ie, whether the reader has liked the post, etc.
		// If nil is passed in as the readerPK, this is skipped.
		if readerPK != nil {
			postEntryReaderState := bav.GetPostEntryReaderState(readerPK, postEntry)
			postEntryReaderStates[*postEntry.PostHash] = postEntryReaderState
		}
	}

	// Now that the view mappings are a complete picture, iterate through them
	// and set them on the map we're returning.
	profilesByPublicKey := make(map[PkMapKey]*ProfileEntry)
	for _, profileEntry := range bav.ProfilePKIDToProfileEntry {
		// Ignore deleted or rolled-back posts.
		if profileEntry.isDeleted {
			continue
		}
		profileEntry.stakeStats = GetStakeEntryStats(profileEntry.StakeEntry, bav.Params)
		profilesByPublicKey[MakePkMapKey(profileEntry.PublicKey)] = profileEntry
	}

	// Sort the posts for each profile by when their stake.
	for _, postsForProfile := range corePostsByPublicKey {
		sort.Slice(postsForProfile, func(ii, jj int) bool {
			return postsForProfile[ii].stakeStats.TotalStakeNanos > postsForProfile[jj].stakeStats.TotalStakeNanos
		})
	}
	// Sort all the comment lists. Here we put the latest comment at the
	// end.
	for _, commentList := range commentsByProfilePublicKey {
		sort.Slice(commentList, func(ii, jj int) bool {
			return commentList[ii].TimestampNanos < commentList[jj].TimestampNanos
		})
	}

	return profilesByPublicKey, corePostsByPublicKey, commentsByProfilePublicKey, postEntryReaderStates, nil
}

func IsRestrictedPubKey(userGraylistState []byte, userBlacklistState []byte, moderationType string) bool {
	if moderationType == "unrestricted" {
		return false
	} else if reflect.DeepEqual(userBlacklistState, IsBlacklisted) {
		return true
	} else if moderationType == "leaderboard" && reflect.DeepEqual(userGraylistState, IsGraylisted) {
		return true
	} else {
		return false
	}
}

// GetUnspentUtxoEntrysForPublicKey returns the UtxoEntrys corresponding to the
// passed-in public key that are currently unspent. It does this while factoring
// in any transactions that have already been connected to it. This is useful,
// as an example, when one whats to see what UtxoEntrys are available for spending
// after factoring in (i.e. connecting) all of the transactions currently in the
// mempool that are related to this public key.
//
// At a high level, this function allows one to get the utxos that are the union of:
// - utxos in the db
// - utxos in the view from previously-connected transactions
func (bav *UtxoView) GetUnspentUtxoEntrysForPublicKey(pkBytes []byte) ([]*UtxoEntry, error) {
	// Fetch the relevant utxos for this public key from the db. We do this because
	// the db could contain utxos that are not currently loaded into the view.
	utxoEntriesForPublicKey, err := DbGetUtxosForPubKey(pkBytes, bav.Handle)
	if err != nil {
		return nil, errors.Wrapf(err, "UtxoView.GetUnspentUtxoEntrysForPublicKey: Problem fetching "+
			"utxos for public key %s", PkToString(pkBytes, bav.Params))
	}

	// Load all the utxos associated with this public key into
	// the view. This makes it so that the view can enumerate all of the utxoEntries
	// known for this public key. To put it another way, it allows the view to
	// contain the union of:
	// - utxos in the db
	// - utxos in the view from previously-connected transactions
	for _, utxoEntry := range utxoEntriesForPublicKey {
		bav.GetUtxoEntryForUtxoKey(utxoEntry.UtxoKey)
	}

	// Now that all of the utxos for this key have been loaded, filter the
	// ones for this public key and return them.
	utxoEntriesToReturn := []*UtxoEntry{}
	for utxoKeyTmp, utxoEntry := range bav.UtxoKeyToUtxoEntry {
		// Make a copy of the iterator since it might change from underneath us
		// if we take its pointer.
		utxoKey := utxoKeyTmp
		utxoEntry.UtxoKey = &utxoKey
		if !utxoEntry.isSpent && reflect.DeepEqual(utxoEntry.PublicKey, pkBytes) {
			utxoEntriesToReturn = append(utxoEntriesToReturn, utxoEntry)
		}
	}

	return utxoEntriesToReturn, nil
}

func (bav *UtxoView) GetSpendableBitcloutBalanceNanosForPublicKey(pkBytes []byte,
	tipHeight uint32) (_spendableBalance uint64, _err error) {
	// In order to get the spendable balance, we need to account for any immature block rewards.
	// We get these by starting at the chain tip and iterating backwards until we have collected
	// all of the immature block rewards for this public key.
	nextBlockHash := bav.TipHash
	numImmatureBlocks := uint64(bav.Params.BlockRewardMaturity / bav.Params.TimeBetweenBlocks)
	immatureBlockRewards := uint64(0)
	for ii := uint64(1); ii < numImmatureBlocks; ii++ {
		// Don't look up the genesis block since it isn't in the DB.
		if GenesisBlockHashHex == nextBlockHash.String() {
			break
		}

		blockNode := GetHeightHashToNodeInfo(bav.Handle, tipHeight, nextBlockHash, false)
		if blockNode == nil {
			return uint64(0), fmt.Errorf(
				"GetSpendableBitcloutBalanceNanosForPublicKey: Problem getting block for blockhash %s",
				nextBlockHash.String())
		}
		blockRewardForPK, err := DbGetBlockRewardForPublicKeyBlockHash(bav.Handle, pkBytes, nextBlockHash)
		if err != nil {
			return uint64(0), errors.Wrapf(
				err, "GetSpendableBitcloutBalanceNanosForPublicKey: Problem getting block reward for "+
					"public key %s blockhash %s", PkToString(pkBytes, bav.Params), nextBlockHash.String())
		}
		immatureBlockRewards += blockRewardForPK
		if blockNode.Parent != nil {
			nextBlockHash = blockNode.Parent.Hash
		} else {
			nextBlockHash = GenesisBlockHash
		}
	}

	balanceNanos, err := bav.GetBitcloutBalanceNanosForPublicKey(pkBytes)
	if err != nil {
		return uint64(0), errors.Wrap(err, "GetSpendableUtxosForPublicKey: ")
	}
	// Sanity check that the balanceNanos >= immatureBlockRewards to prevent underflow.
	if balanceNanos < immatureBlockRewards {
		return uint64(0), fmt.Errorf(
			"GetSpendableUtxosForPublicKey: balance underflow (%d,%d)", balanceNanos, immatureBlockRewards)
	}
	return balanceNanos - immatureBlockRewards, nil
}

func (bav *UtxoView) _flushUtxosToDbWithTxn(txn *badger.Txn) error {
	glog.Debugf("_flushUtxosToDbWithTxn: flushing %d mappings", len(bav.UtxoKeyToUtxoEntry))

	for utxoKeyIter, utxoEntry := range bav.UtxoKeyToUtxoEntry {
		// Make a copy of the iterator since it might change from under us.
		utxoKey := utxoKeyIter

		// As a sanity-check, make sure the back-reference for each entry
		// points to its key.
		if utxoEntry.UtxoKey == nil || *utxoEntry.UtxoKey != utxoKey {
			return fmt.Errorf("_flushUtxosToDbWithTxn: Found utxoEntry %+v for "+
				"utxoKey %v has invalid back-refernce utxoKey %v",
				utxoEntry, utxoKey, utxoEntry.UtxoKey)
		}

		// Start by deleting the pre-existing mappings in the db for this key if they
		// have not yet been modified.
		if err := DeleteUnmodifiedMappingsForUtxoWithTxn(txn, &utxoKey); err != nil {
			return err
		}
	}
	numDeleted := 0
	numPut := 0
	for utxoKeyIter, utxoEntry := range bav.UtxoKeyToUtxoEntry {
		// Make a copy of the iterator since it might change from under us.
		utxoKey := utxoKeyIter

		if utxoEntry.isSpent {
			numDeleted++
			// If an entry is spent then there's nothing to do, since the mappings in
			// the db have already been deleted.
		} else {
			numPut++
			// If the entry is unspent, then we need to re-set its mappings in the db
			// appropriately.
			if err := PutMappingsForUtxoWithTxn(txn, &utxoKey, utxoEntry); err != nil {
				return err
			}
		}
	}

	glog.Debugf("_flushUtxosToDbWithTxn: deleted %d mappings, put %d mappings", numDeleted, numPut)

	// Now update the number of entries in the db with confidence.
	if err := PutUtxoNumEntriesWithTxn(txn, bav.NumUtxoEntries); err != nil {
		return err
	}

	// At this point, the db's position index should be updated and the (key -> entry)
	// index should be updated to remove all spent utxos. The number of entries field
	// in the db should also be accurate.

	return nil
}

func (bav *UtxoView) _flushBitcloutBalancesToDbWithTxn(txn *badger.Txn) error {
	glog.Debugf("_flushBitcloutBalancesToDbWithTxn: flushing %d mappings",
		len(bav.PublicKeyToBitcloutBalanceNanos))

	for pubKeyIter := range bav.PublicKeyToBitcloutBalanceNanos {
		// Make a copy of the iterator since it might change from under us.
		pubKey := pubKeyIter[:]

		// Start by deleting the pre-existing mappings in the db for this key if they
		// have not yet been modified.
		if err := DbDeletePublicKeyToBitcloutBalanceWithTxn(txn, pubKey); err != nil {
			return err
		}
	}
	for pubKeyIter, balanceNanos := range bav.PublicKeyToBitcloutBalanceNanos {
		// Make a copy of the iterator since it might change from under us.
		pubKey := pubKeyIter[:]

		if balanceNanos > 0 {
			if err := DbPutBitcloutBalanceForPublicKeyWithTxn(txn, pubKey, balanceNanos); err != nil {
				return err
			}
		}
	}

	return nil
}

func (bav *UtxoView) _flushGlobalParamsEntryToDbWithTxn(txn *badger.Txn) error {
	globalParamsEntry := bav.GlobalParamsEntry
	if err := DbPutGlobalParamsEntryWithTxn(txn, *globalParamsEntry); err != nil {
		return errors.Wrapf(err, "_flushGlobalParamsEntryToDbWithTxn: Problem putting global params entry in DB")
	}
	return nil
}

func (bav *UtxoView) _flushForbiddenPubKeyEntriesToDbWithTxn(txn *badger.Txn) error {

	// Go through all the entries in the KeyTorecloutEntry map.
	for _, forbiddenPubKeyEntry := range bav.ForbiddenPubKeyToForbiddenPubKeyEntry {
		// Delete the existing mappings in the db for this ForbiddenPubKeyEntry. They will be re-added
		// if the corresponding entry in memory has isDeleted=false.
		if err := DbDeleteForbiddenBlockSignaturePubKeyWithTxn(
			txn, forbiddenPubKeyEntry.PubKey[:]); err != nil {

			return errors.Wrapf(
				err, "_flushForbiddenPubKeyEntriesToDbWithTxn: Problem deleting "+
					"forbidden public key: %v: ", &forbiddenPubKeyEntry.PubKey)
		}
	}
	for _, forbiddenPubKeyEntry := range bav.ForbiddenPubKeyToForbiddenPubKeyEntry {
		if forbiddenPubKeyEntry.isDeleted {
			// If the ForbiddenPubKeyEntry has isDeleted=true then there's nothing to do because
			// we already deleted the entry above.
		} else {
			// If the ForbiddenPubKeyEntry has (isDeleted = false) then we put the corresponding
			// mappings for it into the db.
			if err := DbPutForbiddenBlockSignaturePubKeyWithTxn(txn, forbiddenPubKeyEntry.PubKey); err != nil {
				return err
			}
		}
	}

	return nil
}

func (bav *UtxoView) _flushBitcoinExchangeDataWithTxn(txn *badger.Txn) error {
	// Iterate through our in-memory map. If anything has a value of false it means
	// that particular mapping should be expunged from the db. If anything has a value
	// of true it means that mapping should be added to the db.
	for bitcoinBurnTxIDIter, mappingExists := range bav.BitcoinBurnTxIDs {
		// Be paranoid and copy the iterator in case anything takes a reference below.
		bitcoinBurnTxID := bitcoinBurnTxIDIter

		if mappingExists {
			// In this case we should add the mapping to the db.
			if err := DbPutBitcoinBurnTxIDWithTxn(txn, &bitcoinBurnTxID); err != nil {
				return errors.Wrapf(err, "UtxoView._flushBitcoinExchangeDataWithTxn: "+
					"Problem putting BitcoinBurnTxID %v to db", &bitcoinBurnTxID)
			}
		} else {
			// In this case we should delete the mapping from the db.
			if err := DbDeleteBitcoinBurnTxIDWithTxn(txn, &bitcoinBurnTxID); err != nil {
				return errors.Wrapf(err, "UtxoView._flushBitcoinExchangeDataWithTxn: "+
					"Problem deleting BitcoinBurnTxID %v to db", &bitcoinBurnTxID)
			}
		}
	}

	// Update NanosPurchased
	if err := DbPutNanosPurchasedWithTxn(txn, bav.NanosPurchased); err != nil {
		errors.Wrapf(err, "UtxoView._flushBitcoinExchangeDataWithTxn: "+
			"Problem putting NanosPurchased %d to db", bav.NanosPurchased)
	}

	// Update the BitcoinUSDExchangeRate in the db
	if err := DbPutUSDCentsPerBitcoinExchangeRateWithTxn(txn, bav.USDCentsPerBitcoin); err != nil {
		errors.Wrapf(err, "UtxoView.FlushToDBWithTxn: "+
			"Problem putting USDCentsPerBitcoin %d to db", bav.USDCentsPerBitcoin)
	}

	// DB should be fully up to date as far as BitcoinBurnTxIDs and NanosPurchased go.
	return nil
}

func (bav *UtxoView) _flushMessageEntriesToDbWithTxn(txn *badger.Txn) error {
	// Go through all the entries in the MessageKeyToMessageEntry map.
	for messageKeyIter, messageEntry := range bav.MessageKeyToMessageEntry {
		// Make a copy of the iterator since we take references to it below.
		messageKey := messageKeyIter

		// Sanity-check that one of the MessageKey computed from the MEssageEntry is
		// equal to the MessageKey that maps to that entry.
		senderMessageKeyInEntry := MakeMessageKey(
			messageEntry.SenderPublicKey, messageEntry.TstampNanos)
		recipientMessageKeyInEntry := MakeMessageKey(
			messageEntry.RecipientPublicKey, messageEntry.TstampNanos)
		if senderMessageKeyInEntry != messageKey && recipientMessageKeyInEntry != messageKey {
			return fmt.Errorf("_flushMessageEntriesToDbWithTxn: MessageEntry has "+
				"SenderMessageKey: %v and RecipientMessageKey %v, neither of which match "+
				"the MessageKeyToMessageEntry map key %v",
				&senderMessageKeyInEntry, &recipientMessageKeyInEntry, &messageKey)
		}

		// Delete the existing mappings in the db for this MessageKey. They will be re-added
		// if the corresponding entry in memory has isDeleted=false.
		if err := DbDeleteMessageEntryMappingsWithTxn(
			txn, messageKey.PublicKey[:], messageKey.TstampNanos); err != nil {

			return errors.Wrapf(
				err, "_flushMessageEntriesToDbWithTxn: Problem deleting mappings "+
					"for MessageKey: %v: ", &messageKey)
		}
	}
	// Go through all the entries in the MessageKeyToMessageEntry map.
	for _, messageEntry := range bav.MessageKeyToMessageEntry {
		if messageEntry.isDeleted {
			// If the MessageEntry has isDeleted=true then there's nothing to do because
			// we already deleted the entry above.
		} else {
			// If the MessageEntry has (isDeleted = false) then we put the corresponding
			// mappings for it into the db.
			if err := DbPutMessageEntryWithTxn(txn, messageEntry); err != nil {

				return err
			}
		}
	}

	// At this point all of the MessageEntry mappings in the db should be up-to-date.

	return nil
}

func (bav *UtxoView) _flushRecloutEntriesToDbWithTxn(txn *badger.Txn) error {

	// Go through all the entries in the recloutKeyTorecloutEntry map.
	for recloutKeyIter, recloutEntry := range bav.RecloutKeyToRecloutEntry {
		// Make a copy of the iterator since we make references to it below.
		recloutKey := recloutKeyIter

		// Sanity-check that the RecloutKey computed from the RecloutEntry is
		// equal to the RecloutKey that maps to that entry.
		recloutKeyInEntry := MakeRecloutKey(recloutEntry.ReclouterPubKey, *recloutEntry.RecloutedPostHash)
		if recloutKeyInEntry != recloutKey {
			return fmt.Errorf("_flushRecloutEntriesToDbWithTxn: RecloutEntry has "+
				"RecloutKey: %v, which doesn't match the RecloutKeyToRecloutEntry map key %v",
				&recloutKeyInEntry, &recloutKey)
		}

		// Delete the existing mappings in the db for this RecloutKey. They will be re-added
		// if the corresponding entry in memory has isDeleted=false.
		if err := DbDeleteRecloutMappingsWithTxn(
			txn, recloutKey.ReclouterPubKey[:], recloutKey.RecloutedPostHash); err != nil {

			return errors.Wrapf(
				err, "_flushRecloutEntriesToDbWithTxn: Problem deleting mappings "+
					"for RecloutKey: %v: ", &recloutKey)
		}
	}
	for _, recloutEntry := range bav.RecloutKeyToRecloutEntry {
		if recloutEntry.isDeleted {
			// If the RecloutedEntry has isDeleted=true then there's nothing to do because
			// we already deleted the entry above.
		} else {
			// If the RecloutEntry has (isDeleted = false) then we put the corresponding
			// mappings for it into the db.
			if err := DbPutRecloutMappingsWithTxn(
				txn, recloutEntry.ReclouterPubKey, *recloutEntry.RecloutedPostHash, *recloutEntry); err != nil {
				return err
			}
		}
	}

	// At this point all of the RecloutEntry mappings in the db should be up-to-date.

	return nil
}

func (bav *UtxoView) _flushLikeEntriesToDbWithTxn(txn *badger.Txn) error {

	// Go through all the entries in the LikeKeyToLikeEntry map.
	for likeKeyIter, likeEntry := range bav.LikeKeyToLikeEntry {
		// Make a copy of the iterator since we make references to it below.
		likeKey := likeKeyIter

		// Sanity-check that the LikeKey computed from the LikeEntry is
		// equal to the LikeKey that maps to that entry.
		likeKeyInEntry := MakeLikeKey(likeEntry.LikerPubKey, *likeEntry.LikedPostHash)
		if likeKeyInEntry != likeKey {
			return fmt.Errorf("_flushLikeEntriesToDbWithTxn: LikeEntry has "+
				"LikeKey: %v, which doesn't match the LikeKeyToLikeEntry map key %v",
				&likeKeyInEntry, &likeKey)
		}

		// Delete the existing mappings in the db for this LikeKey. They will be re-added
		// if the corresponding entry in memory has isDeleted=false.
		if err := DbDeleteLikeMappingsWithTxn(
			txn, likeKey.LikerPubKey[:], likeKey.LikedPostHash); err != nil {

			return errors.Wrapf(
				err, "_flushLikeEntriesToDbWithTxn: Problem deleting mappings "+
					"for LikeKey: %v: ", &likeKey)
		}
	}

	// Go through all the entries in the LikeKeyToLikeEntry map.
	for _, likeEntry := range bav.LikeKeyToLikeEntry {

		if likeEntry.isDeleted {
			// If the LikeEntry has isDeleted=true then there's nothing to do because
			// we already deleted the entry above.
		} else {
			// If the LikeEntry has (isDeleted = false) then we put the corresponding
			// mappings for it into the db.
			if err := DbPutLikeMappingsWithTxn(
				txn, likeEntry.LikerPubKey, *likeEntry.LikedPostHash); err != nil {

				return err
			}
		}
	}

	return nil
}

func (bav *UtxoView) _flushFollowEntriesToDbWithTxn(txn *badger.Txn) error {

	// Go through all the entries in the FollowKeyToFollowEntry map.
	for followKeyIter, followEntry := range bav.FollowKeyToFollowEntry {
		// Make a copy of the iterator since we make references to it below.
		followKey := followKeyIter

		// Sanity-check that the FollowKey computed from the FollowEntry is
		// equal to the FollowKey that maps to that entry.
		followKeyInEntry := MakeFollowKey(
			followEntry.FollowerPKID, followEntry.FollowedPKID)
		if followKeyInEntry != followKey {
			return fmt.Errorf("_flushFollowEntriesToDbWithTxn: FollowEntry has "+
				"FollowKey: %v, which doesn't match the FollowKeyToFollowEntry map key %v",
				&followKeyInEntry, &followKey)
		}

		// Delete the existing mappings in the db for this FollowKey. They will be re-added
		// if the corresponding entry in memory has isDeleted=false.
		if err := DbDeleteFollowMappingsWithTxn(
			txn, followEntry.FollowerPKID, followEntry.FollowedPKID); err != nil {

			return errors.Wrapf(
				err, "_flushFollowEntriesToDbWithTxn: Problem deleting mappings "+
					"for FollowKey: %v: ", &followKey)
		}
	}

	// Go through all the entries in the FollowKeyToFollowEntry map.
	for _, followEntry := range bav.FollowKeyToFollowEntry {
		if followEntry.isDeleted {
			// If the FollowEntry has isDeleted=true then there's nothing to do because
			// we already deleted the entry above.
		} else {
			// If the FollowEntry has (isDeleted = false) then we put the corresponding
			// mappings for it into the db.
			if err := DbPutFollowMappingsWithTxn(
				txn, followEntry.FollowerPKID, followEntry.FollowedPKID); err != nil {

				return err
			}
		}
	}

	return nil
}

func (bav *UtxoView) _flushNFTEntriesToDbWithTxn(txn *badger.Txn) error {

	// Go through and delete all the entries so they can be added back fresh.
	for nftKeyIter, nftEntry := range bav.NFTKeyToNFTEntry {
		// Make a copy of the iterator since we make references to it below.
		nftKey := nftKeyIter

		// Sanity-check that the NFTKey computed from the NFTEntry is
		// equal to the NFTKey that maps to that entry.
		nftKeyInEntry := MakeNFTKey(nftEntry.NFTPostHash, nftEntry.SerialNumber)
		if nftKeyInEntry != nftKey {
			return fmt.Errorf("_flushNFTEntriesToDbWithTxn: NFTEntry has "+
				"NFTKey: %v, which doesn't match the NFTKeyToNFTEntry map key %v",
				&nftKeyInEntry, &nftKey)
		}

		// Delete the existing mappings in the db for this NFTKey. They will be re-added
		// if the corresponding entry in memory has isDeleted=false.
		if err := DBDeleteNFTMappingsWithTxn(txn, nftEntry.NFTPostHash, nftEntry.SerialNumber); err != nil {

			return errors.Wrapf(
				err, "_flushNFTEntriesToDbWithTxn: Problem deleting mappings "+
					"for NFTKey: %v: ", &nftKey)
		}
	}

	// Add back all of the entries that aren't deleted.
	for _, nftEntry := range bav.NFTKeyToNFTEntry {
		if nftEntry.isDeleted {
			// If the NFTEntry has isDeleted=true then there's nothing to do because
			// we already deleted the entry above.
		} else {
			// If the NFTEntry has (isDeleted = false) then we put the corresponding
			// mappings for it into the db.
			if err := DBPutNFTEntryMappingsWithTxn(txn, nftEntry); err != nil {
				return err
			}
		}
	}

	return nil
}

func (bav *UtxoView) _flushAcceptedBidEntriesToDbWithTxn(txn *badger.Txn) error {

	// Go through and delete all the entries so they can be added back fresh.
	for nftKeyIter, _ := range bav.NFTKeyToAcceptedNFTBidHistory {
		// Make a copy of the iterator since we make references to it below.
		nftKey := nftKeyIter

		// We skip the standard sanity check.  Since it is possible to accept a bid on serial number 0, it is possible
		// that none of the accepted bids have the same serial number as the key.

		// Delete the existing mappings in the db for this NFTKey. They will be re-added
		// if the corresponding entry in memory has isDeleted=false.
		if err := DBDeleteAcceptedNFTBidEntriesMappingsWithTxn(txn, &nftKey.NFTPostHash, nftKey.SerialNumber); err != nil {

			return errors.Wrapf(
				err, "_flushAcceptedBidEntriesToDbWithTxn: Problem deleting mappings "+
					"for NFTKey: %v: ", &nftKey)
		}
	}

	// Add back all of the entries that aren't nil or of length 0
	for nftKey, acceptedNFTBidEntries := range bav.NFTKeyToAcceptedNFTBidHistory {
		if acceptedNFTBidEntries == nil || len(*acceptedNFTBidEntries) == 0 {
			// If the acceptedNFTBidEntries is nil or has length 0 then there's nothing to do because
			// we already deleted the entry above. length 0 means that there are no accepted bids yet.
		} else {
			// If the NFTEntry has (isDeleted = false) then we put the corresponding
			// mappings for it into the db.
			if err := DBPutAcceptedNFTBidEntriesMappingWithTxn(txn, nftKey, acceptedNFTBidEntries); err != nil {
				return err
			}
		}
	}

	return nil
}

func (bav *UtxoView) _flushNFTBidEntriesToDbWithTxn(txn *badger.Txn) error {

	// Go through and delete all the entries so they can be added back fresh.
	for nftBidKeyIter, nftBidEntry := range bav.NFTBidKeyToNFTBidEntry {
		// Make a copy of the iterator since we make references to it below.
		nftBidKey := nftBidKeyIter

		// Sanity-check that the NFTBidKey computed from the NFTBidEntry is
		// equal to the NFTBidKey that maps to that entry.
		nftBidKeyInEntry := MakeNFTBidKey(
			nftBidEntry.BidderPKID, nftBidEntry.NFTPostHash, nftBidEntry.SerialNumber)
		if nftBidKeyInEntry != nftBidKey {
			return fmt.Errorf("_flushNFTBidEntriesToDbWithTxn: NFTBidEntry has "+
				"NFTBidKey: %v, which doesn't match the NFTBidKeyToNFTEntry map key %v",
				&nftBidKeyInEntry, &nftBidKey)
		}

		// Delete the existing mappings in the db for this NFTBidKey. They will be re-added
		// if the corresponding entry in memory has isDeleted=false.
		if err := DBDeleteNFTBidMappingsWithTxn(txn, &nftBidKey); err != nil {

			return errors.Wrapf(
				err, "_flushNFTBidEntriesToDbWithTxn: Problem deleting mappings "+
					"for NFTBidKey: %v: ", &nftBidKey)
		}
	}

	// Add back all of the entries that aren't deleted.
	for _, nftBidEntry := range bav.NFTBidKeyToNFTBidEntry {
		if nftBidEntry.isDeleted {
			// If the NFTEntry has isDeleted=true then there's nothing to do because
			// we already deleted the entry above.
		} else {
			// If the NFTEntry has (isDeleted = false) then we put the corresponding
			// mappings for it into the db.
			if err := DBPutNFTBidEntryMappingsWithTxn(txn, nftBidEntry); err != nil {
				return err
			}
		}
	}

	return nil
}

func (bav *UtxoView) _flushDiamondEntriesToDbWithTxn(txn *badger.Txn) error {

	// Go through and delete all the entries so they can be added back fresh.
	for diamondKeyIter, diamondEntry := range bav.DiamondKeyToDiamondEntry {
		// Make a copy of the iterator since we make references to it below.
		diamondKey := diamondKeyIter

		// Sanity-check that the DiamondKey computed from the DiamondEntry is
		// equal to the DiamondKey that maps to that entry.
		diamondKeyInEntry := MakeDiamondKey(
			diamondEntry.SenderPKID, diamondEntry.ReceiverPKID, diamondEntry.DiamondPostHash)
		if diamondKeyInEntry != diamondKey {
			return fmt.Errorf("_flushDiamondEntriesToDbWithTxn: DiamondEntry has "+
				"DiamondKey: %v, which doesn't match the DiamondKeyToDiamondEntry map key %v",
				&diamondKeyInEntry, &diamondKey)
		}

		// Delete the existing mappings in the db for this DiamondKey. They will be re-added
		// if the corresponding entry in memory has isDeleted=false.
		if err := DbDeleteDiamondMappingsWithTxn(txn, diamondEntry); err != nil {

			return errors.Wrapf(
				err, "_flushDiamondEntriesToDbWithTxn: Problem deleting mappings "+
					"for DiamondKey: %v: ", &diamondKey)
		}
	}

	// Add back all of the entries that aren't deleted.
	for _, diamondEntry := range bav.DiamondKeyToDiamondEntry {
		if diamondEntry.isDeleted {
			// If the DiamondEntry has isDeleted=true then there's nothing to do because
			// we already deleted the entry above.
		} else {
			// If the DiamondEntry has (isDeleted = false) then we put the corresponding
			// mappings for it into the db.
			if err := DbPutDiamondMappingsWithTxn(
				txn,
				diamondEntry); err != nil {
				return err
			}
		}
	}

	// At this point all of the MessageEntry mappings in the db should be up-to-date.

	return nil
}

func (bav *UtxoView) _flushPostEntriesToDbWithTxn(txn *badger.Txn) error {
	// TODO(DELETEME): Remove flush logging after debugging MarkBlockInvalid bug.
	glog.Debugf("_flushPostEntriesToDbWithTxn: flushing %d mappings", len(bav.PostHashToPostEntry))

	// Go through all the entries in the PostHashToPostEntry map.
	for postHashIter, postEntry := range bav.PostHashToPostEntry {
		// Make a copy of the iterator since we take references to it below.
		postHash := postHashIter

		// Sanity-check that the hash in the post is the same as the hash in the
		// entry
		if postHash != *postEntry.PostHash {
			return fmt.Errorf("_flushPostEntriesToDbWithTxn: PostEntry has "+
				"PostHash: %v, neither of which match "+
				"the PostHashToPostEntry map key %v",
				postHash, postEntry.PostHash)
		}

		// Delete the existing mappings in the db for this PostHash. They will be re-added
		// if the corresponding entry in memory has isDeleted=false.
		if err := DBDeletePostEntryMappingsWithTxn(txn, &postHash, bav.Params); err != nil {
			return errors.Wrapf(
				err, "_flushPostEntriesToDbWithTxn: Problem deleting mappings "+
					"for PostHash: %v: ", postHash)
		}
	}
	numDeleted := 0
	numPut := 0
	for _, postEntry := range bav.PostHashToPostEntry {
		if postEntry.isDeleted {
			numDeleted++
			// If the PostEntry has isDeleted=true then there's nothing to do because
			// we already deleted the entry above.
		} else {
			numPut++
			// If the PostEntry has (isDeleted = false) then we put the corresponding
			// mappings for it into the db.
			if err := DBPutPostEntryMappingsWithTxn(txn, postEntry, bav.Params); err != nil {

				return err
			}
		}
	}

	// TODO(DELETEME): Remove flush logging after debugging MarkBlockInvalid bug.
	glog.Debugf("_flushPostEntriesToDbWithTxn: deleted %d mappings, put %d mappings", numDeleted, numPut)

	// At this point all of the PostEntry mappings in the db should be up-to-date.

	return nil
}
func (bav *UtxoView) _flushPKIDEntriesToDbWithTxn(txn *badger.Txn) error {
	for pubKeyIter, pkidEntry := range bav.PublicKeyToPKIDEntry {
		pubKeyCopy := make([]byte, btcec.PubKeyBytesLenCompressed)
		copy(pubKeyCopy, pubKeyIter[:])

		// Delete the existing mappings in the db for this PKID. They will be re-added
		// if the corresponding entry in memory has isDeleted=false.
		if err := DBDeletePKIDMappingsWithTxn(txn, pubKeyCopy, bav.Params); err != nil {
			return errors.Wrapf(
				err, "_flushPKIDEntriesToDbWithTxn: Problem deleting mappings "+
					"for pkid: %v, public key: %v: ", PkToString(pkidEntry.PKID[:], bav.Params),
				PkToString(pubKeyCopy, bav.Params))
		}
	}

	// Go through all the entries in the ProfilePublicKeyToProfileEntry map.
	for pubKeyIter, pkidEntry := range bav.PublicKeyToPKIDEntry {
		pubKeyCopy := make([]byte, btcec.PubKeyBytesLenCompressed)
		copy(pubKeyCopy, pubKeyIter[:])

		if pkidEntry.isDeleted {
			// If the ProfileEntry has isDeleted=true then there's nothing to do because
			// we already deleted the entry above.
		} else {
			// Sanity-check that the public key in the entry matches the public key in
			// the mapping.
			if !reflect.DeepEqual(pubKeyCopy, pkidEntry.PublicKey) {
				return fmt.Errorf("_flushPKIDEntriesToDbWithTxn: Sanity-check failed. "+
					"Public key in entry %v does not match public key in mapping %v ",
					PkToString(pkidEntry.PublicKey[:], bav.Params),
					PkToString(pubKeyCopy, bav.Params))
			}
			// Sanity-check that the mapping in the public key map lines up with the mapping
			// in the PKID map.
			if _, pkidEntryExists := bav.PKIDToPublicKey[*pkidEntry.PKID]; !pkidEntryExists {
				return fmt.Errorf("_flushPKIDEntriesToDbWithTxn: Sanity-check failed. "+
					"PKID %v for public key %v does not exist in PKIDToPublicKey map.",
					PkToString(pkidEntry.PKID[:], bav.Params),
					PkToString(pubKeyCopy, bav.Params))
			}

			// If the ProfileEntry has (isDeleted = false) then we put the corresponding
			// mappings for it into the db.
			if err := DBPutPKIDMappingsWithTxn(txn, pubKeyCopy, pkidEntry, bav.Params); err != nil {
				return err
			}
		}
	}

	// At this point all of the PKIDEntry mappings in the db should be up-to-date.
	return nil
}

func (bav *UtxoView) _flushProfileEntriesToDbWithTxn(txn *badger.Txn) error {
	glog.Debugf("_flushProfilesToDbWithTxn: flushing %d mappings", len(bav.ProfilePKIDToProfileEntry))

	// Go through all the entries in the ProfilePublicKeyToProfileEntry map.
	for profilePKIDIter, profileEntry := range bav.ProfilePKIDToProfileEntry {
		// Make a copy of the iterator since we take references to it below.
		profilePKID := profilePKIDIter

		// Delete the existing mappings in the db for this PKID. They will be re-added
		// if the corresponding entry in memory has isDeleted=false.
		if err := DBDeleteProfileEntryMappingsWithTxn(txn, &profilePKID, bav.Params); err != nil {
			return errors.Wrapf(
				err, "_flushProfileEntriesToDbWithTxn: Problem deleting mappings "+
					"for pkid: %v, public key: %v: ", PkToString(profilePKID[:], bav.Params),
				PkToString(profileEntry.PublicKey, bav.Params))
		}
	}
	numDeleted := 0
	numPut := 0
	for profilePKIDIter, profileEntry := range bav.ProfilePKIDToProfileEntry {
		// Make a copy of the iterator since we take references to it below.
		profilePKID := profilePKIDIter

		if profileEntry.isDeleted {
			numDeleted++
			// If the ProfileEntry has isDeleted=true then there's nothing to do because
			// we already deleted the entry above.
		} else {
			numPut++
			// Get the PKID according to another map in the view and
			// sanity-check that it lines up.
			viewPKIDEntry := bav.GetPKIDForPublicKey(profileEntry.PublicKey)
			if viewPKIDEntry == nil || viewPKIDEntry.isDeleted || *viewPKIDEntry.PKID != profilePKID {
				return fmt.Errorf("_flushProfileEntriesToDbWithTxn: Sanity-check failed: PKID %v does "+
					"not exist in view mapping for profile with public key %v",
					PkToString(profilePKID[:], bav.Params),
					PkToString(profileEntry.PublicKey, bav.Params))
			}

			// If the ProfileEntry has (isDeleted = false) then we put the corresponding
			// mappings for it into the db.
			if err := DBPutProfileEntryMappingsWithTxn(
				txn, profileEntry, &profilePKID, bav.Params); err != nil {

				return err
			}
		}
	}

	glog.Debugf("_flushProfilesToDbWithTxn: deleted %d mappings, put %d mappings", numDeleted, numPut)

	// At this point all of the PostEntry mappings in the db should be up-to-date.

	return nil
}

func (bav *UtxoView) _flushBalanceEntriesToDbWithTxn(txn *badger.Txn) error {
	glog.Debugf("_flushBalanceEntriesToDbWithTxn: flushing %d mappings", len(bav.HODLerPKIDCreatorPKIDToBalanceEntry))

	// Go through all the entries in the HODLerPubKeyCreatorPubKeyToBalanceEntry map.
	for balanceKeyIter, balanceEntry := range bav.HODLerPKIDCreatorPKIDToBalanceEntry {
		// Make a copy of the iterator since we take references to it below.
		balanceKey := balanceKeyIter

		// Sanity-check that the balance key in the map is the same
		// as the public key in the entry.
		computedBalanceKey := MakeCreatorCoinBalanceKey(
			balanceEntry.HODLerPKID, balanceEntry.CreatorPKID)
		if !reflect.DeepEqual(balanceKey, computedBalanceKey) {
			return fmt.Errorf("_flushBalanceEntriesToDbWithTxn: BalanceEntry has "+
				"map key: %v which does not match match "+
				"the HODLerPubKeyCreatorPubKeyToBalanceEntry map key %v",
				balanceKey, computedBalanceKey)
		}

		// Delete the existing mappings in the db for this balance key. They will be re-added
		// if the corresponding entry in memory has isDeleted=false.
		if err := DBDeleteCreatorCoinBalanceEntryMappingsWithTxn(
			txn, &(balanceKey.HODLerPKID), &(balanceKey.CreatorPKID), bav.Params); err != nil {

			return errors.Wrapf(
				err, "_flushBalanceEntriesToDbWithTxn: Problem deleting mappings "+
					"for public key: %v: ", balanceKey)
		}
	}
	numDeleted := 0
	numPut := 0
	// Go through all the entries in the HODLerPubKeyCreatorPubKeyToBalanceEntry map.
	for _, balanceEntry := range bav.HODLerPKIDCreatorPKIDToBalanceEntry {
		// Make a copy of the iterator since we take references to it below.
		if balanceEntry.isDeleted {
			numDeleted++
			// If the ProfileEntry has isDeleted=true then there's nothing to do because
			// we already deleted the entry above.
		} else {
			numPut++
			// If the ProfileEntry has (isDeleted = false) then we put the corresponding
			// mappings for it into the db.
			if err := DBPutCreatorCoinBalanceEntryMappingsWithTxn(
				txn, balanceEntry, bav.Params); err != nil {

				return err
			}
		}
	}

	glog.Debugf("_flushBalanceEntriesToDbWithTxn: deleted %d mappings, put %d mappings", numDeleted, numPut)

	// At this point all of the PostEntry mappings in the db should be up-to-date.

	return nil
}

func (bav *UtxoView) _flushDerivedKeyEntryToDbWithTxn(txn *badger.Txn) error {
	glog.Debugf("_flushDerivedKeyEntryToDbWithTxn: flushing %d mappings", len(bav.PKIDToDerivedKeyEntry))

	// Go through all entries in the PKIDToDerivedKeyEntry map.
	// If entry has a isDeleted value of false it means that particular
	// mapping should be expunged from the db. If isDeleted has a value
	// of true it means that mapping should be added to the db.
	for _, derivedKeyEntryOwner := range bav.PKIDToDerivedKeyEntry {
		for _, derivedKeyEntry := range derivedKeyEntryOwner {
			// Make a copy of the iterator since we take references to it below.
			derivedKeyEntryCopy := derivedKeyEntry

			if !derivedKeyEntryCopy.isDeleted {
				// In this case we add the mapping to the db
				if err := DBPutDerivedKeyMappingWithTxn(txn, PublicKeyToPKID(derivedKeyEntryCopy.OwnerPublicKey),
					PublicKeyToPKID(derivedKeyEntryCopy.DerivedPublicKey), derivedKeyEntryCopy.ExpirationBlock); err != nil {
					return errors.Wrapf(err, "UtxoView._flushDerivedKeyEntryToDbWithTxn: "+
						"Problem putting DerivedKeyEntry %v to db", &derivedKeyEntryCopy)
				}
			} else {
				// In this case we delete the mapping from the db
				if err := DBDeleteDerivedKeyMappingWithTxn(txn, PublicKeyToPKID(derivedKeyEntryCopy.OwnerPublicKey),
					PublicKeyToPKID(derivedKeyEntryCopy.DerivedPublicKey)); err != nil {
					return errors.Wrapf(err, "UtxoView._flushDerivedKeyEntryToDbWithTxn: "+
						"Problem deleting DerivedKeyEntry %v from db", &derivedKeyEntryCopy)
				}
			}
		}
	}

	return nil
}

func (bav *UtxoView) FlushToDbWithTxn(txn *badger.Txn) error {
	// Flush the utxos to the db.
	if err := bav._flushUtxosToDbWithTxn(txn); err != nil {
		return err
	}

	if err := bav._flushBitcloutBalancesToDbWithTxn(txn); err != nil {
		return err
	}

	if err := bav._flushBitcoinExchangeDataWithTxn(txn); err != nil {
		return err
	}

	if err := bav._flushGlobalParamsEntryToDbWithTxn(txn); err != nil {
		return err
	}

	if err := bav._flushForbiddenPubKeyEntriesToDbWithTxn(txn); err != nil {
		return err
	}

	if err := bav._flushMessageEntriesToDbWithTxn(txn); err != nil {
		return err
	}

	if err := bav._flushLikeEntriesToDbWithTxn(txn); err != nil {
		return err
	}

	if err := bav._flushFollowEntriesToDbWithTxn(txn); err != nil {
		return err
	}

	if err := bav._flushNFTEntriesToDbWithTxn(txn); err != nil {
		return err
	}

	if err := bav._flushAcceptedBidEntriesToDbWithTxn(txn); err != nil {
		return err
	}

	if err := bav._flushNFTBidEntriesToDbWithTxn(txn); err != nil {
		return err
	}

	if err := bav._flushDiamondEntriesToDbWithTxn(txn); err != nil {
		return err
	}

	if err := bav._flushRecloutEntriesToDbWithTxn(txn); err != nil {
		return err
	}

	if err := bav._flushPostEntriesToDbWithTxn(txn); err != nil {
		return err
	}
	if err := bav._flushProfileEntriesToDbWithTxn(txn); err != nil {
		return err
	}
	if err := bav._flushBalanceEntriesToDbWithTxn(txn); err != nil {
		return err
	}
	if err := bav._flushPKIDEntriesToDbWithTxn(txn); err != nil {
		return err
	}
	if err := bav._flushDerivedKeyEntryToDbWithTxn(txn); err != nil {
		return err
	}
	return nil
}

func (bav *UtxoView) FlushToDb() error {
	// Make sure everything happens inside a single transaction.
	err := bav.Handle.Update(func(txn *badger.Txn) error {
		return bav.FlushToDbWithTxn(txn)
	})
	if err != nil {
		return err
	}

	// After a successful flush, reset the in-memory mappings for the view
	// so that it can be re-used if desired.
	//
	// Note that the TipHash does not get reset as part of _ResetViewMappingsAfterFlush because
	// it is not something that is affected by a flush operation. Moreover, its value
	// is consistent with the view regardless of whether or not the view is flushed or
	// not.
	bav._ResetViewMappingsAfterFlush()

	return nil
}<|MERGE_RESOLUTION|>--- conflicted
+++ resolved
@@ -915,18 +915,13 @@
 	OperationTypeSwapIdentity                 OperationType = 12
 	OperationTypeUpdateGlobalParams           OperationType = 13
 	OperationTypeCreatorCoinTransfer          OperationType = 14
-<<<<<<< HEAD
-	OperationTypeAuthorizeDerivedKey          OperationType = 15
-
-	// NEXT_TAG = 16
-=======
 	OperationTypeCreateNFT                    OperationType = 15
 	OperationTypeUpdateNFT                    OperationType = 16
 	OperationTypeAcceptNFTBid                 OperationType = 17
 	OperationTypeNFTBid                       OperationType = 18
-
-	// NEXT_TAG = 19
->>>>>>> 0c15ca56
+	OperationTypeAuthorizeDerivedKey          OperationType = 19
+
+	// NEXT_TAG = 20
 )
 
 func (op OperationType) String() string {
@@ -971,27 +966,25 @@
 		{
 			return "OperationTypeCreatorCoin"
 		}
-<<<<<<< HEAD
+	case OperationTypeCreateNFT:
+		{
+			return "OperationTypeCreateNFT"
+		}
+	case OperationTypeUpdateNFT:
+		{
+			return "OperationTypeUpdateNFT"
+		}
+	case OperationTypeAcceptNFTBid:
+		{
+			return "OperationTypeAcceptNFTBid"
+		}
+	case OperationTypeNFTBid:
+		{
+			return "OperationTypeNFTBid"
+		}
 	case OperationTypeAuthorizeDerivedKey:
 		{
 			return "OperationTypeAuthorizeDerivedKey"
-=======
-	case OperationTypeCreateNFT:
-		{
-			return "OperationTypeCreateNFT"
-		}
-	case OperationTypeUpdateNFT:
-		{
-			return "OperationTypeUpdateNFT"
-		}
-	case OperationTypeAcceptNFTBid:
-		{
-			return "OperationTypeAcceptNFTBid"
-		}
-	case OperationTypeNFTBid:
-		{
-			return "OperationTypeNFTBid"
->>>>>>> 0c15ca56
 		}
 	}
 	return "OperationTypeUNKNOWN"
@@ -2536,39 +2529,6 @@
 		currentTxn, txnHash, utxoOpsForTxn[:operationIndex+1], blockHeight)
 }
 
-<<<<<<< HEAD
-func (bav *UtxoView) _disconnectAuthorizeDerivedKey(
-	operationType OperationType, currentTxn *MsgBitCloutTxn, txnHash *BlockHash,
-	utxoOpsForTxn []*UtxoOperation, blockHeight uint32) error {
-
-	// Verify that the last operation is a AuthorizeDerivedKey operation
-	if len(utxoOpsForTxn) == 0 {
-		return fmt.Errorf("_disconnectAuthorizeDerivedKey: utxoOperations are missing")
-	}
-	operationIndex := len(utxoOpsForTxn) - 1
-	if utxoOpsForTxn[operationIndex].Type != OperationTypeAuthorizeDerivedKey {
-		return fmt.Errorf("_disconnectAuthorizeDerivedKey: Trying to revert "+
-			"OperationTypeAuthorizeDerivedKey but found type %v",
-			utxoOpsForTxn[operationIndex].Type)
-	}
-	txMeta := currentTxn.TxnMeta.(*AuthorizeDerivedKeyMetadata)
-
-	// Question: Do we need to verify signature here?
-
-	// Delete old derived key mapping
-	derivedKeyEntry := DerivedKeyEntry {
-		currentTxn.PublicKey,
-		txMeta.DerivedPublicKey,
-		txMeta.ExpirationBlock,
-		true,
-	}
-	bav._deleteDerivedKeyMappings(&derivedKeyEntry)
-
-	// Now revert the basic transfer with the remaining operations. Cut off
-	// the authorizeDerivedKey operation at the end since we just reverted it.
-	return bav._disconnectBasicTransfer(
-		currentTxn, txnHash, utxoOpsForTxn[:operationIndex], blockHeight)
-=======
 func (bav *UtxoView) _disconnectCreateNFT(
 	operationType OperationType, currentTxn *MsgBitCloutTxn, txnHash *BlockHash,
 	utxoOpsForTxn []*UtxoOperation, blockHeight uint32) error {
@@ -2837,7 +2797,39 @@
 	// Now revert the basic transfer with the remaining operations.
 	return bav._disconnectBasicTransfer(
 		currentTxn, txnHash, utxoOpsForTxn[:operationIndex+1], blockHeight)
->>>>>>> 0c15ca56
+}
+
+func (bav *UtxoView) _disconnectAuthorizeDerivedKey(
+	operationType OperationType, currentTxn *MsgBitCloutTxn, txnHash *BlockHash,
+	utxoOpsForTxn []*UtxoOperation, blockHeight uint32) error {
+
+	// Verify that the last operation is a AuthorizeDerivedKey operation
+	if len(utxoOpsForTxn) == 0 {
+		return fmt.Errorf("_disconnectAuthorizeDerivedKey: utxoOperations are missing")
+	}
+	operationIndex := len(utxoOpsForTxn) - 1
+	if utxoOpsForTxn[operationIndex].Type != OperationTypeAuthorizeDerivedKey {
+		return fmt.Errorf("_disconnectAuthorizeDerivedKey: Trying to revert "+
+			"OperationTypeAuthorizeDerivedKey but found type %v",
+			utxoOpsForTxn[operationIndex].Type)
+	}
+	txMeta := currentTxn.TxnMeta.(*AuthorizeDerivedKeyMetadata)
+
+	// Question: Do we need to verify signature here?
+
+	// Delete old derived key mapping
+	derivedKeyEntry := DerivedKeyEntry{
+		currentTxn.PublicKey,
+		txMeta.DerivedPublicKey,
+		txMeta.ExpirationBlock,
+		true,
+	}
+	bav._deleteDerivedKeyMappings(&derivedKeyEntry)
+
+	// Now revert the basic transfer with the remaining operations. Cut off
+	// the authorizeDerivedKey operation at the end since we just reverted it.
+	return bav._disconnectBasicTransfer(
+		currentTxn, txnHash, utxoOpsForTxn[:operationIndex], blockHeight)
 }
 
 func (bav *UtxoView) DisconnectTransaction(currentTxn *MsgBitCloutTxn, txnHash *BlockHash,
@@ -2891,11 +2883,6 @@
 		return bav._disconnectSwapIdentity(
 			OperationTypeSwapIdentity, currentTxn, txnHash, utxoOpsForTxn, blockHeight)
 
-<<<<<<< HEAD
-	} else if currentTxn.TxnMeta.GetTxnType() == TxnTypeAuthorizeDerivedKey {
-		return bav._disconnectAuthorizeDerivedKey(
-			OperationTypeAuthorizeDerivedKey, currentTxn, txnHash, utxoOpsForTxn, blockHeight)
-=======
 	} else if currentTxn.TxnMeta.GetTxnType() == TxnTypeCreateNFT {
 		return bav._disconnectCreateNFT(
 			OperationTypeCreateNFT, currentTxn, txnHash, utxoOpsForTxn, blockHeight)
@@ -2911,8 +2898,10 @@
 	} else if currentTxn.TxnMeta.GetTxnType() == TxnTypeNFTBid {
 		return bav._disconnectNFTBid(
 			OperationTypeNFTBid, currentTxn, txnHash, utxoOpsForTxn, blockHeight)
->>>>>>> 0c15ca56
-
+
+	} else if currentTxn.TxnMeta.GetTxnType() == TxnTypeAuthorizeDerivedKey {
+		return bav._disconnectAuthorizeDerivedKey(
+		OperationTypeAuthorizeDerivedKey, currentTxn, txnHash, utxoOpsForTxn, blockHeight)
 	}
 
 	return fmt.Errorf("DisconnectBlock: Unimplemented txn type %v", currentTxn.TxnMeta.GetTxnType().String())
@@ -8177,11 +8166,6 @@
 			bav._connectSwapIdentity(
 				txn, txHash, blockHeight, verifySignatures)
 
-<<<<<<< HEAD
-	} else if txn.TxnMeta.GetTxnType() == TxnTypeAuthorizeDerivedKey {
-		totalInput, totalOutput, utxoOpsForTxn, err =
-			bav._connectAuthorizeDerivedKey(
-=======
 	} else if txn.TxnMeta.GetTxnType() == TxnTypeCreateNFT {
 		totalInput, totalOutput, utxoOpsForTxn, err =
 			bav._connectCreateNFT(
@@ -8200,7 +8184,11 @@
 	} else if txn.TxnMeta.GetTxnType() == TxnTypeNFTBid {
 		totalInput, totalOutput, utxoOpsForTxn, err =
 			bav._connectNFTBid(
->>>>>>> 0c15ca56
+				txn, txHash, blockHeight, verifySignatures)
+
+	} else if txn.TxnMeta.GetTxnType() == TxnTypeAuthorizeDerivedKey {
+		totalInput, totalOutput, utxoOpsForTxn, err =
+			bav._connectAuthorizeDerivedKey(
 				txn, txHash, blockHeight, verifySignatures)
 
 	} else {
