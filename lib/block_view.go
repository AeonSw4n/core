package lib

import (
	"encoding/hex"
	"encoding/json"
	"fmt"
	"math"
	"math/big"
	"reflect"
	"sort"
	"strings"
	"time"

	"github.com/btcsuite/btcd/btcec"
	"github.com/btcsuite/btcd/chaincfg"
	"github.com/btcsuite/btcd/txscript"
	"github.com/btcsuite/btcd/wire"
	"github.com/btcsuite/btcutil"
	"github.com/davecgh/go-spew/spew"
	"github.com/dgraph-io/badger/v3"
	"github.com/golang/glog"
	merkletree "github.com/laser/go-merkle-tree"
	"github.com/pkg/errors"
)

// block_view.go is the main work-horse for validating transactions in blocks.
// It generally works by creating an "in-memory view" of the current tip and
// then applying a transaction's operations to the view to see if those operations
// are allowed and consistent with the blockchain's current state. Generally,
// every transaction we define has a corresponding connect() and disconnect()
// function defined here that specifies what operations that transaction applies
// to the view and ultimately to the database. If you want to know how any
// particular transaction impacts the database, you've found the right file. A
// good place to start in this file is ConnectTransaction and DisconnectTransaction.
// ConnectBlock is also good.

type UtxoType uint8

const (
	// UTXOs can come from different sources. We document all of those sources
	// in the UTXOEntry using these types.
	UtxoTypeOutput      UtxoType = 0
	UtxoTypeBlockReward UtxoType = 1
	UtxoTypeBitcoinBurn UtxoType = 2
	// TODO(DELETEME): Remove the StakeReward txn type
	UtxoTypeStakeReward              UtxoType = 3
	UtxoTypeCreatorCoinSale          UtxoType = 4
	UtxoTypeCreatorCoinFounderReward UtxoType = 5

	// NEXT_TAG = 6
)

func (mm UtxoType) String() string {
	if mm == UtxoTypeOutput {
		return "UtxoTypeOutput"
	} else if mm == UtxoTypeBlockReward {
		return "UtxoTypeBlockReward"
	} else if mm == UtxoTypeBitcoinBurn {
		return "UtxoTypeBitcoinBurn"
	} else if mm == UtxoTypeStakeReward {
		return "UtxoTypeStakeReward"
	}

	return "UtxoTypeUnknown"
}

// UtxoEntry identifies the data associated with a UTXO.
type UtxoEntry struct {
	AmountNanos uint64
	PublicKey   []byte
	BlockHeight uint32
	UtxoType    UtxoType

	// The fields below aren't serialized or hashed. They are only kept
	// around for in-memory bookkeeping purposes.

	// Whether or not the UTXO is spent. This is not used by the database,
	// (in fact it's not even stored in the db) it's used
	// only by the in-memory data structure. The database is simple: A UTXO
	// is unspent if and only if it exists in the db. However, for the view,
	// a UTXO is unspent if it (exists in memory and is unspent) OR (it does not
	// exist in memory at all but does exist in the database).
	//
	// Note that we are relying on the code that serializes the entry to the
	// db to ignore private fields, which is why this variable is lowerCamelCase
	// rather than UpperCamelCase. We are also relying on it defaulting to
	// false when newly-read from the database.
	isSpent bool

	// A back-reference to the utxo key associated with this entry.
	UtxoKey *UtxoKey
}

func (utxoEntry *UtxoEntry) String() string {
	return fmt.Sprintf("< PublicKey: %v, BlockHeight: %d, AmountNanos: %d, UtxoType: %v, "+
		"isSpent: %v, utxoKey: %v>", PkToStringMainnet(utxoEntry.PublicKey),
		utxoEntry.BlockHeight, utxoEntry.AmountNanos,
		utxoEntry.UtxoType, utxoEntry.isSpent, utxoEntry.UtxoKey)
}

// Have to define these because Go doesn't let you use raw byte slices as map keys.
// This needs to be in-sync with BitCloutMainnetParams.MaxUsernameLengthBytes
type UsernameMapKey [MaxUsernameLengthBytes]byte

func MakeUsernameMapKey(nonLowercaseUsername []byte) UsernameMapKey {
	// Always lowercase the username when we use it as a key in our map. This allows
	// us to check uniqueness in a case-insensitive way.
	lowercaseUsername := []byte(strings.ToLower(string(nonLowercaseUsername)))
	usernameMapKey := UsernameMapKey{}
	copy(usernameMapKey[:], lowercaseUsername)
	return usernameMapKey
}

type PkMapKey [btcec.PubKeyBytesLenCompressed]byte

func (mm PkMapKey) String() string {
	return PkToStringBoth(mm[:])
}

func MakePkMapKey(pk []byte) PkMapKey {
	pkMapKey := PkMapKey{}
	copy(pkMapKey[:], pk)
	return pkMapKey
}

func MakeMessageKey(pk []byte, tstampNanos uint64) MessageKey {
	return MessageKey{
		PublicKey:   MakePkMapKey(pk),
		TstampNanos: tstampNanos,
	}
}

type MessageKey struct {
	PublicKey   PkMapKey
	BlockHeight uint32
	TstampNanos uint64
}

func (mm *MessageKey) String() string {
	return fmt.Sprintf("<Public Key: %s, TstampNanos: %d>",
		PkToStringMainnet(mm.PublicKey[:]), mm.TstampNanos)
}

// StringKey is useful for creating maps that need to be serialized to JSON.
func (mm *MessageKey) StringKey(params *BitCloutParams) string {
	return PkToString(mm.PublicKey[:], params) + "_" + fmt.Sprint(mm.TstampNanos)
}

// MessageEntry stores the essential content of a message transaction.
type MessageEntry struct {
	SenderPublicKey    []byte
	RecipientPublicKey []byte
	EncryptedText      []byte
	// TODO: Right now a sender can fake the timestamp and make it appear to
	// the recipient that she sent messages much earlier than she actually did.
	// This isn't a big deal because there is generally not much to gain from
	// faking a timestamp, and it's still impossible for a user to impersonate
	// another user, which is the important thing. Moreover, it is easy to fix
	// the timestamp spoofing issue: You just need to make it so that the nodes
	// index messages based on block height in addition to on the tstamp. The
	// reason I didn't do it yet is because it adds some complexity around
	// detecting duplicates, particularly if a transaction is allowed to have
	// zero inputs/outputs, which is advantageous for various reasons.
	TstampNanos uint64

	isDeleted bool
}

// Entry for a public key forbidden from signing blocks.
type ForbiddenPubKeyEntry struct {
	PubKey []byte

	// Whether or not this entry is deleted in the view.
	isDeleted bool
}

func MakeLikeKey(userPk []byte, LikedPostHash BlockHash) LikeKey {
	return LikeKey{
		LikerPubKey:   MakePkMapKey(userPk),
		LikedPostHash: LikedPostHash,
	}
}

type LikeKey struct {
	LikerPubKey   PkMapKey
	LikedPostHash BlockHash
}

// LikeEntry stores the content of a like transaction.
type LikeEntry struct {
	LikerPubKey   []byte
	LikedPostHash *BlockHash

	// Whether or not this entry is deleted in the view.
	isDeleted bool
}

func MakeFollowKey(followerPKID *PKID, followedPKID *PKID) FollowKey {
	return FollowKey{
		FollowerPKID: *followerPKID,
		FollowedPKID: *followedPKID,
	}
}

type FollowKey struct {
	FollowerPKID PKID
	FollowedPKID PKID
}

// FollowEntry stores the content of a follow transaction.
type FollowEntry struct {
	// Note: It's a little redundant to have these in the entry because they're
	// already used as the key in the DB but it doesn't hurt for now.
	FollowerPKID *PKID
	FollowedPKID *PKID

	// Whether or not this entry is deleted in the view.
	isDeleted bool
}

type DiamondKey struct {
	SenderPKID      PKID
	ReceiverPKID    PKID
	DiamondPostHash BlockHash
}

func MakeDiamondKey(senderPKID *PKID, receiverPKID *PKID, diamondPostHash *BlockHash) DiamondKey {
	return DiamondKey{
		SenderPKID:      *senderPKID,
		ReceiverPKID:    *receiverPKID,
		DiamondPostHash: *diamondPostHash,
	}
}

func (mm *DiamondKey) String() string {
	return fmt.Sprintf("<SenderPKID: %v, ReceiverPKID: %v, DiamondPostHash: %v>",
		PkToStringMainnet(mm.SenderPKID[:]), PkToStringMainnet(mm.ReceiverPKID[:]),
		hex.EncodeToString(mm.DiamondPostHash[:]))
}

// DiamondEntry stores the number of diamonds given by a sender to a post.
type DiamondEntry struct {
	SenderPKID      *PKID
	ReceiverPKID    *PKID
	DiamondPostHash *BlockHash
	DiamondLevel    int64

	// Whether or not this entry is deleted in the view.
	isDeleted bool
}

func MakeRecloutKey(userPk []byte, RecloutedPostHash BlockHash) RecloutKey {
	return RecloutKey{
		ReclouterPubKey:   MakePkMapKey(userPk),
		RecloutedPostHash: RecloutedPostHash,
	}
}

type RecloutKey struct {
	ReclouterPubKey PkMapKey
	// Post Hash of post that was reclouted
	RecloutedPostHash BlockHash
}

// RecloutEntry stores the content of a Reclout transaction.
type RecloutEntry struct {
	ReclouterPubKey []byte

	// BlockHash of the reclout
	RecloutPostHash *BlockHash

	// Post Hash of post that was reclouted
	RecloutedPostHash *BlockHash

	// Whether or not this entry is deleted in the view.
	isDeleted bool
}

type GlobalParamsEntry struct {
	// The new exchange rate to set.
	USDCentsPerBitcoin uint64

	// The new create profile fee
	CreateProfileFeeNanos uint64

	// The new minimum fee the network will accept
	MinimumNetworkFeeNanosPerKB uint64
}

// The blockchain used to store the USD to BTC exchange rate in bav.USDCentsPerBitcoin, which was set by a
// UPDATE_BITCOIN_USD_EXCHANGE_RATE txn, but has since moved to the GlobalParamsEntry, which is set by a
// UPDATE_GLOBAL_PARAMS txn.
func (bav *UtxoView) GetCurrentUSDCentsPerBitcoin() uint64 {
	usdCentsPerBitcoin := bav.USDCentsPerBitcoin
	if bav.GlobalParamsEntry.USDCentsPerBitcoin != 0 {
		usdCentsPerBitcoin = bav.GlobalParamsEntry.USDCentsPerBitcoin
	}
	return usdCentsPerBitcoin
}

// This struct holds info on a readers interactions (e.g. likes) with a post.
// It is added to a post entry response in the frontend server api.
type PostEntryReaderState struct {
	// This is true if the reader has liked the associated post.
	LikedByReader bool

	// The number of diamonds that the reader has given this post.
	DiamondLevelBestowed int64

	// This is true if the reader has reclouted the associated post.
	RecloutedByReader bool

	// This is the post hash hex of the reclout
	RecloutPostHashHex string
}

func (bav *UtxoView) GetPostEntryReaderState(
	readerPK []byte, postEntry *PostEntry) *PostEntryReaderState {
	postEntryReaderState := &PostEntryReaderState{}

	// Get like state.
	postEntryReaderState.LikedByReader = bav.GetLikedByReader(readerPK, postEntry.PostHash)

	// Get reclout state.
	postEntryReaderState.RecloutPostHashHex, postEntryReaderState.RecloutedByReader = bav.GetRecloutPostEntryStateForReader(readerPK, postEntry.PostHash)

	// Get diamond state.
	senderPKID := bav.GetPKIDForPublicKey(readerPK)
	receiverPKID := bav.GetPKIDForPublicKey(postEntry.PosterPublicKey)
	if senderPKID == nil || receiverPKID == nil {
		glog.Debugf(
			"GetPostEntryReaderState: Could not find PKID for reader PK: %s or poster PK: %s",
			PkToString(readerPK, bav.Params), PkToString(postEntry.PosterPublicKey, bav.Params))
	} else {
		diamondKey := MakeDiamondKey(senderPKID.PKID, receiverPKID.PKID, postEntry.PostHash)
		diamondEntry := bav.GetDiamondEntryForDiamondKey(&diamondKey)
		if diamondEntry != nil {
			postEntryReaderState.DiamondLevelBestowed = diamondEntry.DiamondLevel
		}
	}

	return postEntryReaderState
}

func (bav *UtxoView) GetLikedByReader(readerPK []byte, postHash *BlockHash) bool {
	// Get like state.
	likeKey := MakeLikeKey(readerPK, *postHash)
	likeEntry := bav._getLikeEntryForLikeKey(&likeKey)
	return likeEntry != nil && !likeEntry.isDeleted
}

func (bav *UtxoView) GetRecloutPostEntryStateForReader(readerPK []byte, postHash *BlockHash) (string, bool) {
	recloutKey := MakeRecloutKey(readerPK, *postHash)
	recloutEntry := bav._getRecloutEntryForRecloutKey(&recloutKey)
	if recloutEntry == nil {
		return "", false
	}
	recloutPostEntry := bav.GetPostEntryForPostHash(recloutEntry.RecloutPostHash)
	if recloutPostEntry == nil {
		glog.Errorf("Could not find reclout post entry from post hash: %v", recloutEntry.RecloutedPostHash)
		return "", false
	}
	// We include the PostHashHex of this user's post that reclouts the current post to
	// handle undo-ing (AKA hiding) a reclout.
	// If the user's reclout of this post is hidden, we set RecloutedByReader to false.
	return hex.EncodeToString(recloutEntry.RecloutPostHash[:]), !recloutPostEntry.IsHidden
}

type SingleStake struct {
	// Just save the data from the initial stake for posterity.
	InitialStakeNanos               uint64
	BlockHeight                     uint64
	InitialStakeMultipleBasisPoints uint64
	// The amount distributed to previous users can be computed by
	// adding the creator percentage and the burn fee and then
	// subtracting that total percentage off of the InitialStakeNanos.
	// Example:
	// - InitialStakeNanos = 100
	// - CreatorPercentage = 15%
	// - BurnFeePercentage = 10%
	// - Amount to pay to previous users = 100 - 15 - 10 = 75
	InitialCreatorPercentageBasisPoints uint64

	// These fields are what we actually use to pay out the user who staked.
	//
	// The initial RemainingAmountOwedNanos is computed by simply multiplying
	// the InitialStakeNanos by the InitialStakeMultipleBasisPoints.
	RemainingStakeOwedNanos uint64
	PublicKey               []byte
}

type StakeEntry struct {
	StakeList []*SingleStake

	// Computed for profiles to cache how much has been staked to
	// their posts in total. When a post is staked to, this value
	// gets incremented on the profile. It gets reverted on the
	// profile when the post stake is reverted.
	TotalPostStake uint64
}

func NewStakeEntry() *StakeEntry {
	return &StakeEntry{
		StakeList: []*SingleStake{},
	}
}

func StakeEntryCopy(stakeEntry *StakeEntry) *StakeEntry {
	newStakeEntry := NewStakeEntry()
	for _, singleStake := range stakeEntry.StakeList {
		singleStakeCopy := *singleStake
		newStakeEntry.StakeList = append(newStakeEntry.StakeList, &singleStakeCopy)
	}
	newStakeEntry.TotalPostStake = stakeEntry.TotalPostStake

	return newStakeEntry
}

type StakeEntryStats struct {
	TotalStakeNanos           uint64
	TotalStakeOwedNanos       uint64
	TotalCreatorEarningsNanos uint64
	TotalFeesBurnedNanos      uint64
	TotalPostStakeNanos       uint64
}

func GetStakeEntryStats(stakeEntry *StakeEntry, params *BitCloutParams) *StakeEntryStats {
	stakeEntryStats := &StakeEntryStats{}

	for _, singleStake := range stakeEntry.StakeList {
		stakeEntryStats.TotalStakeNanos += singleStake.InitialStakeNanos
		stakeEntryStats.TotalStakeOwedNanos += singleStake.RemainingStakeOwedNanos
		// Be careful when computing these values in order to avoid overflow.
		stakeEntryStats.TotalCreatorEarningsNanos += big.NewInt(0).Div(
			big.NewInt(0).Mul(
				big.NewInt(int64(singleStake.InitialStakeNanos)),
				big.NewInt(int64(singleStake.InitialCreatorPercentageBasisPoints))),
			big.NewInt(100*100)).Uint64()
		stakeEntryStats.TotalFeesBurnedNanos += big.NewInt(0).Div(
			big.NewInt(0).Mul(
				big.NewInt(int64(singleStake.InitialStakeNanos)),
				big.NewInt(int64(params.StakeFeeBasisPoints))),
			big.NewInt(100*100)).Uint64()
	}
	stakeEntryStats.TotalPostStakeNanos = stakeEntry.TotalPostStake

	return stakeEntryStats
}

type StakeIDType uint8

const (
	StakeIDTypePost    StakeIDType = 0
	StakeIDTypeProfile StakeIDType = 1
)

func (ss StakeIDType) String() string {
	if ss == StakeIDTypePost {
		return "post"
	} else if ss == StakeIDTypeProfile {
		return "profile"
	} else {
		return "unknown"
	}
}

type PostEntry struct {
	// The hash of this post entry. Used as the ID for the entry.
	PostHash *BlockHash

	// The public key of the user who made the post.
	PosterPublicKey []byte

	// The parent post. This is used for comments.
	ParentStakeID []byte

	// The body of this post.
	Body []byte

	// The PostHash of the post this post reclouts
	RecloutedPostHash *BlockHash

	// Indicator if this PostEntry is a quoted reclout or not
	IsQuotedReclout bool

	// The amount the creator of the post gets when someone stakes
	// to the post.
	CreatorBasisPoints uint64

	// The multiple of the payout when a user stakes to a post.
	// 2x multiple = 200% = 20,000bps
	StakeMultipleBasisPoints uint64

	// The block height when the post was confirmed.
	ConfirmationBlockHeight uint32

	// A timestamp used for ordering messages when displaying them to
	// users. The timestamp must be unique. Note that we use a nanosecond
	// timestamp because it makes it easier to deal with the uniqueness
	// constraint technically (e.g. If one second spacing is required
	// as would be the case with a standard Unix timestamp then any code
	// that generates these transactions will need to potentially wait
	// or else risk a timestamp collision. This complexity is avoided
	// by just using a nanosecond timestamp). Note that the timestamp is
	// an unsigned int as opposed to a signed int, which means times
	// before the zero time are not represented which doesn't matter
	// for our purposes. Restricting the timestamp in this way makes
	// lexicographic sorting based on bytes easier in our database which
	// is one of the reasons we do it.
	TimestampNanos uint64

	// Users can "delete" posts, but right now we just implement this as
	// setting a flag on the post to hide it rather than actually deleting
	// it. This simplifies the implementation and makes it easier to "undelete"
	// posts in certain situations.
	IsHidden bool

	// Every post has a StakeEntry that keeps track of all the stakes that
	// have been applied to this post.
	StakeEntry *StakeEntry

	// Counter of users that have liked this post.
	LikeCount uint64

	// Counter of users that have reclouted this post.
	RecloutCount uint64

	// Counter of quote reclouts for this post.
	QuoteRecloutCount uint64

	// Counter of diamonds that the post has received.
	DiamondCount uint64

	// The private fields below aren't serialized or hashed. They are only kept
	// around for in-memory bookkeeping purposes.

	// Used to sort posts by their stake. Generally not set.
	stakeStats *StakeEntryStats

	// Whether or not this entry is deleted in the view.
	isDeleted bool

	// How many comments this post has
	CommentCount uint64

	// Indicator if a post is pinned or not.
	IsPinned bool

	// ExtraData map to hold arbitrary attributes of a post. Holds non-consensus related information about a post.
	PostExtraData map[string][]byte
}

func (pe *PostEntry) IsDeleted() bool {
	return pe.isDeleted
}

<<<<<<< HEAD
func IsQuotedReclout(postEntry *PostEntry) bool {
	return postEntry.IsQuotedReclout && postEntry.RecloutedPostHash != nil
=======
func (pe *PostEntry) HasMedia() bool {
	bodyJSONObj := BitCloutBodySchema{}
	err := json.Unmarshal(pe.Body, &bodyJSONObj)
	//Return true if body json can be parsed and ImageUrls is not nil/non-empty or EmbedVideoUrl is not nil/non-empty
	if (err == nil && len(bodyJSONObj.ImageURLs) > 0) || len(pe.PostExtraData["EmbedVideoURL"]) > 0 {
		return true
	}
	return false
>>>>>>> 9c7af4aa
}

// Return true if postEntry is a vanilla reclout.  A vanilla reclout is a post that reclouts another post,
// but does not have a body.
func IsVanillaReclout(postEntry *PostEntry) bool {
	return !postEntry.IsQuotedReclout && postEntry.RecloutedPostHash != nil
}

type BalanceEntryMapKey struct {
	HODLerPKID  PKID
	CreatorPKID PKID
}

func MakeCreatorCoinBalanceKey(hodlerPKID *PKID, creatorPKID *PKID) BalanceEntryMapKey {
	return BalanceEntryMapKey{
		HODLerPKID:  *hodlerPKID,
		CreatorPKID: *creatorPKID,
	}
}
func (mm BalanceEntryMapKey) String() string {
	return fmt.Sprintf("BalanceEntryMapKey: <HODLer Pub Key: %v, Creator Pub Key: %v>",
		PkToStringBoth(mm.HODLerPKID[:]), PkToStringBoth(mm.CreatorPKID[:]))
}

// This struct is mainly used to track a user's balance of a particular
// creator coin. In the database, we store it as the value in a mapping
// that looks as follows:
// <HodlerPKID, CreatorPKID> -> HODLerEntry
type BalanceEntry struct {
	// The PKID of the HODLer. This should never change after it's set initially.
	HODLerPKID *PKID
	// The PKID of the creator. This should never change after it's set initially.
	CreatorPKID *PKID

	// How much this HODLer owns of a particular creator coin.
	BalanceNanos uint64

	// Has the hodler purchased any amount of this user's coin
	HasPurchased bool

	// Whether or not this entry is deleted in the view.
	isDeleted bool
}

// This struct contains all the information required to support coin
// buy/sell transactions on profiles.
type CoinEntry struct {
	// The amount the owner of this profile receives when there is a
	// "net new" purchase of their coin.
	CreatorBasisPoints uint64

	// The amount of BitClout backing the coin. Whenever a user buys a coin
	// from the protocol this amount increases, and whenever a user sells a
	// coin to the protocol this decreases.
	BitCloutLockedNanos uint64

	// The number of public keys who have holdings in this creator coin.
	// Due to floating point truncation, it can be difficult to simultaneously
	// reset CoinsInCirculationNanos and BitCloutLockedNanos to zero after
	// everyone has sold all their creator coins. Initially NumberOfHolders
	// is set to zero. Once it returns to zero after a series of buys & sells
	// we reset the BitCloutLockedNanos and CoinsInCirculationNanos to prevent
	// abnormal bancor curve behavior.
	NumberOfHolders uint64

	// The number of coins currently in circulation. Whenever a user buys a
	// coin from the protocol this increases, and whenever a user sells a
	// coin to the protocol this decreases.
	CoinsInCirculationNanos uint64

	// This field keeps track of the highest number of coins that has ever
	// been in circulation. It is used to determine when a creator should
	// receive a "founder reward." In particular, whenever the number of
	// coins being minted would push the number of coins in circulation
	// beyond the watermark, we allocate a percentage of the coins being
	// minted to the creator as a "founder reward."
	CoinWatermarkNanos uint64
}

type PKIDEntry struct {
	PKID *PKID
	// We add the public key only so we can reuse this struct to store the reverse
	// mapping of pkid -> public key.
	PublicKey []byte

	isDeleted bool
}

type ProfileEntry struct {
	// PublicKey is the key used by the user to sign for things and generally
	// verify her identity.
	PublicKey []byte

	// Username is a unique human-readable identifier associated with a profile.
	Username []byte

	// Some text describing the profile.
	Description []byte

	// The profile pic string encoded as a link e.g.
	// data:image/png;base64,<data in base64>
	ProfilePic []byte

	// Users can "delete" profiles, but right now we just implement this as
	// setting a flag on the post to hide it rather than actually deleting
	// it. This simplifies the implementation and makes it easier to "undelete"
	// profiles in certain situations.
	IsHidden bool

	// CoinEntry tracks the information required to buy/sell coins on a user's
	// profile. We "embed" it here for convenience so we can access the fields
	// directly on the ProfileEntry object. Embedding also makes it so that we
	// don't need to initialize it explicitly.
	CoinEntry

	// Whether or not this entry should be deleted when the view is flushed
	// to the db. This is initially set to false, but can become true if for
	// example we update a user entry and need to delete the data associated
	// with the old entry.
	isDeleted bool

	// TODO(DELETEME): This field is deprecated. It was relevant back when
	// we wanted to allow people to stake to profiles, which isn't something
	// we want to support going forward.
	//
	// The multiple of the payout when a user stakes to this profile. If
	// unset, a sane default is set when the first person stakes to this
	// profile.
	// 2x multiple = 200% = 20,000bps
	StakeMultipleBasisPoints uint64

	// TODO(DELETEME): This field is deprecated. It was relevant back when
	// we wanted to allow people to stake to profiles, which isn't something
	// we want to support going forward.
	//
	// Every provile has a StakeEntry that keeps track of all the stakes that
	// have been applied to it.
	StakeEntry *StakeEntry

	// The private fields below aren't serialized or hashed. They are only kept
	// around for in-memory bookkeeping purposes.

	// TODO(DELETEME): This field is deprecated. It was relevant back when
	// we wanted to allow people to stake to profiles, which isn't something
	// we want to support going forward.
	//
	// Used to sort profiles by their stake. Generally not set.
	stakeStats *StakeEntryStats
}

func (pe *ProfileEntry) IsDeleted() bool {
	return pe.isDeleted
}

type UtxoView struct {
	// Utxo data
	NumUtxoEntries     uint64
	UtxoKeyToUtxoEntry map[UtxoKey]*UtxoEntry

	// BitcoinExchange data
	NanosPurchased     uint64
	USDCentsPerBitcoin uint64
	GlobalParamsEntry  *GlobalParamsEntry
	BitcoinBurnTxIDs   map[BlockHash]bool

	// Forbidden block signature pubkeys
	ForbiddenPubKeyToForbiddenPubKeyEntry map[PkMapKey]*ForbiddenPubKeyEntry

	// Messages data
	MessageKeyToMessageEntry map[MessageKey]*MessageEntry

	// Follow data
	FollowKeyToFollowEntry map[FollowKey]*FollowEntry

	// Diamond data
	DiamondKeyToDiamondEntry map[DiamondKey]*DiamondEntry

	// Like data
	LikeKeyToLikeEntry map[LikeKey]*LikeEntry

	// Reclout data
	RecloutKeyToRecloutEntry map[RecloutKey]*RecloutEntry

	// Post data
	PostHashToPostEntry map[BlockHash]*PostEntry

	// Profile data
	PublicKeyToPKIDEntry map[PkMapKey]*PKIDEntry
	// The PKIDEntry is only used here to store the public key.
	PKIDToPublicKey               map[PKID]*PKIDEntry
	ProfilePKIDToProfileEntry     map[PKID]*ProfileEntry
	ProfileUsernameToProfileEntry map[UsernameMapKey]*ProfileEntry

	// Coin balance entries
	HODLerPKIDCreatorPKIDToBalanceEntry map[BalanceEntryMapKey]*BalanceEntry

	// The hash of the tip the view is currently referencing. Mainly used
	// for error-checking when doing a bulk operation on the view.
	TipHash *BlockHash

	BitcoinManager *BitcoinManager
	Handle         *badger.DB
	Params         *BitCloutParams
}

type OperationType uint

const (
	// Every operation has a type that we document here. This information is
	// used when rolling back a txn to determine what kind of operations need
	// to be performed. For example, rolling back a BitcoinExchange may require
	// rolling back an AddUtxo operation.
	OperationTypeAddUtxo                      OperationType = 0
	OperationTypeSpendUtxo                    OperationType = 1
	OperationTypeBitcoinExchange              OperationType = 2
	OperationTypePrivateMessage               OperationType = 3
	OperationTypeSubmitPost                   OperationType = 4
	OperationTypeUpdateProfile                OperationType = 5
	OperationTypeDeletePost                   OperationType = 7
	OperationTypeUpdateBitcoinUSDExchangeRate OperationType = 8
	OperationTypeFollow                       OperationType = 9
	OperationTypeLike                         OperationType = 10
	OperationTypeCreatorCoin                  OperationType = 11
	OperationTypeSwapIdentity                 OperationType = 12
	OperationTypeUpdateGlobalParams           OperationType = 13
	OperationTypeCreatorCoinTransfer          OperationType = 14

	// NEXT_TAG = 15
)

func (op OperationType) String() string {
	switch op {
	case OperationTypeAddUtxo:
		{
			return "OperationTypeAddUtxo"
		}
	case OperationTypeSpendUtxo:
		{
			return "OperationTypeSpendUtxo"
		}
	case OperationTypeBitcoinExchange:
		{
			return "OperationTypeBitcoinExchange"
		}
	case OperationTypePrivateMessage:
		{
			return "OperationTypePrivateMessage"
		}
	case OperationTypeSubmitPost:
		{
			return "OperationTypeSubmitPost"
		}
	case OperationTypeUpdateProfile:
		{
			return "OperationTypeUpdateProfile"
		}
	case OperationTypeDeletePost:
		{
			return "OperationTypeDeletePost"
		}
	case OperationTypeUpdateBitcoinUSDExchangeRate:
		{
			return "OperationTypeUpdateBitcoinUSDExchangeRate"
		}
	case OperationTypeFollow:
		{
			return "OperationTypeFollow"
		}
	case OperationTypeCreatorCoin:
		{
			return "OperationTypeCreatorCoin"
		}
	}
	return "OperationTypeUNKNOWN"
}

type UtxoOperation struct {
	Type OperationType

	// Only set for OperationTypeSpendUtxo
	//
	// When we SPEND a UTXO entry we delete it from the utxo set but we still
	// store its info in case we want to reverse
	// it in the future. This information is not needed for ADD since
	// reversing an ADD just means deleting an entry from the end of our list.
	//
	// SPEND works by swapping the UTXO we want to spend with the UTXO at
	// the end of the list and then deleting from the end of the list. Obviously
	// this is more efficient than deleting the element in-place and then shifting
	// over everything after it. In order to be able to undo this operation,
	// however, we need to store the original index of the item we are
	// spending/deleting. Reversing the operation then amounts to adding a utxo entry
	// at the end of the list and swapping with this index. Given this, the entry
	// we store here has its position set to the position it was at right before the
	// SPEND operation was performed.
	Entry *UtxoEntry

	// Only set for OperationTypeSpendUtxo
	//
	// Store the UtxoKey as well. This isn't necessary but it helps
	// with error-checking during a roll-back so we just keep it.
	//
	// TODO: We can probably delete this at some point and save some space. UTXOs
	// are probably our biggest disk hog so getting rid of this should materially
	// improve disk usage.
	Key *UtxoKey

	// Used to revert BitcoinExchange transaction.
	PrevNanosPurchased uint64
	// Used to revert UpdateBitcoinUSDExchangeRate transaction.
	PrevUSDCentsPerBitcoin uint64

	// Save the previous post entry when making an update to a post.
	PrevPostEntry            *PostEntry
	PrevParentPostEntry      *PostEntry
	PrevGrandparentPostEntry *PostEntry
	PrevRecloutedPostEntry   *PostEntry

	// Save the previous profile entry when making an update.
	PrevProfileEntry *ProfileEntry

	// Save the previous like entry and like count when making an update.
	PrevLikeEntry *LikeEntry
	PrevLikeCount uint64

	// For disconnecting diamonds.
	PrevDiamondEntry *DiamondEntry

	// Save the previous reclout entry and reclout count when making an update.
	PrevRecloutEntry *RecloutEntry
	PrevRecloutCount uint64

	// Save the state of a creator coin prior to updating it due to a
	// buy/sell/add transaction.
	PrevCoinEntry *CoinEntry
	// Save the creator coin balance of both the transactor and the creator.
	// We modify the transactor's balances when they buys/sell a creator coin
	// and we modify the creator's balance when we pay them a founder reward.
	PrevTransactorBalanceEntry *BalanceEntry
	PrevCreatorBalanceEntry    *BalanceEntry
	// We use this to revert founder's reward UTXOs created by creator coin buys.
	FounderRewardUtxoKey *UtxoKey

	// Save balance entries for the sender and receiver when creator coins are transferred.
	PrevSenderBalanceEntry   *BalanceEntry
	PrevReceiverBalanceEntry *BalanceEntry

	// Save the global params when making an update.
	PrevGlobalParamsEntry    *GlobalParamsEntry
	PrevForbiddenPubKeyEntry *ForbiddenPubKeyEntry
}

// Assumes the db Handle is already set on the view, but otherwise the
// initialization is full.
func (bav *UtxoView) _ResetViewMappingsAfterFlush() {
	// Utxo data
	bav.UtxoKeyToUtxoEntry = make(map[UtxoKey]*UtxoEntry)
	bav.NumUtxoEntries = GetUtxoNumEntries(bav.Handle)

	// BitcoinExchange data
	bav.NanosPurchased = DbGetNanosPurchased(bav.Handle)
	bav.USDCentsPerBitcoin = DbGetUSDCentsPerBitcoinExchangeRate(bav.Handle)
	bav.GlobalParamsEntry = DbGetGlobalParamsEntry(bav.Handle)
	bav.BitcoinBurnTxIDs = make(map[BlockHash]bool)

	// Forbidden block signature pub key info.
	bav.ForbiddenPubKeyToForbiddenPubKeyEntry = make(map[PkMapKey]*ForbiddenPubKeyEntry)

	// Post and profile data
	bav.PostHashToPostEntry = make(map[BlockHash]*PostEntry)
	bav.PublicKeyToPKIDEntry = make(map[PkMapKey]*PKIDEntry)
	bav.PKIDToPublicKey = make(map[PKID]*PKIDEntry)
	bav.ProfilePKIDToProfileEntry = make(map[PKID]*ProfileEntry)
	bav.ProfileUsernameToProfileEntry = make(map[UsernameMapKey]*ProfileEntry)

	// Messages data
	bav.MessageKeyToMessageEntry = make(map[MessageKey]*MessageEntry)

	// Follow data
	bav.FollowKeyToFollowEntry = make(map[FollowKey]*FollowEntry)

	// Diamond data
	bav.DiamondKeyToDiamondEntry = make(map[DiamondKey]*DiamondEntry)

	// Like data
	bav.LikeKeyToLikeEntry = make(map[LikeKey]*LikeEntry)

	// Reclout data
	bav.RecloutKeyToRecloutEntry = make(map[RecloutKey]*RecloutEntry)

	// Coin balance entries
	bav.HODLerPKIDCreatorPKIDToBalanceEntry = make(map[BalanceEntryMapKey]*BalanceEntry)
}

func (bav *UtxoView) CopyUtxoView() (*UtxoView, error) {
	newView, err := NewUtxoView(bav.Handle, bav.Params, bav.BitcoinManager)
	if err != nil {
		return nil, err
	}

	// Copy the UtxoEntry data
	// Note that using _setUtxoMappings is dangerous because the Pos within
	// the UtxoEntrys is off.
	newView.UtxoKeyToUtxoEntry = make(map[UtxoKey]*UtxoEntry, len(bav.UtxoKeyToUtxoEntry))
	for utxoKey, utxoEntry := range bav.UtxoKeyToUtxoEntry {
		newUtxoEntry := *utxoEntry
		newView.UtxoKeyToUtxoEntry[utxoKey] = &newUtxoEntry
	}
	newView.NumUtxoEntries = bav.NumUtxoEntries

	// Copy the BitcoinExchange data
	newView.BitcoinBurnTxIDs = make(map[BlockHash]bool, len(bav.BitcoinBurnTxIDs))
	for bh := range bav.BitcoinBurnTxIDs {
		newView.BitcoinBurnTxIDs[bh] = true
	}
	newView.NanosPurchased = bav.NanosPurchased
	newView.USDCentsPerBitcoin = bav.USDCentsPerBitcoin

	// Copy the GlobalParamsEntry
	newGlobalParamsEntry := *bav.GlobalParamsEntry
	newView.GlobalParamsEntry = &newGlobalParamsEntry

	// Copy the post data
	newView.PostHashToPostEntry = make(map[BlockHash]*PostEntry, len(bav.PostHashToPostEntry))
	for postHash, postEntry := range bav.PostHashToPostEntry {
		newPostEntry := *postEntry
		newView.PostHashToPostEntry[postHash] = &newPostEntry
	}

	// Copy the PKID data
	newView.PublicKeyToPKIDEntry = make(map[PkMapKey]*PKIDEntry, len(bav.PublicKeyToPKIDEntry))
	for pkMapKey, pkid := range bav.PublicKeyToPKIDEntry {
		newPKID := *pkid
		newView.PublicKeyToPKIDEntry[pkMapKey] = &newPKID
	}

	newView.PKIDToPublicKey = make(map[PKID]*PKIDEntry, len(bav.PKIDToPublicKey))
	for pkid, pkidEntry := range bav.PKIDToPublicKey {
		newPKIDEntry := *pkidEntry
		newView.PKIDToPublicKey[pkid] = &newPKIDEntry
	}

	// Copy the profile data
	newView.ProfilePKIDToProfileEntry = make(map[PKID]*ProfileEntry, len(bav.ProfilePKIDToProfileEntry))
	for profilePKID, profileEntry := range bav.ProfilePKIDToProfileEntry {
		newProfileEntry := *profileEntry
		newView.ProfilePKIDToProfileEntry[profilePKID] = &newProfileEntry
	}
	newView.ProfileUsernameToProfileEntry = make(map[UsernameMapKey]*ProfileEntry, len(bav.ProfileUsernameToProfileEntry))
	for profilePKID, profileEntry := range bav.ProfileUsernameToProfileEntry {
		newProfileEntry := *profileEntry
		newView.ProfileUsernameToProfileEntry[profilePKID] = &newProfileEntry
	}

	// Copy the message data
	newView.MessageKeyToMessageEntry = make(map[MessageKey]*MessageEntry, len(bav.MessageKeyToMessageEntry))
	for msgKey, msgEntry := range bav.MessageKeyToMessageEntry {
		newMsgEntry := *msgEntry
		newView.MessageKeyToMessageEntry[msgKey] = &newMsgEntry
	}

	// Copy the follow data
	newView.FollowKeyToFollowEntry = make(map[FollowKey]*FollowEntry, len(bav.FollowKeyToFollowEntry))
	for followKey, followEntry := range bav.FollowKeyToFollowEntry {
		newFollowEntry := *followEntry
		newView.FollowKeyToFollowEntry[followKey] = &newFollowEntry
	}

	// Copy the like data
	newView.LikeKeyToLikeEntry = make(map[LikeKey]*LikeEntry, len(bav.LikeKeyToLikeEntry))
	for likeKey, likeEntry := range bav.LikeKeyToLikeEntry {
		newLikeEntry := *likeEntry
		newView.LikeKeyToLikeEntry[likeKey] = &newLikeEntry
	}

	// Copy the reclout data
	newView.RecloutKeyToRecloutEntry = make(map[RecloutKey]*RecloutEntry, len(bav.RecloutKeyToRecloutEntry))
	for recloutKey, recloutEntry := range bav.RecloutKeyToRecloutEntry {
		newRecloutEntry := *recloutEntry
		newView.RecloutKeyToRecloutEntry[recloutKey] = &newRecloutEntry
	}

	// Copy the balance entry data
	newView.HODLerPKIDCreatorPKIDToBalanceEntry = make(
		map[BalanceEntryMapKey]*BalanceEntry, len(bav.HODLerPKIDCreatorPKIDToBalanceEntry))
	for balanceEntryMapKey, balanceEntry := range bav.HODLerPKIDCreatorPKIDToBalanceEntry {
		newBalanceEntry := *balanceEntry
		newView.HODLerPKIDCreatorPKIDToBalanceEntry[balanceEntryMapKey] = &newBalanceEntry
	}

	// Copy the Diamond data
	newView.DiamondKeyToDiamondEntry = make(
		map[DiamondKey]*DiamondEntry, len(bav.DiamondKeyToDiamondEntry))
	for diamondKey, diamondEntry := range bav.DiamondKeyToDiamondEntry {
		newDiamondEntry := *diamondEntry
		newView.DiamondKeyToDiamondEntry[diamondKey] = &newDiamondEntry
	}

	return newView, nil
}

func NewUtxoView(
	_handle *badger.DB, _params *BitCloutParams, _bitcoinManager *BitcoinManager) (*UtxoView, error) {

	view := UtxoView{
		Handle:         _handle,
		Params:         _params,
		BitcoinManager: _bitcoinManager,
		// Note that the TipHash does not get reset as part of
		// _ResetViewMappingsAfterFlush because it is not something that is affected by a
		// flush operation. Moreover, its value is consistent with the view regardless of
		// whether or not the view is flushed or not. Additionally the utxo view does
		// not concern itself with the header chain (see comment on GetBestHash for more
		// info on that).
		TipHash: DbGetBestHash(_handle, ChainTypeBitCloutBlock /* don't get the header chain */),

		// Set everything else in _ResetViewMappings()
	}
	// This function is generally used to reset the view after a flush has been performed
	// but we can use it here to initialize the mappings.
	view._ResetViewMappingsAfterFlush()

	return &view, nil
}

func (bav *UtxoView) _deleteUtxoMappings(utxoEntry *UtxoEntry) error {
	if utxoEntry.UtxoKey == nil {
		return fmt.Errorf("_deleteUtxoMappings: utxoKey missing for utxoEntry %+v", utxoEntry)
	}

	// Deleting a utxo amounts to setting its mappings to point to an
	// entry that has (isSpent = true). So we create such an entry and set
	// the mappings to point to it.
	tombstoneEntry := *utxoEntry
	tombstoneEntry.isSpent = true

	// _setUtxoMappings will take this and use its fields to update the
	// mappings.
	// TODO: We're doing a double-copy here at the moment. We should make this more
	// efficient.
	return bav._setUtxoMappings(&tombstoneEntry)

	// Note at this point, the utxoEntry passed in is dangling and can
	// be re-used for another purpose if desired.
}

func (bav *UtxoView) _setUtxoMappings(utxoEntry *UtxoEntry) error {
	if utxoEntry.UtxoKey == nil {
		return fmt.Errorf("_setUtxoMappings: utxoKey missing for utxoEntry %+v", utxoEntry)
	}

	bav.UtxoKeyToUtxoEntry[*utxoEntry.UtxoKey] = utxoEntry

	return nil
}

func (bav *UtxoView) GetUtxoEntryForUtxoKey(utxoKey *UtxoKey) *UtxoEntry {
	utxoEntry, ok := bav.UtxoKeyToUtxoEntry[*utxoKey]
	// If the utxo entry isn't in our in-memory data structure, fetch it from the
	// db.
	if !ok {
		utxoEntry = DbGetUtxoEntryForUtxoKey(bav.Handle, utxoKey)
		if utxoEntry == nil {
			// This means the utxo is neither in our map nor in the db so
			// it doesn't exist. Return nil to signal that in this case.
			return nil
		}

		// At this point we have the utxo entry so load it
		// into our in-memory data structure for future reference. Note that
		// isSpent should be false by default. Also note that a back-reference
		// to the utxoKey should be set on the utxoEntry by this function.
		utxoEntry.UtxoKey = utxoKey
		if err := bav._setUtxoMappings(utxoEntry); err != nil {
			glog.Errorf("GetUtxoEntryForUtxoKey: Problem encountered setting utxo mapping %v", err)
			return nil
		}
	}

	return utxoEntry
}

func (bav *UtxoView) _unSpendUtxo(utxoEntryy *UtxoEntry) error {
	// Operate on a copy of the entry in order to avoid bugs. Note that not
	// doing this could result in us maintaining a reference to the entry and
	// modifying it on subsequent calls to this function, which is bad.
	utxoEntryCopy := *utxoEntryy

	// If the utxoKey back-reference on the entry isn't set return an error.
	if utxoEntryCopy.UtxoKey == nil {
		return fmt.Errorf("_unSpendUtxo: utxoEntry must have utxoKey set")
	}
	// Make sure isSpent is set to false. It should be false by default if we
	// read this entry from the db but set it in case the caller derived the
	// entry via a different method.
	utxoEntryCopy.isSpent = false

	// Not setting this to a copy could cause issues down the road where we modify
	// the utxo passed-in on subsequent calls.
	if err := bav._setUtxoMappings(&utxoEntryCopy); err != nil {
		return err
	}

	// Since we re-added the utxo, bump the number of entries.
	bav.NumUtxoEntries++

	return nil
}

func (bav *UtxoView) _spendUtxo(utxoKey *UtxoKey) (*UtxoOperation, error) {
	// Swap this utxo's position with the utxo in the last position and delete it.

	// Get the entry for this utxo from the view if it's cached,
	// otherwise try and get it from the db.
	utxoEntry := bav.GetUtxoEntryForUtxoKey(utxoKey)
	if utxoEntry == nil {
		return nil, fmt.Errorf("_spendUtxo: Attempting to spend non-existent UTXO")
	}
	if utxoEntry.isSpent {
		return nil, fmt.Errorf("_spendUtxo: Attempting to spend an already-spent UTXO")
	}

	// Delete the entry by removing its mappings from our in-memory data
	// structures.
	if err := bav._deleteUtxoMappings(utxoEntry); err != nil {
		return nil, errors.Wrapf(err, "_spendUtxo: ")
	}

	// Decrement the number of entries by one since we marked one as spent in the
	// view.
	bav.NumUtxoEntries--

	// Record a UtxoOperation in case we want to roll this back in the
	// future. At this point, the UtxoEntry passed in still has all of its
	// fields set to what they were right before SPEND was called. This is
	// exactly what we want (see comment on OperationTypeSpendUtxo for more info).
	// Make a copy of the entry to avoid issues where we accidentally modify
	// the entry in the future.
	utxoEntryCopy := *utxoEntry
	return &UtxoOperation{
		Type:  OperationTypeSpendUtxo,
		Key:   utxoKey,
		Entry: &utxoEntryCopy,
	}, nil
}

func (bav *UtxoView) _unAddUtxo(utxoKey *UtxoKey) error {
	// Get the entry for this utxo from the view if it's cached,
	// otherwise try and get it from the db.
	utxoEntry := bav.GetUtxoEntryForUtxoKey(utxoKey)
	if utxoEntry == nil {
		return fmt.Errorf("_unAddUtxo: Attempting to remove non-existent UTXO")
	}
	if utxoEntry.isSpent {
		return fmt.Errorf("_unAddUtxo: Attempting to remove an already-spent UTXO")
	}

	// At this point we should have the entry sanity-checked. To remove
	// it from our data structure, it is sufficient to replace it with an
	// entry that is marked as spent. When the view is eventually flushed
	// to the database the output's status as spent will translate to it
	// getting deleted, which is what we want.
	if err := bav._deleteUtxoMappings(utxoEntry); err != nil {
		return err
	}

	// In addition to marking the output as spent, we update the number of
	// entries to reflect the output is no longer in our utxo list.
	bav.NumUtxoEntries--

	return nil
}

// Note: We assume that the person passing in the utxo key and the utxo entry
// aren't going to modify them after.
func (bav *UtxoView) _addUtxo(utxoEntryy *UtxoEntry) (*UtxoOperation, error) {
	// Use a copy of the utxo passed in so we avoid keeping a reference to it
	// which could be modified in subsequent calls.
	utxoEntryCopy := *utxoEntryy

	// If the utxoKey back-reference on the entry isn't set then error.
	if utxoEntryCopy.UtxoKey == nil {
		return nil, fmt.Errorf("_addUtxo: utxoEntry must have utxoKey set")
	}
	// If the UtxoEntry passed in has isSpent set then error. The caller should only
	// pass in entries that are unspent.
	if utxoEntryCopy.isSpent {
		return nil, fmt.Errorf("_addUtxo: UtxoEntry being added has isSpent = true")
	}

	// Put the utxo at the end and update our in-memory data structures with
	// this change.
	//
	// Note this may over-write an existing entry but this is OK for a very subtle
	// reason. When we roll back a transaction, e.g. due to a
	// reorg, we mark the outputs of that transaction as "spent" but we don't delete them
	// from our view because doing so would cause us to neglect to actually delete them
	// when we flush the view to the db. What this means is that if we roll back a transaction
	// in a block but then add it later in a different block, that second add could
	// over-write the entry that is currently has isSpent=true with a similar (though
	// not identical because the block height may differ) entry that has isSpent=false.
	// This is OK however because the new entry we're over-writing the old entry with
	// has the same key and so flushing the view to the database will result in the
	// deletion of the old entry as intended when the new entry over-writes it. Put
	// simply, the over-write that could happen here is an over-write we also want to
	// happen when we flush and so it should be OK.
	if err := bav._setUtxoMappings(&utxoEntryCopy); err != nil {
		return nil, errors.Wrapf(err, "_addUtxo: ")
	}

	// Bump the number of entries since we just added this one at the end.
	bav.NumUtxoEntries++

	// Finally record a UtxoOperation in case we want to roll back this ADD
	// in the future. Note that Entry data isn't required for an ADD operation.
	return &UtxoOperation{
		Type: OperationTypeAddUtxo,
		// We don't technically need these in order to be able to roll back the
		// transaction but they're useful for callers of connectTransaction to
		// determine implicit outputs that were created like those that get created
		// in a Bitcoin burn transaction.
		Key:   utxoEntryCopy.UtxoKey,
		Entry: &utxoEntryCopy,
	}, nil
}

func (bav *UtxoView) _disconnectBasicTransfer(currentTxn *MsgBitCloutTxn, txnHash *BlockHash, utxoOpsForTxn []*UtxoOperation, blockHeight uint32) error {

	// Loop through the transaction's outputs backwards and remove them
	// from the view. Since the outputs will have been added to the view
	// at the end of the utxo list, removing them from the view amounts to
	// removing the last element from the utxo list.
	//
	// Loop backwards over the utxo operations as we go along.
	operationIndex := len(utxoOpsForTxn) - 1
	for outputIndex := len(currentTxn.TxOutputs) - 1; outputIndex >= 0; outputIndex-- {
		currentOutput := currentTxn.TxOutputs[outputIndex]

		// Compute the utxo key for this output so we can reference it in our
		// data structures.
		outputKey := &UtxoKey{
			TxID:  *txnHash,
			Index: uint32(outputIndex),
		}

		// Verify that the utxo operation we're undoing is an add and advance
		// our index to the next operation.
		currentOperation := utxoOpsForTxn[operationIndex]
		operationIndex--
		if currentOperation.Type != OperationTypeAddUtxo {
			return fmt.Errorf(
				"_disconnectBasicTransfer: Output with key %v does not line up to an "+
					"ADD operation in the passed utxoOps", outputKey)
		}

		// The current output should be at the end of the utxo list so go
		// ahead and fetch it. Do some sanity checks to make sure the view
		// is in sync with the operations we're trying to perform.
		outputEntry := bav.GetUtxoEntryForUtxoKey(outputKey)
		if outputEntry == nil {
			return fmt.Errorf(
				"_disconnectBasicTransfer: Output with key %v is missing from "+
					"utxo view", outputKey)
		}
		if outputEntry.isSpent {
			return fmt.Errorf(
				"_disconnectBasicTransfer: Output with key %v was spent before "+
					"being removed from the utxo view. This should never "+
					"happen", outputKey)
		}
		if outputEntry.AmountNanos != currentOutput.AmountNanos {
			return fmt.Errorf(
				"_disconnectBasicTransfer: Output with key %v has amount (%d) "+
					"that differs from the amount for the output in the "+
					"view (%d)", outputKey, currentOutput.AmountNanos,
				outputEntry.AmountNanos)
		}
		if !reflect.DeepEqual(outputEntry.PublicKey, currentOutput.PublicKey) {
			return fmt.Errorf(
				"_disconnectBasicTransfer: Output with key %v has public key (%v) "+
					"that differs from the public key for the output in the "+
					"view (%v)", outputKey, currentOutput.PublicKey,
				outputEntry.PublicKey)
		}
		if outputEntry.BlockHeight != blockHeight {
			return fmt.Errorf(
				"_disconnectBasicTransfer: Output with key %v has block height (%d) "+
					"that differs from the block we're disconnecting (%d)",
				outputKey, outputEntry.BlockHeight, blockHeight)
		}
		if outputEntry.UtxoType == UtxoTypeBlockReward && (currentTxn.TxnMeta.GetTxnType() != TxnTypeBlockReward) {

			return fmt.Errorf(
				"_disconnectBasicTransfer: Output with key %v is a block reward txn according "+
					"to the view, yet is not the first transaction referenced in "+
					"the block", outputKey)
		}

		if err := bav._unAddUtxo(outputKey); err != nil {
			return errors.Wrapf(err, "_disconnectBasicTransfer: Problem unAdding utxo %v: ", outputKey)
		}
	}

	// At this point we should have rolled back all of the transaction's outputs
	// in the view. Now we roll back its inputs, similarly processing them in
	// backwards order.
	for inputIndex := len(currentTxn.TxInputs) - 1; inputIndex >= 0; inputIndex-- {
		currentInput := currentTxn.TxInputs[inputIndex]

		// Convert this input to a utxo key.
		inputKey := UtxoKey(*currentInput)

		// Get the output entry for this input from the utxoOps that were
		// passed in and check its type. For every input that we're restoring
		// we need a SPEND operation that lines up with it.
		currentOperation := utxoOpsForTxn[operationIndex]
		operationIndex--
		if currentOperation.Type != OperationTypeSpendUtxo {
			return fmt.Errorf(
				"_disconnectBasicTransfer: Input with key %v does not line up with a "+
					"SPEND operation in the passed utxoOps", inputKey)
		}

		// Check that the input matches the key of the spend we're rolling
		// back.
		if inputKey != *currentOperation.Key {
			return fmt.Errorf(
				"_disconnectBasicTransfer: Input with key %v does not match the key of the "+
					"corresponding SPEND operation in the passed utxoOps %v",
				inputKey, *currentOperation.Key)
		}

		// Unspend the entry using the information in the UtxoOperation. If the entry
		// was de-serialized from the db it will have its utxoKey unset so we need to
		// set it here in order to make it unspendable.
		currentOperation.Entry.UtxoKey = currentOperation.Key
		if err := bav._unSpendUtxo(currentOperation.Entry); err != nil {
			return errors.Wrapf(err, "_disconnectBasicTransfer: Problem unspending utxo %v: ", currentOperation.Key)
		}
	}

	return nil
}

func (bav *UtxoView) _disconnectBitcoinExchange(
	operationType OperationType, currentTxn *MsgBitCloutTxn, txnHash *BlockHash,
	utxoOpsForTxn []*UtxoOperation, blockHeight uint32) error {

	// Check that the last operation has the required OperationType
	operationIndex := len(utxoOpsForTxn) - 1
	if len(utxoOpsForTxn) == 0 {
		return fmt.Errorf("_disconnectBitcoinExchange: Trying to revert "+
			"%v but utxoOperations are missing",
			OperationTypeBitcoinExchange)
	}
	if utxoOpsForTxn[operationIndex].Type != OperationTypeBitcoinExchange {
		return fmt.Errorf("_disconnectBitcoinExchange: Trying to revert "+
			"%v but found type %v",
			OperationTypeBitcoinExchange, utxoOpsForTxn[operationIndex].Type)
	}
	operationData := utxoOpsForTxn[operationIndex]

	// Get the transaction metadata from the transaction now that we know it has
	// OperationTypeBitcoinExchange.
	txMeta := currentTxn.TxnMeta.(*BitcoinExchangeMetadata)

	// Remove the BitcoinTransactionHash from our TxID mappings since we are
	// unspending it. This makes it so that this hash can be processed again in
	// the future in order to re-grant the public key the BitClout they are entitled
	// to (though possibly more or less than the amount of BitClout they had before
	// because they might execute at a different conversion price).
	bitcoinTxHash := (BlockHash)(txMeta.BitcoinTransaction.TxHash())
	bav._deleteBitcoinBurnTxIDMappings(&bitcoinTxHash)

	// Un-add the UTXO taht was created as a result of this transaction. It should
	// be the one at the end of our UTXO list at this point.
	//
	// The UtxoKey is simply the transaction hash with index zero.
	utxoKey := UtxoKey{
		TxID: *currentTxn.Hash(),
		// We give all UTXOs that are created as a result of BitcoinExchange transactions
		// an index of zero. There is generally only one UTXO created in a BitcoinExchange
		// transaction so this field doesn't really matter.
		Index: 0,
	}
	if err := bav._unAddUtxo(&utxoKey); err != nil {
		return errors.Wrapf(err, "_disconnectBitcoinExchange: Problem unAdding utxo %v: ", utxoKey)
	}

	// Reset NanosPurchased to the value it was before granting this BitClout to this user.
	// This previous value comes from the UtxoOperation data.
	prevNanosPurchased := operationData.PrevNanosPurchased
	bav.NanosPurchased = prevNanosPurchased

	// At this point the BitcoinExchange transaction should be fully reverted.
	return nil
}

func (bav *UtxoView) _disconnectUpdateBitcoinUSDExchangeRate(
	operationType OperationType, currentTxn *MsgBitCloutTxn, txnHash *BlockHash,
	utxoOpsForTxn []*UtxoOperation, blockHeight uint32) error {

	// Check that the last operation has the required OperationType
	operationIndex := len(utxoOpsForTxn) - 1
	if len(utxoOpsForTxn) == 0 {
		return fmt.Errorf("_disconnectUpdateBitcoinUSDExchangeRate: Trying to revert "+
			"%v but utxoOperations are missing",
			OperationTypeUpdateBitcoinUSDExchangeRate)
	}
	if utxoOpsForTxn[operationIndex].Type != OperationTypeUpdateBitcoinUSDExchangeRate {
		return fmt.Errorf("_disconnectUpdateBitcoinUSDExchangeRate: Trying to revert "+
			"%v but found type %v",
			OperationTypeUpdateBitcoinUSDExchangeRate, utxoOpsForTxn[operationIndex].Type)
	}
	operationData := utxoOpsForTxn[operationIndex]

	// Get the transaction metadata from the transaction now that we know it has
	// OperationTypeUpdateBitcoinUSDExchangeRate.
	txMeta := currentTxn.TxnMeta.(*UpdateBitcoinUSDExchangeRateMetadataa)
	_ = txMeta

	// Reset exchange rate to the value it was before granting this BitClout to this user.
	// This previous value comes from the UtxoOperation data.
	prevUSDCentsPerBitcoin := operationData.PrevUSDCentsPerBitcoin
	bav.USDCentsPerBitcoin = prevUSDCentsPerBitcoin

	// Now revert the basic transfer with the remaining operations. Cut off
	// the UpdateBitcoinUSDExchangeRate operation at the end since we just reverted it.
	return bav._disconnectBasicTransfer(
		currentTxn, txnHash, utxoOpsForTxn[:operationIndex], blockHeight)
}

func (bav *UtxoView) _disconnectUpdateGlobalParams(
	operationType OperationType, currentTxn *MsgBitCloutTxn, txnHash *BlockHash,
	utxoOpsForTxn []*UtxoOperation, blockHeight uint32) error {
	// Check that the last operation has the required OperationType
	operationIndex := len(utxoOpsForTxn) - 1
	if len(utxoOpsForTxn) == 0 {
		return fmt.Errorf("_disconnectUpdateGlobalParams: Trying to revert "+
			"%v but utxoOperations are missing",
			OperationTypeUpdateGlobalParams)
	}
	if utxoOpsForTxn[operationIndex].Type != OperationTypeUpdateGlobalParams {
		return fmt.Errorf("_disconnectUpdateGlobalParams: Trying to revert "+
			"%v but found type %v",
			OperationTypeUpdateGlobalParams, utxoOpsForTxn[operationIndex].Type)
	}
	operationData := utxoOpsForTxn[operationIndex]

	// Reset the global params to their previous value.
	// This previous value comes from the UtxoOperation data.
	prevGlobalParamEntry := operationData.PrevGlobalParamsEntry
	if prevGlobalParamEntry == nil {
		prevGlobalParamEntry = &InitialGlobalParamsEntry
	}
	bav.GlobalParamsEntry = prevGlobalParamEntry

	// Reset any modified forbidden pub key entries if they exist.
	if operationData.PrevForbiddenPubKeyEntry != nil {
		pkMapKey := MakePkMapKey(operationData.PrevForbiddenPubKeyEntry.PubKey)
		bav.ForbiddenPubKeyToForbiddenPubKeyEntry[pkMapKey] = operationData.PrevForbiddenPubKeyEntry
	}

	// Now revert the basic transfer with the remaining operations. Cut off
	// the UpdateGlobalParams operation at the end since we just reverted it.
	return bav._disconnectBasicTransfer(
		currentTxn, txnHash, utxoOpsForTxn[:operationIndex], blockHeight)
}

func (bav *UtxoView) _disconnectPrivateMessage(
	operationType OperationType, currentTxn *MsgBitCloutTxn, txnHash *BlockHash,
	utxoOpsForTxn []*UtxoOperation, blockHeight uint32) error {

	// Verify that the last operation is a PrivateMessage opration
	if len(utxoOpsForTxn) == 0 {
		return fmt.Errorf("_disconnectPrivateMessage: utxoOperations are missing")
	}
	operationIndex := len(utxoOpsForTxn) - 1
	if utxoOpsForTxn[operationIndex].Type != OperationTypePrivateMessage {
		return fmt.Errorf("_disconnectPrivateMessage: Trying to revert "+
			"OperationTypePrivateMessage but found type %v",
			utxoOpsForTxn[operationIndex].Type)
	}

	// Now we know the txMeta is PrivateMessage
	txMeta := currentTxn.TxnMeta.(*PrivateMessageMetadata)

	// Get the MessageEntry for the sender in the transaction. If we don't find
	// it or if it has isDeleted=true that's an error.
	senderMessageKey := MakeMessageKey(currentTxn.PublicKey, txMeta.TimestampNanos)
	messageEntry := bav._getMessageEntryForMessageKey(&senderMessageKey)
	if messageEntry == nil || messageEntry.isDeleted {
		return fmt.Errorf("_disconnectPrivateMessage: MessageEntry for "+
			"SenderMessageKey %v was found to be nil or deleted: %v",
			&senderMessageKey, messageEntry)
	}

	// Verify that the sender and recipient in the entry match the TxnMeta as
	// a sanity check.
	if !reflect.DeepEqual(messageEntry.SenderPublicKey, currentTxn.PublicKey) {
		return fmt.Errorf("_disconnectPrivateMessage: Sender public key on "+
			"MessageEntry was %s but the PublicKey on the txn was %s",
			PkToString(messageEntry.SenderPublicKey, bav.Params),
			PkToString(currentTxn.PublicKey, bav.Params))
	}
	if !reflect.DeepEqual(messageEntry.RecipientPublicKey, txMeta.RecipientPublicKey) {
		return fmt.Errorf("_disconnectPrivateMessage: Recipient public key on "+
			"MessageEntry was %s but the PublicKey on the TxnMeta was %s",
			PkToString(messageEntry.RecipientPublicKey, bav.Params),
			PkToString(txMeta.RecipientPublicKey, bav.Params))
	}
	// Sanity-check that the MessageEntry TstampNanos matches the transaction.
	if messageEntry.TstampNanos != txMeta.TimestampNanos {
		return fmt.Errorf("_disconnectPrivateMessage: TimestampNanos in "+
			"MessageEntry was %d but in transaction it was %d",
			messageEntry.TstampNanos,
			txMeta.TimestampNanos)
	}
	// Sanity-check that the EncryptedText on the MessageEntry matches the transaction
	// just for good measure.
	if !reflect.DeepEqual(messageEntry.EncryptedText, txMeta.EncryptedText) {
		return fmt.Errorf("_disconnectPrivateMessage: EncryptedText in MessageEntry "+
			"did not match EncryptedText in transaction: (%s) != (%s)",
			hex.EncodeToString(messageEntry.EncryptedText),
			hex.EncodeToString(txMeta.EncryptedText))
	}

	// Now that we are confident the MessageEntry lines up with the transaction we're
	// rolling back, use the entry to delete the mappings for this message.
	bav._deleteMessageEntryMappings(messageEntry)

	// Now revert the basic transfer with the remaining operations. Cut off
	// the PrivateMessage operation at the end since we just reverted it.
	return bav._disconnectBasicTransfer(
		currentTxn, txnHash, utxoOpsForTxn[:operationIndex], blockHeight)
}

func (bav *UtxoView) _disconnectLike(
	operationType OperationType, currentTxn *MsgBitCloutTxn, txnHash *BlockHash,
	utxoOpsForTxn []*UtxoOperation, blockHeight uint32) error {

	// Verify that the last operation is a Like operation
	if len(utxoOpsForTxn) == 0 {
		return fmt.Errorf("_disconnectLike: utxoOperations are missing")
	}
	operationIndex := len(utxoOpsForTxn) - 1
	if utxoOpsForTxn[operationIndex].Type != OperationTypeLike {
		return fmt.Errorf("_disconnectLike: Trying to revert "+
			"OperationTypeLike but found type %v",
			utxoOpsForTxn[operationIndex].Type)
	}

	// Now we know the txMeta is a Like
	txMeta := currentTxn.TxnMeta.(*LikeMetadata)

	// Before we do anything, let's get the post so we can adjust the like counter later.
	likedPostEntry := bav.GetPostEntryForPostHash(txMeta.LikedPostHash)
	if likedPostEntry == nil {
		return fmt.Errorf("_disconnectLike: Error getting post: %v", txMeta.LikedPostHash)
	}

	// Here we diverge and consider the like and unlike cases separately.
	if txMeta.IsUnlike {
		// If this is an "unlike," we just need to add back the previous like entry and like
		// like count. We do some sanity checks first though to be extra safe.

		prevLikeEntry := utxoOpsForTxn[operationIndex].PrevLikeEntry
		// Sanity check: verify that the user on the likeEntry matches the transaction sender.
		if !reflect.DeepEqual(prevLikeEntry.LikerPubKey, currentTxn.PublicKey) {
			return fmt.Errorf("_disconnectLike: User public key on "+
				"LikeEntry was %s but the PublicKey on the txn was %s",
				PkToStringBoth(prevLikeEntry.LikerPubKey),
				PkToStringBoth(currentTxn.PublicKey))
		}

		// Sanity check: verify that the post hash on the prevLikeEntry matches the transaction's.
		if !reflect.DeepEqual(prevLikeEntry.LikedPostHash, txMeta.LikedPostHash) {
			return fmt.Errorf("_disconnectLike: Liked post hash on "+
				"LikeEntry was %s but the LikedPostHash on the txn was %s",
				prevLikeEntry.LikedPostHash, txMeta.LikedPostHash)
		}

		// Set the like entry and like count to their previous state.
		bav._setLikeEntryMappings(prevLikeEntry)
		likedPostEntry.LikeCount = utxoOpsForTxn[operationIndex].PrevLikeCount
		bav._setPostEntryMappings(likedPostEntry)
	} else {
		// If this is a normal "like," we do some sanity checks and then delete the entry.

		// Get the LikeEntry. If we don't find it or isDeleted=true, that's an error.
		likeKey := MakeLikeKey(currentTxn.PublicKey, *txMeta.LikedPostHash)
		likeEntry := bav._getLikeEntryForLikeKey(&likeKey)
		if likeEntry == nil || likeEntry.isDeleted {
			return fmt.Errorf("_disconnectLike: LikeEntry for "+
				"likeKey %v was found to be nil or isDeleted not set appropriately: %v",
				&likeKey, likeEntry)
		}

		// Sanity check: verify that the user on the likeEntry matches the transaction sender.
		if !reflect.DeepEqual(likeEntry.LikerPubKey, currentTxn.PublicKey) {
			return fmt.Errorf("_disconnectLike: User public key on "+
				"LikeEntry was %s but the PublicKey on the txn was %s",
				PkToStringBoth(likeEntry.LikerPubKey),
				PkToStringBoth(currentTxn.PublicKey))
		}

		// Sanity check: verify that the post hash on the likeEntry matches the transaction's.
		if !reflect.DeepEqual(likeEntry.LikedPostHash, txMeta.LikedPostHash) {
			return fmt.Errorf("_disconnectLike: Liked post hash on "+
				"LikeEntry was %s but the LikedPostHash on the txn was %s",
				likeEntry.LikedPostHash, txMeta.LikedPostHash)
		}

		// Now that we're confident the FollowEntry lines up with the transaction we're
		// rolling back, delete the mappings and set the like counter to its previous value.
		bav._deleteLikeEntryMappings(likeEntry)
		likedPostEntry.LikeCount = utxoOpsForTxn[operationIndex].PrevLikeCount
		bav._setPostEntryMappings(likedPostEntry)
	}

	// Now revert the basic transfer with the remaining operations. Cut off
	// the Like operation at the end since we just reverted it.
	return bav._disconnectBasicTransfer(
		currentTxn, txnHash, utxoOpsForTxn[:operationIndex], blockHeight)
}

func (bav *UtxoView) _disconnectFollow(
	operationType OperationType, currentTxn *MsgBitCloutTxn, txnHash *BlockHash,
	utxoOpsForTxn []*UtxoOperation, blockHeight uint32) error {

	// Verify that the last operation is a Follow operation
	if len(utxoOpsForTxn) == 0 {
		return fmt.Errorf("_disconnectFollow: utxoOperations are missing")
	}
	operationIndex := len(utxoOpsForTxn) - 1
	if utxoOpsForTxn[operationIndex].Type != OperationTypeFollow {
		return fmt.Errorf("_disconnectFollow: Trying to revert "+
			"OperationTypeFollow but found type %v",
			utxoOpsForTxn[operationIndex].Type)
	}

	// Now we know the txMeta is a Follow
	txMeta := currentTxn.TxnMeta.(*FollowMetadata)

	// Look up the PKIDs for the follower and the followed.
	// Get the PKIDs for the public keys associated with the follower and the followed.
	followerPKID := bav.GetPKIDForPublicKey(currentTxn.PublicKey)
	if followerPKID == nil || followerPKID.isDeleted {
		return fmt.Errorf("_disconnectFollow: followerPKID was nil or deleted; this should never happen")
	}
	followedPKID := bav.GetPKIDForPublicKey(txMeta.FollowedPublicKey)
	if followedPKID == nil || followerPKID.isDeleted {
		return fmt.Errorf("_disconnectFollow: followedPKID was nil or deleted; this should never happen")
	}

	// If the transaction is an unfollow, it removed the follow entry from the DB
	// so we have to add it back.  Then we can finish by reverting the basic transfer.
	if txMeta.IsUnfollow {
		followEntry := FollowEntry{
			FollowerPKID: followerPKID.PKID,
			FollowedPKID: followedPKID.PKID,
		}
		bav._setFollowEntryMappings(&followEntry)
		return bav._disconnectBasicTransfer(
			currentTxn, txnHash, utxoOpsForTxn[:operationIndex], blockHeight)
	}

	// Get the FollowEntry. If we don't find it or idDeleted=true, that's an error.
	followKey := MakeFollowKey(followerPKID.PKID, followedPKID.PKID)
	followEntry := bav._getFollowEntryForFollowKey(&followKey)
	if followEntry == nil || followEntry.isDeleted {
		return fmt.Errorf("_disconnectFollow: FollowEntry for "+
			"followKey %v was found to be nil or isDeleted not set appropriately: %v",
			&followKey, followEntry)
	}

	// Verify that the sender and recipient in the entry match the TxnMeta as
	// a sanity check.
	if !reflect.DeepEqual(followEntry.FollowerPKID, followerPKID.PKID) {
		return fmt.Errorf("_disconnectFollow: Follower PKID on "+
			"FollowEntry was %s but the PKID looked up from the txn was %s",
			PkToString(followEntry.FollowerPKID[:], bav.Params),
			PkToString(followerPKID.PKID[:], bav.Params))
	}
	if !reflect.DeepEqual(followEntry.FollowedPKID, followedPKID.PKID) {
		return fmt.Errorf("_disconnectFollow: Followed PKID on "+
			"FollowEntry was %s but the FollowedPKID looked up from the txn was %s",
			PkToString(followEntry.FollowedPKID[:], bav.Params),
			PkToString(followedPKID.PKID[:], bav.Params))
	}

	// Now that we are confident the FollowEntry lines up with the transaction we're
	// rolling back, delete the mappings.
	bav._deleteFollowEntryMappings(followEntry)

	// Now revert the basic transfer with the remaining operations. Cut off
	// the FollowMessage operation at the end since we just reverted it.
	return bav._disconnectBasicTransfer(
		currentTxn, txnHash, utxoOpsForTxn[:operationIndex], blockHeight)
}

func (bav *UtxoView) _disconnectSubmitPost(
	operationType OperationType, currentTxn *MsgBitCloutTxn, txnHash *BlockHash,
	utxoOpsForTxn []*UtxoOperation, blockHeight uint32) error {

	// Verify that the last operation is a SubmitPost operation
	if len(utxoOpsForTxn) == 0 {
		return fmt.Errorf("_disconnectSubmitPost: utxoOperations are missing")
	}
	operationIndex := len(utxoOpsForTxn) - 1
	currentOperation := utxoOpsForTxn[operationIndex]
	if currentOperation.Type != OperationTypeSubmitPost {
		return fmt.Errorf("_disconnectSubmitPost: Trying to revert "+
			"OperationTypeSubmitPost but found type %v",
			currentOperation.Type)
	}

	// Now we know the txMeta is SubmitPost
	txMeta := currentTxn.TxnMeta.(*SubmitPostMetadata)

	// The post hash is either the transaction hash or the hash set
	// in the metadata.
	postHashModified := txnHash
	if len(txMeta.PostHashToModify) != 0 {
		postHashModified = &BlockHash{}
		copy(postHashModified[:], txMeta.PostHashToModify[:])
	}

	// Get the PostEntry. If we don't find
	// it or if it has isDeleted=true that's an error.
	postEntry := bav.GetPostEntryForPostHash(postHashModified)
	if postEntry == nil || postEntry.isDeleted {
		return fmt.Errorf("_disconnectSubmitPost: PostEntry for "+
			"Post Hash %v was found to be nil or deleted: %v",
			&txnHash, postEntry)
	}

	// Delete reclout mappings if they exist. They will be added back later if there is a previous version of this
	// postEntry
	if IsVanillaReclout(postEntry) {
		recloutKey := MakeRecloutKey(postEntry.PosterPublicKey, *postEntry.RecloutedPostHash)
		recloutEntry := bav._getRecloutEntryForRecloutKey(&recloutKey)
		if recloutEntry == nil {
			return fmt.Errorf("_disconnectSubmitPost: RecloutEntry for "+
				"Post Has %v could not be found: %v", &txnHash, postEntry)
		}
		bav._deleteRecloutEntryMappings(recloutEntry)
	}

	// Now that we are confident the PostEntry lines up with the transaction we're
	// rolling back, use the entry to delete the mappings for this post.
	//
	// Note: We don't need to delete the existing PostEntry mappings for parent and grandparent
	// before setting the prev mappings because the only thing that could have changed is the
	// comment count, which isn't indexed.
	bav._deletePostEntryMappings(postEntry)

	// If we have a non-nil previous post entry then set the mappings for
	// that.
	if currentOperation.PrevPostEntry != nil {
		bav._setPostEntryMappings(currentOperation.PrevPostEntry)
	}
	if currentOperation.PrevParentPostEntry != nil {
		bav._setPostEntryMappings(currentOperation.PrevParentPostEntry)
	}
	if currentOperation.PrevGrandparentPostEntry != nil {
		bav._setPostEntryMappings(currentOperation.PrevGrandparentPostEntry)
	}
	if currentOperation.PrevRecloutedPostEntry != nil {
		bav._setPostEntryMappings(currentOperation.PrevRecloutedPostEntry)
	}
	if currentOperation.PrevRecloutEntry != nil {
		bav._setRecloutEntryMappings(currentOperation.PrevRecloutEntry)
	}

	// Now revert the basic transfer with the remaining operations. Cut off
	// the SubmitPost operation at the end since we just reverted it.
	return bav._disconnectBasicTransfer(
		currentTxn, txnHash, utxoOpsForTxn[:operationIndex], blockHeight)
}

func (bav *UtxoView) _disconnectUpdateProfile(
	operationType OperationType, currentTxn *MsgBitCloutTxn, txnHash *BlockHash,
	utxoOpsForTxn []*UtxoOperation, blockHeight uint32) error {

	// Verify that the last operation is an UpdateProfile opration
	if len(utxoOpsForTxn) == 0 {
		return fmt.Errorf("_disconnectUpdateProfile: utxoOperations are missing")
	}
	operationIndex := len(utxoOpsForTxn) - 1
	currentOperation := utxoOpsForTxn[operationIndex]
	if currentOperation.Type != OperationTypeUpdateProfile {
		return fmt.Errorf("_disconnectUpdateProfile: Trying to revert "+
			"OperationTypeUpdateProfile but found type %v",
			currentOperation.Type)
	}

	// Now we know the txMeta is UpdateProfile
	txMeta := currentTxn.TxnMeta.(*UpdateProfileMetadata)

	// Extract the public key of the profile from the meta if necessary and run some
	// sanity checks.
	profilePublicKey := currentTxn.PublicKey
	if len(txMeta.ProfilePublicKey) != 0 {
		if len(txMeta.ProfilePublicKey) != btcec.PubKeyBytesLenCompressed {
			return fmt.Errorf("_disconnectUpdateProfile: %#v", txMeta.ProfilePublicKey)
		}
		_, err := btcec.ParsePubKey(txMeta.ProfilePublicKey, btcec.S256())
		if err != nil {
			return fmt.Errorf("_disconnectUpdateProfile: %v", err)
		}
		profilePublicKey = txMeta.ProfilePublicKey
	}

	// Get the ProfileEntry. If we don't find
	// it or if it has isDeleted=true that's an error.
	profileEntry := bav.GetProfileEntryForPublicKey(profilePublicKey)
	if profileEntry == nil || profileEntry.isDeleted {
		return fmt.Errorf("_disconnectUpdateProfile: ProfileEntry for "+
			"public key %v was found to be nil or deleted: %v",
			PkToString(profilePublicKey, bav.Params),
			profileEntry)
	}

	// Now that we are confident the ProfileEntry lines up with the transaction we're
	// rolling back, set the mappings to be equal to whatever we had previously.
	// We need to do this to prevent a fetch from a db later on.
	bav._deleteProfileEntryMappings(profileEntry)

	// If we had a previous ProfileEntry set then update the mappings to match
	// that. Otherwise leave it as deleted.
	if currentOperation.PrevProfileEntry != nil {
		bav._setProfileEntryMappings(currentOperation.PrevProfileEntry)
	}

	// Now revert the basic transfer with the remaining operations. Cut off
	// the UpdateProfile operation at the end since we just reverted it.
	return bav._disconnectBasicTransfer(
		currentTxn, txnHash, utxoOpsForTxn[:operationIndex], blockHeight)
}

func (bav *UtxoView) _disconnectSwapIdentity(
	operationType OperationType, currentTxn *MsgBitCloutTxn, txnHash *BlockHash,
	utxoOpsForTxn []*UtxoOperation, blockHeight uint32) error {

	// Verify that the last operation is an SwapIdentity operation
	if len(utxoOpsForTxn) == 0 {
		return fmt.Errorf("_disconnectSwapIdentity: utxoOperations are missing")
	}
	operationIndex := len(utxoOpsForTxn) - 1
	currentOperation := utxoOpsForTxn[operationIndex]
	if currentOperation.Type != OperationTypeSwapIdentity {
		return fmt.Errorf("_disconnectSwapIdentity: Trying to revert "+
			"OperationTypeSwapIdentity but found type %v",
			currentOperation.Type)
	}

	// Now we know the txMeta is SwapIdentity
	txMeta := currentTxn.TxnMeta.(*SwapIdentityMetadataa)

	// Swap the public keys within the profiles back. Note that this *must* be done
	// before the swapping of the PKID mappings occurs. Not doing this would cause
	// the profiles to be fetched inconsistently from the DB.
	fromProfileEntry := bav.GetProfileEntryForPublicKey(txMeta.FromPublicKey)
	if fromProfileEntry != nil && !fromProfileEntry.isDeleted {
		fromProfileEntry.PublicKey = txMeta.ToPublicKey
	}
	toProfileEntry := bav.GetProfileEntryForPublicKey(txMeta.ToPublicKey)
	if toProfileEntry != nil && !toProfileEntry.isDeleted {
		toProfileEntry.PublicKey = txMeta.FromPublicKey
	}

	// Get the PKIDEntries for the *from* and *to* public keys embedded in the txn
	oldFromPKIDEntry := bav.GetPKIDForPublicKey(txMeta.FromPublicKey)
	oldToPKIDEntry := bav.GetPKIDForPublicKey(txMeta.ToPublicKey)

	// Create copies of the old entries with swapped PKIDs.
	newFromPKIDEntry := *oldFromPKIDEntry
	newFromPKIDEntry.PKID = oldToPKIDEntry.PKID

	newToPKIDEntry := *oldToPKIDEntry
	newToPKIDEntry.PKID = oldFromPKIDEntry.PKID

	// Delete the old mappings. This isn't strictly necessary since the sets
	// below will overwrite everything, but it keeps us be consistent with other code.
	bav._deletePKIDMappings(oldFromPKIDEntry)
	bav._deletePKIDMappings(oldToPKIDEntry)

	// Set the new mappings for the *from* and *to* PKID's.
	bav._setPKIDMappings(&newFromPKIDEntry)
	bav._setPKIDMappings(&newToPKIDEntry)

	// Now revert the basic transfer with the remaining operations. Cut off
	// the SwapIdentity operation at the end since we just reverted it.
	return bav._disconnectBasicTransfer(
		currentTxn, txnHash, utxoOpsForTxn[:operationIndex], blockHeight)
}

func (bav *UtxoView) _disconnectCreatorCoin(
	operationType OperationType, currentTxn *MsgBitCloutTxn, txnHash *BlockHash,
	utxoOpsForTxn []*UtxoOperation, blockHeight uint32) error {

	// Verify that the last operation is a CreatorCoin opration
	if len(utxoOpsForTxn) == 0 {
		return fmt.Errorf("_disconnectCreatorCoin: utxoOperations are missing")
	}
	operationIndex := len(utxoOpsForTxn) - 1
	if utxoOpsForTxn[operationIndex].Type != OperationTypeCreatorCoin {
		return fmt.Errorf("_disconnectCreatorCoin: Trying to revert "+
			"OperationTypeCreatorCoin but found type %v",
			utxoOpsForTxn[operationIndex].Type)
	}
	txMeta := currentTxn.TxnMeta.(*CreatorCoinMetadataa)
	operationData := utxoOpsForTxn[operationIndex]
	operationIndex--

	// Get the profile corresponding to the creator coin txn.
	existingProfileEntry := bav.GetProfileEntryForPublicKey(txMeta.ProfilePublicKey)
	// Sanity-check that it exists.
	if existingProfileEntry == nil || existingProfileEntry.isDeleted {
		return fmt.Errorf("_disconnectCreatorCoin: CreatorCoin profile for "+
			"public key %v doesn't exist; this should never happen",
			PkToStringBoth(txMeta.ProfilePublicKey))
	}
	// Get the BalanceEntry of the transactor. This should always exist.
	transactorBalanceEntry, _, _ := bav._getBalanceEntryForHODLerPubKeyAndCreatorPubKey(
		currentTxn.PublicKey, txMeta.ProfilePublicKey)
	// Sanity-check that the transactor BalanceEntry exists
	if transactorBalanceEntry == nil || transactorBalanceEntry.isDeleted {
		return fmt.Errorf("_disconnectCreatorCoin: Transactor BalanceEntry "+
			"pubkey %v and creator pubkey %v does not exist; this should "+
			"never happen",
			PkToStringBoth(currentTxn.PublicKey), PkToStringBoth(txMeta.ProfilePublicKey))
	}

	// Get the BalanceEntry of the creator. It could be nil if this is a sell
	// transaction or if the balance entry was deleted by a creator coin transfer.
	creatorBalanceEntry, _, _ := bav._getBalanceEntryForHODLerPubKeyAndCreatorPubKey(
		txMeta.ProfilePublicKey, txMeta.ProfilePublicKey)
	if creatorBalanceEntry == nil || creatorBalanceEntry.isDeleted {
		creatorPKID := bav.GetPKIDForPublicKey(txMeta.ProfilePublicKey)
		creatorBalanceEntry = &BalanceEntry{
			HODLerPKID:   creatorPKID.PKID,
			CreatorPKID:  creatorPKID.PKID,
			BalanceNanos: uint64(0),
		}
	}

	if txMeta.OperationType == CreatorCoinOperationTypeBuy {
		// Set up some variables so that we can run some sanity-checks
		deltaBuyerNanos := transactorBalanceEntry.BalanceNanos - operationData.PrevTransactorBalanceEntry.BalanceNanos
		deltaCreatorNanos := creatorBalanceEntry.BalanceNanos - operationData.PrevCreatorBalanceEntry.BalanceNanos
		deltaCoinsInCirculation := existingProfileEntry.CoinsInCirculationNanos - operationData.PrevCoinEntry.CoinsInCirculationNanos

		// If the creator is distinct from the buyer, then reset their balance.
		// This check avoids double-updating in situations where a creator bought
		// their own coin.
		if !reflect.DeepEqual(currentTxn.PublicKey, txMeta.ProfilePublicKey) {

			// Sanity-check that the amount that we increased the CoinsInCirculation by
			// equals the total amount received by the buyer and the creator.
			if deltaBuyerNanos+deltaCreatorNanos != deltaCoinsInCirculation {
				return fmt.Errorf("_disconnectCreatorCoin: The creator coin nanos "+
					"the buyer and the creator received (%v, %v) does not equal the "+
					"creator coins added to the circulating supply %v",
					deltaBuyerNanos, deltaCreatorNanos, deltaCoinsInCirculation)
			}

			// Sanity-check that the watermark delta equates to what the creator received.
			deltaNanos := uint64(0)
			if blockHeight > BitCloutFounderRewardBlockHeight {
				// Do nothing.  After the BitCloutFounderRewardBlockHeight, creator coins are not
				// minted as a founder's reward, just BitClout (see utxo reverted later).
			} else if blockHeight > SalomonFixBlockHeight {
				// Following the SalomonFixBlockHeight block, we calculate a founders reward
				// on every buy, not just the ones that push a creator to a new all time high.
				deltaNanos = existingProfileEntry.CoinsInCirculationNanos - operationData.PrevCoinEntry.CoinsInCirculationNanos
			} else {
				// Prior to the SalomonFixBlockHeight block, we calculate the founders reward
				// only for new all time highs.
				deltaNanos = existingProfileEntry.CoinWatermarkNanos - operationData.PrevCoinEntry.CoinWatermarkNanos
			}
			founderRewardNanos := IntDiv(
				IntMul(
					big.NewInt(int64(deltaNanos)),
					big.NewInt(int64(existingProfileEntry.CreatorBasisPoints))),
				big.NewInt(100*100)).Uint64()
			if founderRewardNanos != deltaCreatorNanos {
				return fmt.Errorf("_disconnectCreatorCoin: The creator coin nanos "+
					"the creator received %v does not equal the founder reward %v; "+
					"this should never happen",
					deltaCreatorNanos, founderRewardNanos)
			}

			// Reset the creator's BalanceEntry to what it was previously.
			*creatorBalanceEntry = *operationData.PrevCreatorBalanceEntry
			bav._setBalanceEntryMappings(creatorBalanceEntry)
		} else {
			// We do a simliar sanity-check as above, but in this case we don't need to
			// reset the creator mappings.
			deltaBuyerNanos := transactorBalanceEntry.BalanceNanos - operationData.PrevTransactorBalanceEntry.BalanceNanos
			deltaCoinsInCirculation := existingProfileEntry.CoinsInCirculationNanos - operationData.PrevCoinEntry.CoinsInCirculationNanos
			if deltaBuyerNanos != deltaCoinsInCirculation {
				return fmt.Errorf("_disconnectCreatorCoin: The creator coin nanos "+
					"the buyer/creator received (%v) does not equal the "+
					"creator coins added to the circulating supply %v",
					deltaBuyerNanos, deltaCoinsInCirculation)
			}
		}

		// Reset the Buyer's BalanceEntry to what it was previously.
		*transactorBalanceEntry = *operationData.PrevTransactorBalanceEntry
		bav._setBalanceEntryMappings(transactorBalanceEntry)

		// If a BitClout founder reward was created, revert it.
		if operationData.FounderRewardUtxoKey != nil {
			if err := bav._unAddUtxo(operationData.FounderRewardUtxoKey); err != nil {
				return errors.Wrapf(err, "_disconnectBitcoinExchange: Problem unAdding utxo %v: ", operationData.FounderRewardUtxoKey)
			}
		}

		// The buyer will get the BitClout they locked up back when we revert the
		// basic transfer. This is OK because resetting the CoinEntry to the previous
		// value lowers the amount of BitClout locked in the profile by the same
		// amount the buyer will receive. Thus no BitClout is created in this
		// transaction.
	} else if txMeta.OperationType == CreatorCoinOperationTypeSell {
		// Set up some variables so that we can run some sanity-checks. The coins
		// the transactor has and the coins in circulation should both have gone
		// down as a result of the transaction, so both of these values should be
		// positive.
		deltaCoinNanos := operationData.PrevTransactorBalanceEntry.BalanceNanos - transactorBalanceEntry.BalanceNanos
		deltaCoinsInCirculation := operationData.PrevCoinEntry.CoinsInCirculationNanos - existingProfileEntry.CoinsInCirculationNanos

		// Sanity-check that the amount we decreased CoinsInCirculation by
		// equals the total amount put in by the seller.
		if deltaCoinNanos != deltaCoinsInCirculation {
			return fmt.Errorf("_disconnectCreatorCoin: The creator coin nanos "+
				"the seller put in (%v) does not equal the "+
				"creator coins removed from the circulating supply %v",
				deltaCoinNanos, deltaCoinsInCirculation)
		}

		// In the case of a sell we only need to revert the transactor's balance,
		// and we don't have to worry about the creator's balance.
		// Reset the transactor's BalanceEntry to what it was previously.
		*transactorBalanceEntry = *operationData.PrevTransactorBalanceEntry
		bav._setBalanceEntryMappings(transactorBalanceEntry)

		// Un-add the UTXO taht was created as a result of this transaction. It should
		// be the one at the end of our UTXO list at this point.
		//
		// The UtxoKey is simply the transaction hash with index set to the end of the
		// transaction list.
		utxoKey := UtxoKey{
			TxID: *currentTxn.Hash(),
			// We give all UTXOs that are created as a result of BitcoinExchange transactions
			// an index of zero. There is generally only one UTXO created in a BitcoinExchange
			// transaction so this field doesn't really matter.
			Index: uint32(len(currentTxn.TxOutputs)),
		}
		if err := bav._unAddUtxo(&utxoKey); err != nil {
			return errors.Wrapf(err, "_disconnectBitcoinExchange: Problem unAdding utxo %v: ", utxoKey)
		}
	} else if txMeta.OperationType == CreatorCoinOperationTypeAddBitClout {
		return fmt.Errorf("_disconnectCreatorCoin: Add BitClout operation txn not implemented")
	}

	// Reset the CoinEntry on the profile to what it was previously now that we
	// have reverted the individual users' balances.
	existingProfileEntry.CoinEntry = *operationData.PrevCoinEntry
	bav._setProfileEntryMappings(existingProfileEntry)

	// Now revert the basic transfer with the remaining operations. Cut off
	// the CreatorCoin operation at the end since we just reverted it.
	return bav._disconnectBasicTransfer(
		currentTxn, txnHash, utxoOpsForTxn[:operationIndex+1], blockHeight)
}

func (bav *UtxoView) _disconnectCreatorCoinTransfer(
	operationType OperationType, currentTxn *MsgBitCloutTxn, txnHash *BlockHash,
	utxoOpsForTxn []*UtxoOperation, blockHeight uint32) error {

	// Verify that the last operation is a CreatorCoinTransfer operation
	if len(utxoOpsForTxn) == 0 {
		return fmt.Errorf("_disconnectCreatorCoinTransfer: utxoOperations are missing")
	}
	operationIndex := len(utxoOpsForTxn) - 1
	if utxoOpsForTxn[operationIndex].Type != OperationTypeCreatorCoinTransfer {
		return fmt.Errorf("_disconnectCreatorCoinTransfer: Trying to revert "+
			"OperationTypeCreatorCoinTransfer but found type %v",
			utxoOpsForTxn[operationIndex].Type)
	}
	txMeta := currentTxn.TxnMeta.(*CreatorCoinTransferMetadataa)
	operationData := utxoOpsForTxn[operationIndex]
	operationIndex--

	// Get the profile corresponding to the creator coin txn.
	existingProfileEntry := bav.GetProfileEntryForPublicKey(txMeta.ProfilePublicKey)
	// Sanity-check that it exists.
	if existingProfileEntry == nil || existingProfileEntry.isDeleted {
		return fmt.Errorf("_disconnectCreatorCoinTransfer: CreatorCoinTransfer profile for "+
			"public key %v doesn't exist; this should never happen",
			PkToStringBoth(txMeta.ProfilePublicKey))
	}

	// Get the current / previous balance for the sender for sanity checking.
	senderBalanceEntry, _, _ := bav._getBalanceEntryForHODLerPubKeyAndCreatorPubKey(
		currentTxn.PublicKey, txMeta.ProfilePublicKey)
	// Sanity-check that the sender had a previous BalanceEntry, it should always exist.
	if operationData.PrevSenderBalanceEntry == nil || operationData.PrevSenderBalanceEntry.isDeleted {
		return fmt.Errorf("_disconnectCreatorCoinTransfer: Previous sender BalanceEntry "+
			"pubkey %v and creator pubkey %v does not exist; this should "+
			"never happen",
			PkToStringBoth(currentTxn.PublicKey), PkToStringBoth(txMeta.ProfilePublicKey))
	}
	senderPrevBalanceNanos := operationData.PrevSenderBalanceEntry.BalanceNanos
	var senderCurrBalanceNanos uint64
	// Since the sender may have given away their whole balance, their BalanceEntry can be nil.
	if senderBalanceEntry != nil && !senderBalanceEntry.isDeleted {
		senderCurrBalanceNanos = senderBalanceEntry.BalanceNanos
	}

	// Get the current / previous balance for the receiver for sanity checking.
	receiverBalanceEntry, _, _ := bav._getBalanceEntryForHODLerPubKeyAndCreatorPubKey(
		txMeta.ReceiverPublicKey, txMeta.ProfilePublicKey)
	// Sanity-check that the receiver BalanceEntry exists, it should always exist here.
	if receiverBalanceEntry == nil || receiverBalanceEntry.isDeleted {
		return fmt.Errorf("_disconnectCreatorCoinTransfer: Receiver BalanceEntry "+
			"pubkey %v and creator pubkey %v does not exist; this should "+
			"never happen",
			PkToStringBoth(currentTxn.PublicKey), PkToStringBoth(txMeta.ProfilePublicKey))
	}
	receiverCurrBalanceNanos := receiverBalanceEntry.BalanceNanos
	var receiverPrevBalanceNanos uint64
	if operationData.PrevReceiverBalanceEntry != nil {
		receiverPrevBalanceNanos = operationData.PrevReceiverBalanceEntry.BalanceNanos
	}

	// Sanity check that the sender's current balance is less than their previous balance.
	if senderCurrBalanceNanos > senderPrevBalanceNanos {
		return fmt.Errorf("_disconnectCreatorCoinTransfer: Sender's current balance %d is "+
			"greater than their previous balance %d.",
			senderCurrBalanceNanos, senderPrevBalanceNanos)
	}

	// Sanity check that the receiver's previous balance is less than their current balance.
	if receiverPrevBalanceNanos > receiverCurrBalanceNanos {
		return fmt.Errorf("_disconnectCreatorCoinTransfer: Receiver's previous balance %d is "+
			"greater than their current balance %d.",
			receiverPrevBalanceNanos, receiverCurrBalanceNanos)
	}

	// Sanity check the sender's increase equals the receiver's decrease after disconnect.
	senderBalanceIncrease := senderPrevBalanceNanos - senderCurrBalanceNanos
	receiverBalanceDecrease := receiverCurrBalanceNanos - receiverPrevBalanceNanos
	if senderBalanceIncrease != receiverBalanceDecrease {
		return fmt.Errorf("_disconnectCreatorCoinTransfer: Sender's balance increase "+
			"of %d will not equal the receiver's balance decrease of  %v after disconnect.",
			senderBalanceIncrease, receiverBalanceDecrease)
	}

	// At this point we have sanity checked the current and previous state. Now we just
	// need to revert the mappings.

	// Delete the sender/receiver balance entries (they will be added back later if needed).
	bav._deleteBalanceEntryMappings(
		receiverBalanceEntry, txMeta.ReceiverPublicKey, txMeta.ProfilePublicKey)
	if senderBalanceEntry != nil {
		bav._deleteBalanceEntryMappings(
			senderBalanceEntry, currentTxn.PublicKey, txMeta.ProfilePublicKey)
	}

	// Set the balance entries appropriately.
	bav._setBalanceEntryMappings(operationData.PrevSenderBalanceEntry)
	if operationData.PrevReceiverBalanceEntry != nil && operationData.PrevReceiverBalanceEntry.BalanceNanos != 0 {
		bav._setBalanceEntryMappings(operationData.PrevReceiverBalanceEntry)
	}

	// Reset the CoinEntry on the profile to what it was previously now that we
	// have reverted the individual users' balances.
	existingProfileEntry.CoinEntry = *operationData.PrevCoinEntry
	bav._setProfileEntryMappings(existingProfileEntry)

	// If the transaction had diamonds, let's revert those too.
	diamondPostHashBytes, hasDiamondPostHash := currentTxn.ExtraData[DiamondPostHashKey]
	if hasDiamondPostHash {
		// Sanity check the post hash bytes before creating the post hash.
		diamondPostHash := &BlockHash{}
		if len(diamondPostHashBytes) != HashSizeBytes {
			return fmt.Errorf(
				"_disconnectCreatorCoin: DiamondPostHashBytes has incorrect length: %d",
				len(diamondPostHashBytes))
		}
		copy(diamondPostHash[:], diamondPostHashBytes[:])

		// Get the existing diamondEntry so we can delete it.
		senderPKID := bav.GetPKIDForPublicKey(currentTxn.PublicKey)
		receiverPKID := bav.GetPKIDForPublicKey(txMeta.ReceiverPublicKey)
		diamondKey := MakeDiamondKey(senderPKID.PKID, receiverPKID.PKID, diamondPostHash)
		diamondEntry := bav.GetDiamondEntryForDiamondKey(&diamondKey)

		// Sanity check that the diamondEntry is not nil.
		if diamondEntry == nil {
			return fmt.Errorf(
				"_disconnectCreatorCoin: Found nil diamond entry for diamondKey: %v", &diamondKey)
		}

		// Delete the diamond entry mapping and re-add it if the previous mapping is not nil.
		bav._deleteDiamondEntryMappings(diamondEntry)
		if operationData.PrevDiamondEntry != nil {
			bav._setDiamondEntryMappings(operationData.PrevDiamondEntry)
		}

		// Finally, revert the post entry mapping since we likely updated the DiamondCount.
		bav._setPostEntryMappings(operationData.PrevPostEntry)
	}

	// Now revert the basic transfer with the remaining operations. Cut off
	// the CreatorCoin operation at the end since we just reverted it.
	return bav._disconnectBasicTransfer(
		currentTxn, txnHash, utxoOpsForTxn[:operationIndex+1], blockHeight)
}

func (bav *UtxoView) DisconnectTransaction(currentTxn *MsgBitCloutTxn, txnHash *BlockHash,
	utxoOpsForTxn []*UtxoOperation, blockHeight uint32) error {

	if currentTxn.TxnMeta.GetTxnType() == TxnTypeBlockReward || currentTxn.TxnMeta.GetTxnType() == TxnTypeBasicTransfer {
		return bav._disconnectBasicTransfer(
			currentTxn, txnHash, utxoOpsForTxn, blockHeight)

	} else if currentTxn.TxnMeta.GetTxnType() == TxnTypeBitcoinExchange {
		return bav._disconnectBitcoinExchange(
			OperationTypeBitcoinExchange, currentTxn, txnHash, utxoOpsForTxn, blockHeight)

	} else if currentTxn.TxnMeta.GetTxnType() == TxnTypePrivateMessage {
		return bav._disconnectPrivateMessage(
			OperationTypePrivateMessage, currentTxn, txnHash, utxoOpsForTxn, blockHeight)

	} else if currentTxn.TxnMeta.GetTxnType() == TxnTypeSubmitPost {
		return bav._disconnectSubmitPost(
			OperationTypeSubmitPost, currentTxn, txnHash, utxoOpsForTxn, blockHeight)

	} else if currentTxn.TxnMeta.GetTxnType() == TxnTypeUpdateProfile {
		return bav._disconnectUpdateProfile(
			OperationTypeUpdateProfile, currentTxn, txnHash, utxoOpsForTxn, blockHeight)

	} else if currentTxn.TxnMeta.GetTxnType() == TxnTypeUpdateBitcoinUSDExchangeRate {
		return bav._disconnectUpdateBitcoinUSDExchangeRate(
			OperationTypeUpdateBitcoinUSDExchangeRate, currentTxn, txnHash, utxoOpsForTxn, blockHeight)

	} else if currentTxn.TxnMeta.GetTxnType() == TxnTypeUpdateGlobalParams {
		return bav._disconnectUpdateGlobalParams(
			OperationTypeUpdateGlobalParams, currentTxn, txnHash, utxoOpsForTxn, blockHeight)

	} else if currentTxn.TxnMeta.GetTxnType() == TxnTypeFollow {
		return bav._disconnectFollow(
			OperationTypeFollow, currentTxn, txnHash, utxoOpsForTxn, blockHeight)

	} else if currentTxn.TxnMeta.GetTxnType() == TxnTypeLike {
		return bav._disconnectLike(
			OperationTypeFollow, currentTxn, txnHash, utxoOpsForTxn, blockHeight)

	} else if currentTxn.TxnMeta.GetTxnType() == TxnTypeCreatorCoin {
		return bav._disconnectCreatorCoin(
			OperationTypeCreatorCoin, currentTxn, txnHash, utxoOpsForTxn, blockHeight)

	} else if currentTxn.TxnMeta.GetTxnType() == TxnTypeCreatorCoinTransfer {
		return bav._disconnectCreatorCoinTransfer(
			OperationTypeCreatorCoinTransfer, currentTxn, txnHash, utxoOpsForTxn, blockHeight)

	} else if currentTxn.TxnMeta.GetTxnType() == TxnTypeSwapIdentity {
		return bav._disconnectSwapIdentity(
			OperationTypeSwapIdentity, currentTxn, txnHash, utxoOpsForTxn, blockHeight)

	}

	return fmt.Errorf("DisconnectBlock: Unimplemented txn type %v", currentTxn.TxnMeta.GetTxnType().String())
}

func (bav *UtxoView) DisconnectBlock(
	bitcloutBlock *MsgBitCloutBlock, txHashes []*BlockHash, utxoOps [][]*UtxoOperation) error {

	glog.Infof("DisconnectBlock: Disconnecting block %v", bitcloutBlock)

	// Verify that the block being disconnected is the current tip. DisconnectBlock
	// can only be called on a block at the tip. We do this to keep the API simple.
	blockHash, err := bitcloutBlock.Header.Hash()
	if err != nil {
		return fmt.Errorf("DisconnectBlock: Problem computing block hash")
	}
	if *bav.TipHash != *blockHash {
		return fmt.Errorf("DisconnectBlock: Block being disconnected does not match tip")
	}

	// Verify the number of ADD and SPEND operations in the utxOps list is equal
	// to the number of outputs and inputs in the block respectively.
	numInputs := 0
	numOutputs := 0
	for _, txn := range bitcloutBlock.Txns {
		numInputs += len(txn.TxInputs)
		numOutputs += len(txn.TxOutputs)
	}
	numSpendOps := 0
	numAddOps := 0
	for _, utxoOpsForTxn := range utxoOps {
		for _, op := range utxoOpsForTxn {
			if op.Type == OperationTypeSpendUtxo {
				numSpendOps++
			} else if op.Type == OperationTypeAddUtxo {
				numAddOps++
			}
		}
	}
	if numInputs != numSpendOps {
		return fmt.Errorf(
			"DisconnectBlock: Number of inputs in passed block (%d) "+
				"not equal to number of SPEND operations in passed "+
				"utxoOps (%d)", numInputs, numSpendOps)
	}
	// Note that the number of add operations can be greater than the number of "explicit"
	// outputs in the block because transactions like BitcoinExchange
	// produce "implicit" outputs when the transaction is applied.
	if numOutputs > numAddOps {
		return fmt.Errorf(
			"DisconnectBlock: Number of outputs in passed block (%d) "+
				"not equal to number of ADD operations in passed "+
				"utxoOps (%d)", numOutputs, numAddOps)
	}

	// Loop through the txns backwards to process them.
	// Track the operation we're performing as we go.
	for txnIndex := len(bitcloutBlock.Txns) - 1; txnIndex >= 0; txnIndex-- {
		currentTxn := bitcloutBlock.Txns[txnIndex]
		txnHash := txHashes[txnIndex]
		utxoOpsForTxn := utxoOps[txnIndex]
		blockHeight := bitcloutBlock.Header.Height

		err := bav.DisconnectTransaction(currentTxn, txnHash, utxoOpsForTxn, uint32(blockHeight))
		if err != nil {
			return errors.Wrapf(err, "DisconnectBlock: Problem disconnecting transaction: %v", currentTxn)
		}
	}

	// At this point, all of the transactions in the block should be fully
	// reversed and the view should therefore be in the state it was in before
	// this block was applied.

	// Update the tip to point to the parent of this block since we've managed
	// to successfully disconnect it.
	bav.TipHash = bitcloutBlock.Header.PrevBlockHash

	return nil
}

func _isEntryImmatureBlockReward(utxoEntry *UtxoEntry, blockHeight uint32, params *BitCloutParams) bool {
	if utxoEntry.UtxoType == UtxoTypeBlockReward {
		blocksPassed := blockHeight - utxoEntry.BlockHeight
		// Note multiplication is OK here and has no chance of overflowing because
		// block heights are computed by our code and are guaranteed to be sane values.
		timePassed := time.Duration(int64(params.TimeBetweenBlocks) * int64(blocksPassed))
		if timePassed < params.BlockRewardMaturity {
			// Mark the block as invalid and return error if an immature block reward
			// is being spent.
			return true
		}
	}
	return false
}

func _verifySignature(txn *MsgBitCloutTxn) error {
	// Compute a hash of the transaction
	txBytes, err := txn.ToBytes(true /*preSignature*/)
	if err != nil {
		return errors.Wrapf(err, "_verifySignature: Problem serializing txn without signature: ")
	}
	txHash := Sha256DoubleHash(txBytes)
	// Convert the txn public key into a *btcec.PublicKey
	txnPk, err := btcec.ParsePubKey(txn.PublicKey, btcec.S256())
	if err != nil {
		return errors.Wrapf(err, "_verifySignature: Problem parsing public key: ")
	}
	// Verify that the transaction is signed by the specified key.
	if txn.Signature == nil || !txn.Signature.Verify(txHash[:], txnPk) {
		return RuleErrorInvalidTransactionSignature
	}

	return nil
}

func (bav *UtxoView) _connectBasicTransfer(
	txn *MsgBitCloutTxn, txHash *BlockHash, blockHeight uint32, verifySignatures bool) (
	_totalInput uint64, _totalOutput uint64, _utxoOps []*UtxoOperation, _err error) {

	var utxoOpsForTxn []*UtxoOperation

	// Loop through all the inputs and validate them.
	var totalInput uint64
	// Each input should have a UtxoEntry corresponding to it if the transaction
	// is legitimate. These should all have back-pointers to their UtxoKeys as well.
	utxoEntriesForInputs := []*UtxoEntry{}
	for _, bitcloutInput := range txn.TxInputs {
		// Fetch the utxoEntry for this input from the view. Make a copy to
		// avoid having the iterator change under our feet.
		utxoKey := UtxoKey(*bitcloutInput)
		utxoEntry := bav.GetUtxoEntryForUtxoKey(&utxoKey)
		// If the utxo doesn't exist mark the block as invalid and return an error.
		if utxoEntry == nil {
			return 0, 0, nil, RuleErrorInputSpendsNonexistentUtxo
		}
		// If the utxo exists but is already spent mark the block as invalid and
		// return an error.
		if utxoEntry.isSpent {
			return 0, 0, nil, RuleErrorInputSpendsPreviouslySpentOutput
		}
		// If the utxo is from a block reward txn, make sure enough time has passed to
		// make it spendable.
		if _isEntryImmatureBlockReward(utxoEntry, blockHeight, bav.Params) {
			glog.Debugf("utxoKey: %v, utxoEntry: %v, height: %d", &utxoKey, utxoEntry, blockHeight)
			return 0, 0, nil, RuleErrorInputSpendsImmatureBlockReward
		}

		// Verify that the input's public key is the same as the public key specified
		// in the transaction.
		//
		// TODO: Enforcing this rule isn't a clear-cut decision. On the one hand,
		// we save space and minimize complexity by enforcing this constraint. On
		// the other hand, we make certain things harder to implement in the
		// future. For example, implementing constant key rotation like Bitcoin
		// has is difficult to do with a scheme like this. As are things like
		// multi-sig (although that could probably be handled using transaction
		// metadata). Key rotation combined with the use of addresses also helps
		// a lot with quantum resistance. Nevertheless, if we assume the platform
		// is committed to "one identity = roughly one public key" for usability
		// reasons (e.g. reputation is way easier to manage without key rotation),
		// then I don't think this constraint should pose much of an issue.
		if !reflect.DeepEqual(utxoEntry.PublicKey, txn.PublicKey) {
			return 0, 0, nil, RuleErrorInputWithPublicKeyDifferentFromTxnPublicKey
		}

		// Sanity check the amount of the input.
		if utxoEntry.AmountNanos > MaxNanos ||
			totalInput >= (math.MaxUint64-utxoEntry.AmountNanos) ||
			totalInput+utxoEntry.AmountNanos > MaxNanos {

			return 0, 0, nil, RuleErrorInputSpendsOutputWithInvalidAmount
		}
		// Add the amount of the utxo to the total input and add the UtxoEntry to
		// our list.
		totalInput += utxoEntry.AmountNanos
		utxoEntriesForInputs = append(utxoEntriesForInputs, utxoEntry)

		// At this point we know the utxo exists in the view and is unspent so actually
		// tell the view to spend the input. If the spend fails for any reason we return
		// an error. Don't mark the block as invalid though since this is not necessarily
		// a rule error and the block could benefit from reprocessing.
		newUtxoOp, err := bav._spendUtxo(&utxoKey)

		if err != nil {
			return 0, 0, nil, errors.Wrapf(err, "_connectBasicTransfer: Problem spending input utxo")
		}

		utxoOpsForTxn = append(utxoOpsForTxn, newUtxoOp)
	}

	if len(txn.TxInputs) != len(utxoEntriesForInputs) {
		// Something went wrong if these lists differ in length.
		return 0, 0, nil, fmt.Errorf("_connectBasicTransfer: Length of list of " +
			"UtxoEntries does not match length of input list; this should never happen")
	}

	// Block rewards are a bit special in that we don't allow them to have any
	// inputs. Part of the reason for this stems from the fact that we explicitly
	// require that block reward transactions not be signed. If a block reward is
	// not allowed to have a signature then it should not be trying to spend any
	// inputs.
	if txn.TxnMeta.GetTxnType() == TxnTypeBlockReward && len(txn.TxInputs) != 0 {
		return 0, 0, nil, RuleErrorBlockRewardTxnNotAllowedToHaveInputs
	}

	// At this point, all of the utxos corresponding to inputs of this txn
	// should be marked as spent in the view. Now we go through and process
	// the outputs.
	var totalOutput uint64
	for outputIndex, bitcloutOutput := range txn.TxOutputs {
		// Sanity check the amount of the output. Mark the block as invalid and
		// return an error if it isn't sane.
		if bitcloutOutput.AmountNanos > MaxNanos ||
			totalOutput >= (math.MaxUint64-bitcloutOutput.AmountNanos) ||
			totalOutput+bitcloutOutput.AmountNanos > MaxNanos {

			return 0, 0, nil, RuleErrorTxnOutputWithInvalidAmount
		}

		// Since the amount is sane, add it to the total.
		totalOutput += bitcloutOutput.AmountNanos

		// Create a new entry for this output and add it to the view. It should be
		// added at the end of the utxo list.
		outputKey := UtxoKey{
			TxID:  *txHash,
			Index: uint32(outputIndex),
		}
		utxoType := UtxoTypeOutput
		if txn.TxnMeta.GetTxnType() == TxnTypeBlockReward {
			utxoType = UtxoTypeBlockReward
		}
		// A basic transfer cannot create any output other than a "normal" output
		// or a BlockReward. Outputs of other types must be created after processing
		// the "basic" outputs.

		utxoEntry := UtxoEntry{
			AmountNanos: bitcloutOutput.AmountNanos,
			PublicKey:   bitcloutOutput.PublicKey,
			BlockHeight: blockHeight,
			UtxoType:    utxoType,
			UtxoKey:     &outputKey,
			// We leave the position unset and isSpent to false by default.
			// The position will be set in the call to _addUtxo.
		}
		// If we have a problem adding this utxo return an error but don't
		// mark this block as invalid since it's not a rule error and the block
		// could therefore benefit from being processed in the future.
		newUtxoOp, err := bav._addUtxo(&utxoEntry)
		if err != nil {
			return 0, 0, nil, errors.Wrapf(err, "_connectBasicTransfer: Problem adding output utxo")
		}
		utxoOpsForTxn = append(utxoOpsForTxn, newUtxoOp)
	}

	// If signature verification is requested then do that as well.
	if verifySignatures {
		// When we looped through the inputs we verified that all of them belong
		// to the public key specified in the transaction. So, as long as the transaction
		// public key has signed the transaction as a whole, we can assume that
		// all of the inputs are authorized to be spent. One signature to rule them
		// all.
		//
		// We treat block rewards as a special case in that we actually require that they
		// not have a transaction-level public key and that they not be signed. Doing this
		// simplifies things operationally for miners because it means they can run their
		// mining operation without having any private key material on any of the mining
		// nodes. Block rewards are the only transactions that get a pass on this. They are
		// also not allowed to have any inputs because they by construction cannot authorize
		// the spending of any inputs.
		if txn.TxnMeta.GetTxnType() == TxnTypeBlockReward {
			if len(txn.PublicKey) != 0 || txn.Signature != nil {
				return 0, 0, nil, RuleErrorBlockRewardTxnNotAllowedToHaveSignature
			}
		} else {
			if err := _verifySignature(txn); err != nil {
				return 0, 0, nil, errors.Wrapf(err, "_connectBasicTransfer: Problem verifying txn signature: ")
			}
		}
	}

	// Now that we've processed the transaction, return all of the computed
	// data.
	return totalInput, totalOutput, utxoOpsForTxn, nil
}

func (bav *UtxoView) _getMessageEntryForMessageKey(messageKey *MessageKey) *MessageEntry {
	// If an entry exists in the in-memory map, return the value of that mapping.
	mapValue, existsMapValue := bav.MessageKeyToMessageEntry[*messageKey]
	if existsMapValue {
		return mapValue
	}

	// If we get here it means no value exists in our in-memory map. In this case,
	// defer to the db. If a mapping exists in the db, return it. If not, return
	// nil. Either way, save the value to the in-memory view mapping got later.
	dbMessageEntry := DbGetMessageEntry(bav.Handle, messageKey.PublicKey[:], messageKey.TstampNanos)
	if dbMessageEntry != nil {
		bav._setMessageEntryMappings(dbMessageEntry)
	}
	return dbMessageEntry
}

func (bav *UtxoView) _setMessageEntryMappings(messageEntry *MessageEntry) {
	// This function shouldn't be called with nil.
	if messageEntry == nil {
		glog.Errorf("_setMessageEntryMappings: Called with nil MessageEntry; " +
			"this should never happen.")
		return
	}

	// Add a mapping for the sender and the recipient.
	senderKey := MakeMessageKey(messageEntry.SenderPublicKey, messageEntry.TstampNanos)
	bav.MessageKeyToMessageEntry[senderKey] = messageEntry

	recipientKey := MakeMessageKey(messageEntry.RecipientPublicKey, messageEntry.TstampNanos)
	bav.MessageKeyToMessageEntry[recipientKey] = messageEntry
}

func (bav *UtxoView) _deleteMessageEntryMappings(messageEntry *MessageEntry) {

	// Create a tombstone entry.
	tombstoneMessageEntry := *messageEntry
	tombstoneMessageEntry.isDeleted = true

	// Set the mappings to point to the tombstone entry.
	bav._setMessageEntryMappings(&tombstoneMessageEntry)
}

func (bav *UtxoView) _getLikeEntryForLikeKey(likeKey *LikeKey) *LikeEntry {
	// If an entry exists in the in-memory map, return the value of that mapping.
	mapValue, existsMapValue := bav.LikeKeyToLikeEntry[*likeKey]
	if existsMapValue {
		return mapValue
	}

	// If we get here it means no value exists in our in-memory map. In this case,
	// defer to the db. If a mapping exists in the db, return it. If not, return
	// nil. Either way, save the value to the in-memory view mapping got later.
	if DbGetLikerPubKeyToLikedPostHashMapping(
		bav.Handle, likeKey.LikerPubKey[:], likeKey.LikedPostHash) != nil {
		likeEntry := LikeEntry{
			LikerPubKey:   likeKey.LikerPubKey[:],
			LikedPostHash: &likeKey.LikedPostHash,
		}
		bav._setLikeEntryMappings(&likeEntry)
		return &likeEntry
	}
	return nil
}

func (bav *UtxoView) _getRecloutEntryForRecloutKey(recloutKey *RecloutKey) *RecloutEntry {
	// If an entry exists in the in-memory map, return the value of that mapping.
	mapValue, existsMapValue := bav.RecloutKeyToRecloutEntry[*recloutKey]
	if existsMapValue {
		return mapValue
	}

	// If we get here it means no value exists in our in-memory map. In this case,
	// defer to the db. If a mapping exists in the db, return it. If not, return
	// nil. Either way, save the value to the in-memory view mapping got later.
	recloutEntry := DbReclouterPubKeyRecloutedPostHashToRecloutEntry(
		bav.Handle, recloutKey.ReclouterPubKey[:], recloutKey.RecloutedPostHash)
	if recloutEntry != nil {
		bav._setRecloutEntryMappings(recloutEntry)
	}
	return recloutEntry
}

func (bav *UtxoView) _setLikeEntryMappings(likeEntry *LikeEntry) {
	// This function shouldn't be called with nil.
	if likeEntry == nil {
		glog.Errorf("_setLikeEntryMappings: Called with nil LikeEntry; " +
			"this should never happen.")
		return
	}

	likeKey := MakeLikeKey(likeEntry.LikerPubKey, *likeEntry.LikedPostHash)
	bav.LikeKeyToLikeEntry[likeKey] = likeEntry
}

func (bav *UtxoView) _deleteLikeEntryMappings(likeEntry *LikeEntry) {

	// Create a tombstone entry.
	tombstoneLikeEntry := *likeEntry
	tombstoneLikeEntry.isDeleted = true

	// Set the mappings to point to the tombstone entry.
	bav._setLikeEntryMappings(&tombstoneLikeEntry)
}

func (bav *UtxoView) _setRecloutEntryMappings(recloutEntry *RecloutEntry) {
	// This function shouldn't be called with nil.
	if recloutEntry == nil {
		glog.Errorf("_setRecloutEntryMappings: Called with nil RecloutEntry; " +
			"this should never happen.")
		return
	}

	recloutKey := MakeRecloutKey(recloutEntry.ReclouterPubKey, *recloutEntry.RecloutedPostHash)
	bav.RecloutKeyToRecloutEntry[recloutKey] = recloutEntry
}

func (bav *UtxoView) _deleteRecloutEntryMappings(recloutEntry *RecloutEntry) {

	if recloutEntry == nil {
		glog.Errorf("_deleteRecloutEntryMappings: called with nil RecloutEntry; " +
			"this should never happen")
		return
	}
	// Create a tombstone entry.
	tombstoneRecloutEntry := *recloutEntry
	tombstoneRecloutEntry.isDeleted = true

	// Set the mappings to point to the tombstone entry.
	bav._setRecloutEntryMappings(&tombstoneRecloutEntry)
}

func (bav *UtxoView) _getFollowEntryForFollowKey(followKey *FollowKey) *FollowEntry {
	// If an entry exists in the in-memory map, return the value of that mapping.
	mapValue, existsMapValue := bav.FollowKeyToFollowEntry[*followKey]
	if existsMapValue {
		return mapValue
	}

	// If we get here it means no value exists in our in-memory map. In this case,
	// defer to the db. If a mapping exists in the db, return it. If not, return
	// nil. Either way, save the value to the in-memory view mapping got later.
	if DbGetFollowerToFollowedMapping(
		bav.Handle, &followKey.FollowerPKID, &followKey.FollowedPKID) != nil {
		followEntry := FollowEntry{
			FollowerPKID: &followKey.FollowerPKID,
			FollowedPKID: &followKey.FollowedPKID,
		}
		bav._setFollowEntryMappings(&followEntry)
		return &followEntry
	}
	return nil
}

// Make sure that follows are loaded into the view before calling this
func (bav *UtxoView) _followEntriesForPubKey(publicKey []byte, getEntriesFollowingPublicKey bool) (
	_followEntries []*FollowEntry) {

	// Return an empty list if no public key is provided
	if len(publicKey) == 0 {
		return []*FollowEntry{}
	}

	// Look up the PKID for the public key. This should always be set.
	pkidForPublicKey := bav.GetPKIDForPublicKey(publicKey)
	if pkidForPublicKey == nil || pkidForPublicKey.isDeleted {
		glog.Errorf("PKID for public key %v was nil or deleted on the view; this "+
			"should never happen", PkToString(publicKey, bav.Params))
		return nil
	}

	// Now that the view mappings are a complete picture, iterate through them
	// and set them on the map we're returning. Skip entries that don't match
	// our public key or that are deleted. Note that only considering mappings
	// where our public key is part of the key should ensure there are no
	// duplicates in the resulting list.
	followEntriesToReturn := []*FollowEntry{}
	for viewFollowKey, viewFollowEntry := range bav.FollowKeyToFollowEntry {
		if viewFollowEntry.isDeleted {
			continue
		}

		var followKey FollowKey
		if getEntriesFollowingPublicKey {
			// publicKey is the followed public key
			followKey = MakeFollowKey(viewFollowEntry.FollowerPKID, pkidForPublicKey.PKID)
		} else {
			// publicKey is the follower public key
			followKey = MakeFollowKey(pkidForPublicKey.PKID, viewFollowEntry.FollowedPKID)
		}

		// Skip the follow entries that don't involve our publicKey
		if viewFollowKey != followKey {
			continue
		}

		// At this point we are confident the map key is equal to the message
		// key containing the passed-in public key so add it to the mapping.
		followEntriesToReturn = append(followEntriesToReturn, viewFollowEntry)
	}

	return followEntriesToReturn
}

// getEntriesFollowingPublicKey == true => Returns FollowEntries for people that follow publicKey
// getEntriesFollowingPublicKey == false => Returns FollowEntries for people that publicKey follows
func (bav *UtxoView) GetFollowEntriesForPublicKey(publicKey []byte, getEntriesFollowingPublicKey bool) (
	_followEntries []*FollowEntry, _err error) {

	// If the public key is not set then there are no FollowEntrys to return.
	if len(publicKey) == 0 {
		return []*FollowEntry{}, nil
	}

	// Look up the PKID for the public key. This should always be set.
	pkidForPublicKey := bav.GetPKIDForPublicKey(publicKey)
	if pkidForPublicKey == nil || pkidForPublicKey.isDeleted {
		return nil, fmt.Errorf("GetFollowEntriesForPublicKey: PKID for public key %v was nil "+
			"or deleted on the view; this should never happen",
			PkToString(publicKey, bav.Params))
	}

	// Start by fetching all the follows we have in the db.
	var dbPKIDs []*PKID
	var err error
	if getEntriesFollowingPublicKey {
		dbPKIDs, err = DbGetPKIDsFollowingYou(bav.Handle, pkidForPublicKey.PKID)
	} else {
		dbPKIDs, err = DbGetPKIDsYouFollow(bav.Handle, pkidForPublicKey.PKID)
	}
	if err != nil {
		return nil, errors.Wrapf(err, "GetFollowsForUser: Problem fetching FollowEntrys from db: ")
	}

	// Iterate through the entries found in the db and force the view to load them.
	// This fills in any gaps in the view so that, after this, the view should contain
	// the union of what it had before plus what was in the db.
	for _, dbPKID := range dbPKIDs {
		var followKey FollowKey
		if getEntriesFollowingPublicKey {
			// publicKey is the followed public key
			followKey = MakeFollowKey(dbPKID, pkidForPublicKey.PKID)
		} else {
			// publicKey is the follower public key
			followKey = MakeFollowKey(pkidForPublicKey.PKID, dbPKID)
		}

		bav._getFollowEntryForFollowKey(&followKey)
	}

	followEntriesToReturn := bav._followEntriesForPubKey(publicKey, getEntriesFollowingPublicKey)

	return followEntriesToReturn, nil
}

func (bav *UtxoView) _setFollowEntryMappings(followEntry *FollowEntry) {
	// This function shouldn't be called with nil.
	if followEntry == nil {
		glog.Errorf("_setFollowEntryMappings: Called with nil FollowEntry; " +
			"this should never happen.")
		return
	}

	followerKey := MakeFollowKey(followEntry.FollowerPKID, followEntry.FollowedPKID)
	bav.FollowKeyToFollowEntry[followerKey] = followEntry
}

func (bav *UtxoView) _deleteFollowEntryMappings(followEntry *FollowEntry) {

	// Create a tombstone entry.
	tombstoneFollowEntry := *followEntry
	tombstoneFollowEntry.isDeleted = true

	// Set the mappings to point to the tombstone entry.
	bav._setFollowEntryMappings(&tombstoneFollowEntry)
}

func (bav *UtxoView) _setDiamondEntryMappings(diamondEntry *DiamondEntry) {
	// This function shouldn't be called with nil.
	if diamondEntry == nil {
		glog.Errorf("_setDiamondEntryMappings: Called with nil DiamondEntry; " +
			"this should never happen.")
		return
	}

	diamondKey := MakeDiamondKey(
		diamondEntry.SenderPKID, diamondEntry.ReceiverPKID, diamondEntry.DiamondPostHash)
	bav.DiamondKeyToDiamondEntry[diamondKey] = diamondEntry
}

func (bav *UtxoView) _deleteDiamondEntryMappings(diamondEntry *DiamondEntry) {

	// Create a tombstone entry.
	tombstoneDiamondEntry := *diamondEntry
	tombstoneDiamondEntry.isDeleted = true

	// Set the mappings to point to the tombstone entry.
	bav._setDiamondEntryMappings(&tombstoneDiamondEntry)
}

func (bav *UtxoView) GetDiamondEntryForDiamondKey(diamondKey *DiamondKey) *DiamondEntry {
	// If an entry exists in the in-memory map, return the value of that mapping.

	bavDiamondEntry, existsMapValue := bav.DiamondKeyToDiamondEntry[*diamondKey]
	if existsMapValue {
		return bavDiamondEntry
	}

	// If we get here it means no value exists in our in-memory map. In this case,
	// defer to the db. If a mapping exists in the db, return it. If not, return
	// nil.
	dbDiamondEntry := DbGetDiamondMappings(
		bav.Handle, &diamondKey.ReceiverPKID, &diamondKey.SenderPKID, &diamondKey.DiamondPostHash)
	if dbDiamondEntry != nil {
		bav._setDiamondEntryMappings(dbDiamondEntry)
	}
	return dbDiamondEntry
}

func (bav *UtxoView) GetPostEntryForPostHash(postHash *BlockHash) *PostEntry {
	// If an entry exists in the in-memory map, return the value of that mapping.

	mapValue, existsMapValue := bav.PostHashToPostEntry[*postHash]
	if existsMapValue {
		return mapValue
	}

	// If we get here it means no value exists in our in-memory map. In this case,
	// defer to the db. If a mapping exists in the db, return it. If not, return
	// nil.
	dbPostEntry := DBGetPostEntryByPostHash(bav.Handle, postHash)
	if dbPostEntry != nil {
		bav._setPostEntryMappings(dbPostEntry)
	}
	return dbPostEntry
}

func (bav *UtxoView) GetDiamondEntryMapForPublicKey(publicKey []byte, fetchYouDiamonded bool,
) (_pkidToDiamondsMap map[PKID][]*DiamondEntry, _err error) {
	pkidEntry := bav.GetPKIDForPublicKey(publicKey)

	dbPKIDToDiamondsMap, err := DbGetPKIDsThatDiamondedYouMap(bav.Handle, pkidEntry.PKID, fetchYouDiamonded)
	if err != nil {
		return nil, errors.Wrapf(err, "GetDiamondEntryMapForPublicKey: Error Getting "+
			"PKIDs that diamonded you map from the DB.")
	}

	// Load all of the diamondEntries into the view.
	for _, diamondEntryList := range dbPKIDToDiamondsMap {
		for _, diamondEntry := range diamondEntryList {
			diamondKey := &DiamondKey{
				SenderPKID:      *diamondEntry.SenderPKID,
				ReceiverPKID:    *diamondEntry.ReceiverPKID,
				DiamondPostHash: *diamondEntry.DiamondPostHash,
			}
			// If the diamond key is not in the view, add it to the view.
			if _, ok := bav.DiamondKeyToDiamondEntry[*diamondKey]; !ok {
				bav._setDiamondEntryMappings(diamondEntry)
			}
		}
	}

	// Iterate over all the diamondEntries in the view and build the final map.
	pkidToDiamondsMap := make(map[PKID][]*DiamondEntry)
	for _, diamondEntry := range bav.DiamondKeyToDiamondEntry {
		if diamondEntry.isDeleted {
			continue
		}
		// Make sure the diamondEntry we are looking at is for the correct receiver public key.
		if !fetchYouDiamonded && reflect.DeepEqual(diamondEntry.ReceiverPKID, pkidEntry.PKID) {
			pkidToDiamondsMap[*diamondEntry.SenderPKID] = append(
				pkidToDiamondsMap[*diamondEntry.SenderPKID], diamondEntry)
		}

		// Make sure the diamondEntry we are looking at is for the correct sender public key.
		if fetchYouDiamonded && reflect.DeepEqual(diamondEntry.SenderPKID, pkidEntry.PKID) {
			pkidToDiamondsMap[*diamondEntry.ReceiverPKID] = append(
				pkidToDiamondsMap[*diamondEntry.ReceiverPKID], diamondEntry)
		}
	}

	return pkidToDiamondsMap, nil
}

func (bav *UtxoView) GetDiamondEntriesForSenderToReceiver(receiverPublicKey []byte, senderPublicKey []byte,
) (_diamondEntries []*DiamondEntry, _err error) {

	receiverPKIDEntry := bav.GetPKIDForPublicKey(receiverPublicKey)
	senderPKIDEntry := bav.GetPKIDForPublicKey(senderPublicKey)
	dbDiamondEntries, err := DbGetDiamondEntriesForSenderToReceiver(bav.Handle, receiverPKIDEntry.PKID, senderPKIDEntry.PKID)
	if err != nil {
		return nil, errors.Wrapf(err, "GetDiamondEntriesForGiverToReceiver: Error getting diamond entries from DB.")
	}

	// Load all of the diamondEntries into the view
	for _, diamondEntry := range dbDiamondEntries {
		diamondKey := &DiamondKey{
			SenderPKID:      *diamondEntry.SenderPKID,
			ReceiverPKID:    *diamondEntry.ReceiverPKID,
			DiamondPostHash: *diamondEntry.DiamondPostHash,
		}
		// If the diamond key is not in the view, add it to the view.
		if _, ok := bav.DiamondKeyToDiamondEntry[*diamondKey]; !ok {
			bav._setDiamondEntryMappings(diamondEntry)
		}
	}

	var diamondEntries []*DiamondEntry
	for _, diamondEntry := range bav.DiamondKeyToDiamondEntry {
		if diamondEntry.isDeleted {
			continue
		}

		// Make sure the diamondEntry we are looking at is for the correct sender and receiver pair
		if reflect.DeepEqual(diamondEntry.ReceiverPKID, receiverPKIDEntry.PKID) &&
			reflect.DeepEqual(diamondEntry.SenderPKID, senderPKIDEntry.PKID) {
			diamondEntries = append(diamondEntries, diamondEntry)
		}
	}

	return diamondEntries, nil
}

func (bav *UtxoView) _setPostEntryMappings(postEntry *PostEntry) {
	// This function shouldn't be called with nil.
	if postEntry == nil {
		glog.Errorf("_setPostEntryMappings: Called with nil PostEntry; " +
			"this should never happen.")
		return
	}

	// Add a mapping for the post.
	bav.PostHashToPostEntry[*postEntry.PostHash] = postEntry
}

func (bav *UtxoView) _deletePostEntryMappings(postEntry *PostEntry) {

	// Create a tombstone entry.
	tombstonePostEntry := *postEntry
	tombstonePostEntry.isDeleted = true

	// Set the mappings to point to the tombstone entry.
	bav._setPostEntryMappings(&tombstonePostEntry)
}

func (bav *UtxoView) _getBalanceEntryForHODLerPKIDAndCreatorPKID(
	hodlerPKID *PKID, creatorPKID *PKID) *BalanceEntry {

	// If an entry exists in the in-memory map, return the value of that mapping.
	balanceEntryKey := MakeCreatorCoinBalanceKey(hodlerPKID, creatorPKID)
	mapValue, existsMapValue := bav.HODLerPKIDCreatorPKIDToBalanceEntry[balanceEntryKey]
	if existsMapValue {
		return mapValue
	}

	// If we get here it means no value exists in our in-memory map. In this case,
	// defer to the db. If a mapping exists in the db, return it. If not, return
	// nil.
	dbBalanceEntry := DBGetCreatorCoinBalanceEntryForHODLerAndCreatorPKIDs(
		bav.Handle, hodlerPKID, creatorPKID)
	if dbBalanceEntry != nil {
		bav._setBalanceEntryMappingsWithPKIDs(dbBalanceEntry, hodlerPKID, creatorPKID)
	}
	return dbBalanceEntry
}

func (bav *UtxoView) _getBalanceEntryForHODLerPubKeyAndCreatorPubKey(
	hodlerPubKey []byte, creatorPubKey []byte) (
	_balanceEntry *BalanceEntry, _hodlerPKID *PKID, _creatorPKID *PKID) {

	// These are guaranteed to be non-nil as long as the public keys are valid.
	hodlerPKID := bav.GetPKIDForPublicKey(hodlerPubKey)
	creatorPKID := bav.GetPKIDForPublicKey(creatorPubKey)

	return bav._getBalanceEntryForHODLerPKIDAndCreatorPKID(hodlerPKID.PKID, creatorPKID.PKID), hodlerPKID.PKID, creatorPKID.PKID
}

func (bav *UtxoView) _setBalanceEntryMappingsWithPKIDs(
	balanceEntry *BalanceEntry, hodlerPKID *PKID, creatorPKID *PKID) {

	// This function shouldn't be called with nil.
	if balanceEntry == nil {
		glog.Errorf("_setBalanceEntryMappings: Called with nil BalanceEntry; " +
			"this should never happen.")
		return
	}

	// Add a mapping for the BalancEntry.
	balanceEntryKey := MakeCreatorCoinBalanceKey(hodlerPKID, creatorPKID)
	bav.HODLerPKIDCreatorPKIDToBalanceEntry[balanceEntryKey] = balanceEntry
}

func (bav *UtxoView) _setBalanceEntryMappings(
	balanceEntry *BalanceEntry) {

	bav._setBalanceEntryMappingsWithPKIDs(
		balanceEntry, balanceEntry.HODLerPKID, balanceEntry.CreatorPKID)
}

func (bav *UtxoView) _deleteBalanceEntryMappingsWithPKIDs(
	balanceEntry *BalanceEntry, hodlerPKID *PKID, creatorPKID *PKID) {

	// Create a tombstone entry.
	tombstoneBalanceEntry := *balanceEntry
	tombstoneBalanceEntry.isDeleted = true

	// Set the mappings to point to the tombstone entry.
	bav._setBalanceEntryMappingsWithPKIDs(&tombstoneBalanceEntry, hodlerPKID, creatorPKID)
}

func (bav *UtxoView) _deleteBalanceEntryMappings(
	balanceEntry *BalanceEntry, hodlerPublicKey []byte, creatorPublicKey []byte) {

	// These are guaranteed to be non-nil as long as the public keys are valid.
	hodlerPKID := bav.GetPKIDForPublicKey(hodlerPublicKey)
	creatorPKID := bav.GetPKIDForPublicKey(creatorPublicKey)

	// Set the mappings to point to the tombstone entry.
	bav._deleteBalanceEntryMappingsWithPKIDs(balanceEntry, hodlerPKID.PKID, creatorPKID.PKID)
}

func (bav *UtxoView) GetProfileEntryForUsername(nonLowercaseUsername []byte) *ProfileEntry {
	// If an entry exists in the in-memory map, return the value of that mapping.

	// Note that the call to MakeUsernameMapKey will lowercase the username
	// and thus enforce a uniqueness check.
	mapValue, existsMapValue := bav.ProfileUsernameToProfileEntry[MakeUsernameMapKey(nonLowercaseUsername)]
	if existsMapValue {
		return mapValue
	}

	// If we get here it means no value exists in our in-memory map. In this case,
	// defer to the db. If a mapping exists in the db, return it. If not, return
	// nil.
	// Note that the DB username lookup is case-insensitive.
	dbProfileEntry := DBGetProfileEntryForUsername(bav.Handle, nonLowercaseUsername)
	if dbProfileEntry != nil {
		bav._setProfileEntryMappings(dbProfileEntry)
	}
	return dbProfileEntry
}

func (bav *UtxoView) GetPKIDForPublicKey(publicKey []byte) *PKIDEntry {
	// If an entry exists in the in-memory map, return the value of that mapping.
	mapValue, existsMapValue := bav.PublicKeyToPKIDEntry[MakePkMapKey(publicKey)]
	if existsMapValue {
		return mapValue
	}

	// If we get here it means no value exists in our in-memory map. In this case,
	// defer to the db. If a mapping exists in the db, return it. If not, return
	// nil.
	//
	// Note that we construct an entry from the DB return value in order to track
	// isDeleted on the view. If not for isDeleted, we wouldn't need the PKIDEntry
	// wrapper.
	dbPKIDEntry := DBGetPKIDEntryForPublicKey(bav.Handle, publicKey)
	if dbPKIDEntry != nil {
		bav._setPKIDMappings(dbPKIDEntry)
	}
	return dbPKIDEntry
}

func (bav *UtxoView) GetPublicKeyForPKID(pkid *PKID) []byte {
	// If an entry exists in the in-memory map, return the value of that mapping.
	mapValue, existsMapValue := bav.PKIDToPublicKey[*pkid]
	if existsMapValue {
		return mapValue.PublicKey
	}

	// If we get here it means no value exists in our in-memory map. In this case,
	// defer to the db. If a mapping exists in the db, return it. If not, return
	// nil.
	//
	// Note that we construct an entry from the DB return value in order to track
	// isDeleted on the view. If not for isDeleted, we wouldn't need the PKIDEntry
	// wrapper.
	dbPublicKey := DBGetPublicKeyForPKID(bav.Handle, pkid)
	if len(dbPublicKey) != 0 {
		bav._setPKIDMappings(&PKIDEntry{
			PKID:      pkid,
			PublicKey: dbPublicKey,
		})
	}
	return dbPublicKey
}

func (bav *UtxoView) _setPKIDMappings(pkidEntry *PKIDEntry) {
	// This function shouldn't be called with nil.
	if pkidEntry == nil {
		glog.Errorf("_setPKIDMappings: Called with nil PKID; " +
			"this should never happen.")
		return
	}

	// Add a mapping for the profile and add the reverse mapping as well.
	bav.PublicKeyToPKIDEntry[MakePkMapKey(pkidEntry.PublicKey)] = pkidEntry
	bav.PKIDToPublicKey[*(pkidEntry.PKID)] = pkidEntry
}

func (bav *UtxoView) _deletePKIDMappings(pkid *PKIDEntry) {
	// Create a tombstone entry.
	tombstonePKIDEntry := *pkid
	tombstonePKIDEntry.isDeleted = true

	// Set the mappings to point to the tombstone entry.
	bav._setPKIDMappings(&tombstonePKIDEntry)
}

func (bav *UtxoView) GetProfileEntryForPublicKey(publicKey []byte) *ProfileEntry {
	// Get the PKID for the public key provided. This should never return nil if a
	// proper public key is provided.
	pkidEntry := bav.GetPKIDForPublicKey(publicKey)
	if pkidEntry == nil || pkidEntry.isDeleted {
		return nil
	}

	return bav.GetProfileEntryForPKID(pkidEntry.PKID)
}

func (bav *UtxoView) GetProfileEntryForPKID(pkid *PKID) *ProfileEntry {
	// If an entry exists in the in-memory map, return the value of that mapping.
	mapValue, existsMapValue := bav.ProfilePKIDToProfileEntry[*pkid]
	if existsMapValue {
		return mapValue
	}

	// If we get here it means no value exists in our in-memory map. In this case,
	// defer to the db. If a mapping exists in the db, return it. If not, return
	// nil.
	dbProfileEntry := DBGetProfileEntryForPKID(bav.Handle, pkid)
	if dbProfileEntry != nil {
		bav._setProfileEntryMappings(dbProfileEntry)
	}
	return dbProfileEntry
}

func (bav *UtxoView) _setProfileEntryMappings(profileEntry *ProfileEntry) {
	// This function shouldn't be called with nil.
	if profileEntry == nil {
		glog.Errorf("_setProfileEntryMappings: Called with nil ProfileEntry; " +
			"this should never happen.")
		return
	}

	// Look up the current PKID for the profile. It should never be nil, since
	// we create it if it doesn't exist.
	//
	// TODO: This seems like it could create a lot of unnecessary PKID mappings in the db.
	//
	// TODO: Is creating the PKID if it doesn't exist the right approach? Or should we
	// return nil and force the caller to create it before setting mappings?
	pkidEntry := bav.GetPKIDForPublicKey(profileEntry.PublicKey)

	// Add a mapping for the profile.
	bav.ProfilePKIDToProfileEntry[*pkidEntry.PKID] = profileEntry
	// Note the username will be lowercased when used as a map key.
	bav.ProfileUsernameToProfileEntry[MakeUsernameMapKey(profileEntry.Username)] = profileEntry
}

func (bav *UtxoView) _deleteProfileEntryMappings(profileEntry *ProfileEntry) {
	// Create a tombstone entry.
	tombstoneProfileEntry := *profileEntry
	tombstoneProfileEntry.isDeleted = true

	// Set the mappings to point to the tombstone entry.
	bav._setProfileEntryMappings(&tombstoneProfileEntry)
}

func (bav *UtxoView) _existsBitcoinTxIDMapping(bitcoinBurnTxID *BlockHash) bool {
	// If an entry exists in the in-memory map, return the value of that mapping.
	mapValue, existsMapValue := bav.BitcoinBurnTxIDs[*bitcoinBurnTxID]
	if existsMapValue {
		return mapValue
	}

	// If we get here it means no value exists in our in-memory map. In this case,
	// defer to the db. If a mapping exists in the db, return true. If not, return
	// false. Either way, save the value to the in-memory view mapping got later.
	dbHasMapping := DbExistsBitcoinBurnTxID(bav.Handle, bitcoinBurnTxID)
	bav.BitcoinBurnTxIDs[*bitcoinBurnTxID] = dbHasMapping
	return dbHasMapping
}

func (bav *UtxoView) _setBitcoinBurnTxIDMappings(bitcoinBurnTxID *BlockHash) {
	bav.BitcoinBurnTxIDs[*bitcoinBurnTxID] = true
}

func (bav *UtxoView) _deleteBitcoinBurnTxIDMappings(bitcoinBurnTxID *BlockHash) {
	bav.BitcoinBurnTxIDs[*bitcoinBurnTxID] = false
}

func ExtractBitcoinPublicKeyFromBitcoinTransactionInputs(
	bitcoinTransaction *wire.MsgTx, btcdParams *chaincfg.Params) (
	_publicKey *btcec.PublicKey, _err error) {

	for _, input := range bitcoinTransaction.TxIn {
		// P2PKH follows the form: <sig len> <sig> <pubKeyLen> <pubKey>
		if len(input.SignatureScript) == 0 {
			continue
		}
		sigLen := input.SignatureScript[0]
		pubKeyStart := sigLen + 2
		pubKeyBytes := input.SignatureScript[pubKeyStart:]
		addr, err := btcutil.NewAddressPubKey(pubKeyBytes, btcdParams)
		if err != nil {
			continue
		}

		// If we were able to successfully decode the bytes into a public key, return it.
		if addr.PubKey() != nil {
			return addr.PubKey(), nil
		}

		// If we get here it means we could not extract a public key from this
		// particular input. This is OK as long as we can find a public key in
		// one of the other inputs.
	}

	// If we get here it means we went through all the inputs and were not able to
	// successfully decode a public key from the inputs. Error in this case.
	return nil, fmt.Errorf("ExtractBitcoinPublicKeyFromBitcoinTransactionInputs: " +
		"No valid public key found after scanning all input signature scripts")
}

func _computeBitcoinBurnOutput(bitcoinTransaction *wire.MsgTx, bitcoinBurnAddress string,
	btcdParams *chaincfg.Params) (_burnedOutputSatoshis int64, _err error) {

	totalBurnedOutput := int64(0)
	for _, output := range bitcoinTransaction.TxOut {
		class, addresses, _, err := txscript.ExtractPkScriptAddrs(
			output.PkScript, btcdParams)
		if err != nil {
			// If we hit an error processing an output just let it slide. We only honor
			// P2PKH transactions and even this we do on a best-effort basis.
			//
			// TODO: Run this over a few Bitcoin blocks to see what its errors look like
			// so we can catch them here.
			continue
		}
		// We only allow P2PK and P2PKH transactions to be counted as burns. Allowing
		// anything else would require making this logic more sophisticated. Additionally,
		// limiting the gamut of possible transactions protects us from weird attacks
		// whereby someone could make us think that some Bitcoin was burned when really
		// it's just some fancy script that fools us into thinking that.
		if !(class == txscript.PubKeyTy || class == txscript.PubKeyHashTy) {
			continue
		}
		// We only process outputs if they have a single address in them, which should
		// be the case anyway given the classes we're limiting ourselves to above.
		if len(addresses) != 1 {
			continue
		}

		// At this point we're confident that we're dealing with a nice vanilla
		// P2PK or P2PKH output that contains just one address that its making a
		// simple payment to.

		// Extract the address and add its output to the total if it happens to be
		// equal to the burn address.
		outputAddress := addresses[0]
		if outputAddress.EncodeAddress() == bitcoinBurnAddress {
			// Check for overflow just in case.
			if output.Value < 0 || totalBurnedOutput > math.MaxInt64-output.Value {
				return 0, fmt.Errorf("_computeBitcoinBurnOutput: output value %d would "+
					"overflow totalBurnedOutput %d; this should never happen",
					output.Value, totalBurnedOutput)
			}
			totalBurnedOutput += output.Value
		}
	}

	return totalBurnedOutput, nil
}

func (bav *UtxoView) _connectBitcoinExchange(
	txn *MsgBitCloutTxn, txHash *BlockHash, blockHeight uint32, verifySignatures bool,
	checkMerkleProof bool, minBitcoinBurnWork int64) (
	_totalInput uint64, _totalOutput uint64, _utxoOps []*UtxoOperation, _err error) {

	if bav.Params.DeflationBombBlockHeight != 0 &&
		uint64(blockHeight) >= bav.Params.DeflationBombBlockHeight {

		return 0, 0, nil, RuleErrorDeflationBombForbidsMintingAnyMoreBitClout
	}

	if bav.BitcoinManager == nil ||
		!bav.BitcoinManager.IsCurrent(false /*considerCumWork*/) {

		return 0, 0, nil, fmt.Errorf("_connectBitcoinExchange: BitcoinManager "+
			"must be non-nil and time-current in order to connect "+
			"BitcoinExchange transactions: %v", bav.BitcoinManager.IsCurrent(false /*considerCumWork*/))
	}
	// At this point we are confident that we have a non-nil time-current
	// BitcoinManager we can refer to for validation purposes.

	// Check that the transaction has the right TxnType.
	if txn.TxnMeta.GetTxnType() != TxnTypeBitcoinExchange {
		return 0, 0, nil, fmt.Errorf("_connectBitcoinExchange: called with bad TxnType %s",
			txn.TxnMeta.GetTxnType().String())
	}
	txMetaa := txn.TxnMeta.(*BitcoinExchangeMetadata)

	// Verify that the the transaction has:
	// - no inputs
	// - no outputs
	// - no public key
	// - no signature
	//
	// For BtcExchange transactions the only thing that should be set is the
	// BitcoinExchange metadata. This is because we derive all of the other
	// fields for this transaction from the underlying BitcoinTransaction in
	// the metadata. Not doing this would potentially open up avenues for people
	// to repackage Bitcoin burn transactions paying themselves rather than the person
	// who originally burned the Bitcoin.
	if len(txn.TxInputs) != 0 {
		return 0, 0, nil, RuleErrorBitcoinExchangeShouldNotHaveInputs
	}
	if len(txn.TxOutputs) != 0 {
		return 0, 0, nil, RuleErrorBitcoinExchangeShouldNotHaveOutputs
	}
	if len(txn.PublicKey) != 0 {
		return 0, 0, nil, RuleErrorBitcoinExchangeShouldNotHavePublicKey
	}
	if txn.Signature != nil {
		return 0, 0, nil, RuleErrorBitcoinExchangeShouldNotHaveSignature
	}

	// Check that the BitcoinTransactionHash has not been used in a BitcoinExchange
	// transaction in the past. This ensures that all the Bitcoin that is burned can
	// be converted to BitClout precisely one time. No need to worry about malleability
	// because we also verify that the transaction was mined into a valid Bitcoin block
	// with a lot of work on top of it, which means we can't be tricked by someone
	// twiddling the transaction to give it a different hash (unless the Bitcoin chain
	// is also tricked, in which case we have bigger problems).
	bitcoinTxHash := (BlockHash)(txMetaa.BitcoinTransaction.TxHash())
	if bav._existsBitcoinTxIDMapping(&bitcoinTxHash) {
		return 0, 0, nil, RuleErrorBitcoinExchangeDoubleSpendingBitcoinTransaction
	}

	// If this is a forgiven BitcoinExchange txn then skip all checks
	if IsForgivenBitcoinTransaction(txn) {
		checkMerkleProof = false
		minBitcoinBurnWork = 0
	}

	if checkMerkleProof {
		// Check that the BitcoinBlockHash exists in our main Bitcoin header chain.
		blockNodeForBlockHash := bav.BitcoinManager.GetBitcoinBlockNode(txMetaa.BitcoinBlockHash)
		if blockNodeForBlockHash == nil {
			return 0, 0, nil, errors.Wrapf(
				RuleErrorBitcoinExchangeBlockHashNotFoundInMainBitcoinChain,
				"Bitcoin txn hash: %v",
				txMetaa.BitcoinTransaction.TxHash(),
			)
		}

		// Verify that the BitcoinMerkleRoot lines up with what is present in the Bitcoin
		// header.
		if *blockNodeForBlockHash.Header.TransactionMerkleRoot != *txMetaa.BitcoinMerkleRoot {
			return 0, 0, nil, RuleErrorBitcoinExchangeHasBadMerkleRoot
		}

		// Check that the BitcoinMerkleProof successfully proves that the
		// BitcoinTransaction was legitimately included in the mined Bitcoin block. Note
		// that we verified taht the BitcoinMerkleRoot is the same one that corresponds
		// to the provided BitcoinBlockHash.
		if !merkletree.VerifyProof(
			bitcoinTxHash[:], txMetaa.BitcoinMerkleProof, txMetaa.BitcoinMerkleRoot[:]) {

			return 0, 0, nil, RuleErrorBitcoinExchangeInvalidMerkleProof
		}
		// At this point we are sure that the BitcoinTransaction provided was mined into
		// a Bitcoin and that the BitcoinTransaction has not been used in a
		// BitcoinExchange transaction in the past.
	}

	if minBitcoinBurnWork != 0 {
		// Check that the BitcoinBlockHash exists in our main Bitcoin header chain.
		blockNodeForBlockHash := bav.BitcoinManager.GetBitcoinBlockNode(txMetaa.BitcoinBlockHash)
		if blockNodeForBlockHash == nil {
			return 0, 0, nil, RuleErrorBitcoinExchangeBlockHashNotFoundInMainBitcoinChain
		}

		// Check that the Bitcoin block has a sufficient amount of work built on top of it
		// for us to consider its contents. Note that the amount of work must be determined
		// based on the oldest time-current block that we have rather than the tip. Note also
		// that because we verified that the BitcoinManager is time-current that we must have
		// at least one time-current block in our main chain.
		bitcoinBurnWorkBlocks :=
			bav.BitcoinManager.GetBitcoinBurnWorkBlocks(blockNodeForBlockHash.Height)
		if bitcoinBurnWorkBlocks < minBitcoinBurnWork {

			// Note we opt against returning a RuleError here. This should prevent the block
			// from being marked as invalid so we can reconsider it if a fork favors it in the
			// long run which, although unlikely, could theoretically happen
			return 0, 0, nil, fmt.Errorf("_connectBitcoinExchange: Number of Bitcoin "+
				"burn work blocks mined on top of transaction %d is below MinBitcoinBurnWork %d",
				bitcoinBurnWorkBlocks, minBitcoinBurnWork)
		}

		// At this point we found a node on the main Bitcoin chain corresponding to the block hash
		// in the txMeta and have verified that this block has a sufficient amount of work built on
		// top of it to make us want to consider it. Its values should be set according to the
		// corresponding Bitcoin header.
	}

	if verifySignatures {
		// We don't check for signatures and we don't do any checks to verify that
		// the inputs of the BitcoinTransaction are actually entitled to spend their
		// outputs. We get away with this because we check that the transaction
		// was mined into a Bitcoin block with a lot of work on top of it, which
		// would presumably be near-impossible if the Bitcoin transaction were invalid.
	}

	// Extract a public key from the BitcoinTransaction's inputs. Note that we only
	// consider P2PKH inputs to be valid. If no P2PKH inputs are found then we consider
	// the transaction as a whole to be invalid since we don't know who to credit the
	// new BitClout to. If we find more than one P2PKH input, we consider the public key
	// corresponding to the first of these inputs to be the one that will receive the
	// BitClout that will be created.
	publicKey, err := ExtractBitcoinPublicKeyFromBitcoinTransactionInputs(
		txMetaa.BitcoinTransaction, bav.Params.BitcoinBtcdParams)
	if err != nil {
		return 0, 0, nil, RuleErrorBitcoinExchangeValidPublicKeyNotFoundInInputs
	}
	// At this point, we should have extracted a public key from the Bitcoin transaction
	// that we expect to credit the newly-created BitClout to.

	// The burn address cannot create this type of transaction.
	addrFromPubKey, err := btcutil.NewAddressPubKey(
		publicKey.SerializeCompressed(), bav.Params.BitcoinBtcdParams)
	if err != nil {
		return 0, 0, nil, fmt.Errorf("_connectBitcoinExchange: Error "+
			"converting public key to Bitcoin address: %v", err)
	}
	if addrFromPubKey.AddressPubKeyHash().EncodeAddress() == bav.Params.BitcoinBurnAddress {
		return 0, 0, nil, RuleErrorBurnAddressCannotBurnBitcoin
	}

	// Go through the transaction's outputs and count up the satoshis that are being
	// allocated to the burn address. If no Bitcoin is being sent to the burn address
	// then we consider the transaction to be invalid. Watch out for overflow as we do
	// this.
	totalBurnOutput, err := _computeBitcoinBurnOutput(
		txMetaa.BitcoinTransaction, bav.Params.BitcoinBurnAddress,
		bav.Params.BitcoinBtcdParams)
	if err != nil {
		return 0, 0, nil, RuleErrorBitcoinExchangeProblemComputingBurnOutput
	}
	if totalBurnOutput <= 0 {
		return 0, 0, nil, RuleErrorBitcoinExchangeTotalOutputLessThanOrEqualZero
	}

	// At this point we know how many satoshis were burned and we know the public key
	// that should receive the BitClout we are going to create.
	usdCentsPerBitcoin := bav.GetCurrentUSDCentsPerBitcoin()
	// Compute the amount of BitClout that we should create as a result of this transaction.
	nanosToCreate := CalcNanosToCreate(
		bav.NanosPurchased, uint64(totalBurnOutput), usdCentsPerBitcoin)

	// Compute the amount of BitClout that the user will receive. Note
	// that we allocate a small fee to the miner to incentivize her to include the
	// transaction in a block. The fee for BitcoinExchange transactions is fixed because
	// if it weren't then a miner could theoretically repackage the BitcoinTransaction
	// into a new BitcoinExchange transaction that spends all of the newly-created BitClout as
	// a fee. This way of doing it is a bit annoying because it means that for small
	// BitcoinExchange transactions they might have to wait a long time and for large
	// BitcoinExchange transactions they are highly likely to be overpaying. But it has
	// the major benefit that all miners can autonomously scan the Bitcoin chain for
	// burn transactions that they can turn into BitcoinExchange transactions, effectively
	// making it so that the user doesn't have to manage the process of wrapping the
	// Bitcoin burn into a BitcoinExchange transaction herself.
	//
	// We use bigints because we're paranoid about overflow. Realistically, though,
	// it will never happen.
	nanosToCreateBigint := big.NewInt(int64(nanosToCreate))
	bitcoinExchangeFeeBigint := big.NewInt(
		int64(bav.Params.BitcoinExchangeFeeBasisPoints))
	// = nanosToCreate * bitcoinExchangeFeeBps
	nanosTimesFeeBps := big.NewInt(0).Mul(nanosToCreateBigint, bitcoinExchangeFeeBigint)
	// feeNanos = nanosToCreate * bitcoinExchangeFeeBps / 10000
	feeNanosBigint := big.NewInt(0).Div(nanosTimesFeeBps, big.NewInt(10000))
	if feeNanosBigint.Cmp(big.NewInt(math.MaxInt64)) > 0 ||
		nanosToCreate < uint64(feeNanosBigint.Int64()) {

		return 0, 0, nil, RuleErrorBitcoinExchangeFeeOverflow
	}
	feeNanos := feeNanosBigint.Uint64()
	userNanos := nanosToCreate - feeNanos

	// Now that we have all the information we need, save a UTXO allowing the user to
	// spend the BitClout she's purchased in the future.
	outputKey := UtxoKey{
		TxID: *txn.Hash(),
		// We give all UTXOs that are created as a result of BitcoinExchange transactions
		// an index of zero. There is generally only one UTXO created in a BitcoinExchange
		// transaction so this field doesn't really matter.
		Index: 0,
	}
	utxoEntry := UtxoEntry{
		AmountNanos: userNanos,
		PublicKey:   publicKey.SerializeCompressed(),
		BlockHeight: blockHeight,
		UtxoType:    UtxoTypeBitcoinBurn,
		UtxoKey:     &outputKey,
		// We leave the position unset and isSpent to false by default.
		// The position will be set in the call to _addUtxo.
	}
	// If we have a problem adding this utxo return an error but don't
	// mark this block as invalid since it's not a rule error and the block
	// could therefore benefit from being processed in the future.
	newUtxoOp, err := bav._addUtxo(&utxoEntry)
	if err != nil {
		return 0, 0, nil, errors.Wrapf(err, "_connectBitcoinExchange: Problem adding output utxo")
	}
	// Save a UtxoOperation adding the UTXO so we can roll it back later if needed.
	//
	// TODO(DELETEME): I don't think this extra UTXOOperation is actually needed
	// or used in the disconnect function.
	var utxoOpsForTxn []*UtxoOperation
	utxoOpsForTxn = append(utxoOpsForTxn, newUtxoOp)

	// Increment NanosPurchased to reflect the total nanos we created with this
	// transaction, which includes the fee paid to the miner. Save the previous
	// value so it can be easily reverted.
	prevNanosPurchased := bav.NanosPurchased
	bav.NanosPurchased += nanosToCreate

	// Add the Bitcoin TxID to our unique mappings
	bav._setBitcoinBurnTxIDMappings(&bitcoinTxHash)

	// Save a UtxoOperation of type OperationTypeBitcoinExchange that will allow
	// us to easily revert NanosPurchased when we disconnect the transaction.
	utxoOpsForTxn = append(utxoOpsForTxn, &UtxoOperation{
		Type:               OperationTypeBitcoinExchange,
		PrevNanosPurchased: prevNanosPurchased,
	})

	// Note that the fee is implicitly equal to (nanosToCreate - userNanos)
	return nanosToCreate, userNanos, utxoOpsForTxn, nil
}

func (bav *UtxoView) _connectUpdateBitcoinUSDExchangeRate(
	txn *MsgBitCloutTxn, txHash *BlockHash, blockHeight uint32, verifySignatures bool) (
	_totalInput uint64, _totalOutput uint64, _utxoOps []*UtxoOperation, _err error) {

	// Check that the transaction has the right TxnType.
	if txn.TxnMeta.GetTxnType() != TxnTypeUpdateBitcoinUSDExchangeRate {
		return 0, 0, nil, fmt.Errorf("_connectUpdateBitcoinUSDExchangeRate: called with bad TxnType %s",
			txn.TxnMeta.GetTxnType().String())
	}
	txMeta := txn.TxnMeta.(*UpdateBitcoinUSDExchangeRateMetadataa)

	// Validate that the exchange rate is not less than the floor as a sanity-check.
	if txMeta.USDCentsPerBitcoin < MinUSDCentsPerBitcoin {
		return 0, 0, nil, RuleErrorExchangeRateTooLow
	}
	if txMeta.USDCentsPerBitcoin > MaxUSDCentsPerBitcoin {
		return 0, 0, nil, RuleErrorExchangeRateTooHigh
	}

	// Validate the public key. Only a paramUpdater is allowed to trigger this.
	_, updaterIsParamUpdater := bav.Params.ParamUpdaterPublicKeys[MakePkMapKey(txn.PublicKey)]
	if !updaterIsParamUpdater {
		return 0, 0, nil, RuleErrorUserNotAuthorizedToUpdateExchangeRate
	}

	// Connect basic txn to get the total input and the total output without
	// considering the transaction metadata.
	totalInput, totalOutput, utxoOpsForTxn, err := bav._connectBasicTransfer(
		txn, txHash, blockHeight, verifySignatures)
	if err != nil {
		return 0, 0, nil, errors.Wrapf(err, "_connectUpdateBitcoinUSDExchangeRate: ")
	}

	// Output must be non-zero
	if totalOutput == 0 {
		return 0, 0, nil, RuleErrorUserOutputMustBeNonzero
	}

	if verifySignatures {
		// _connectBasicTransfer has already checked that the transaction is
		// signed by the top-level public key, which is all we need.
	}

	// Update the exchange rate using the txn metadata. Save the previous value
	// so it can be easily reverted.
	prevUSDCentsPerBitcoin := bav.USDCentsPerBitcoin
	bav.USDCentsPerBitcoin = txMeta.USDCentsPerBitcoin

	// Save a UtxoOperation of type OperationTypeUpdateBitcoinUSDExchangeRate that will allow
	// us to easily revert  when we disconnect the transaction.
	utxoOpsForTxn = append(utxoOpsForTxn, &UtxoOperation{
		Type:                   OperationTypeUpdateBitcoinUSDExchangeRate,
		PrevUSDCentsPerBitcoin: prevUSDCentsPerBitcoin,
	})

	return totalInput, totalOutput, utxoOpsForTxn, nil
}

func (bav *UtxoView) _connectUpdateGlobalParams(
	txn *MsgBitCloutTxn, txHash *BlockHash, blockHeight uint32, verifySignatures bool) (
	_totalInput uint64, _totalOutput uint64, _utxoOps []*UtxoOperation, _err error) {

	// Check that the transaction has the right TxnType.
	if txn.TxnMeta.GetTxnType() != TxnTypeUpdateGlobalParams {
		return 0, 0, nil, fmt.Errorf("_connectUpdateGlobalParams: called with bad TxnType %s",
			txn.TxnMeta.GetTxnType().String())
	}

	// Initialize the new global params entry as a copy of the old global params entry and
	// only overwrite values provided in extra data.
	prevGlobalParamsEntry := bav.GlobalParamsEntry
	newGlobalParamsEntry := *prevGlobalParamsEntry
	extraData := txn.ExtraData
	// Validate the public key. Only a paramUpdater is allowed to trigger this.
	_, updaterIsParamUpdater := bav.Params.ParamUpdaterPublicKeys[MakePkMapKey(txn.PublicKey)]
	if !updaterIsParamUpdater {
		return 0, 0, nil, RuleErrorUserNotAuthorizedToUpdateGlobalParams
	}
	if len(extraData[USDCentsPerBitcoin]) > 0 {
		// Validate that the exchange rate is not less than the floor as a sanity-check.
		newUSDCentsPerBitcoin, usdCentsPerBitcoinBytesRead := Uvarint(extraData[USDCentsPerBitcoin])
		if usdCentsPerBitcoinBytesRead <= 0 {
			return 0, 0, nil, fmt.Errorf("_connectUpdateGlobalParams: unable to decode USDCentsPerBitcoin as uint64")
		}
		if newUSDCentsPerBitcoin < MinUSDCentsPerBitcoin {
			return 0, 0, nil, RuleErrorExchangeRateTooLow
		}
		if newUSDCentsPerBitcoin > MaxUSDCentsPerBitcoin {
			return 0, 0, nil, RuleErrorExchangeRateTooHigh
		}
		newGlobalParamsEntry.USDCentsPerBitcoin = newUSDCentsPerBitcoin
	}

	if len(extraData[MinNetworkFeeNanosPerKB]) > 0 {
		newMinNetworkFeeNanosPerKB, minNetworkFeeNanosPerKBBytesRead := Uvarint(extraData[MinNetworkFeeNanosPerKB])
		if minNetworkFeeNanosPerKBBytesRead <= 0 {
			return 0, 0, nil, fmt.Errorf("_connectUpdateGlobalParams: unable to decode MinNetworkFeeNanosPerKB as uint64")
		}
		if newMinNetworkFeeNanosPerKB < MinNetworkFeeNanosPerKBValue {
			return 0, 0, nil, RuleErrorMinNetworkFeeTooLow
		}
		if newMinNetworkFeeNanosPerKB > MaxNetworkFeeNanosPerKBValue {
			return 0, 0, nil, RuleErrorMinNetworkFeeTooHigh
		}
		newGlobalParamsEntry.MinimumNetworkFeeNanosPerKB = newMinNetworkFeeNanosPerKB
	}

	if len(extraData[CreateProfileFeeNanos]) > 0 {
		newCreateProfileFeeNanos, createProfileFeeNanosBytesRead := Uvarint(extraData[CreateProfileFeeNanos])
		if createProfileFeeNanosBytesRead <= 0 {
			return 0, 0, nil, fmt.Errorf("_connectUpdateGlobalParams: unable to decode CreateProfileFeeNanos as uint64")
		}
		if newCreateProfileFeeNanos < MinCreateProfileFeeNanos {
			return 0, 0, nil, RuleErrorCreateProfileFeeTooLow
		}
		if newCreateProfileFeeNanos > MaxCreateProfileFeeNanos {
			return 0, 0, nil, RuleErrorCreateProfileTooHigh
		}
		newGlobalParamsEntry.CreateProfileFeeNanos = newCreateProfileFeeNanos
	}

	var newForbiddenPubKeyEntry *ForbiddenPubKeyEntry
	var prevForbiddenPubKeyEntry *ForbiddenPubKeyEntry
	var forbiddenPubKey []byte
	if _, exists := extraData[ForbiddenBlockSignaturePubKey]; exists {
		forbiddenPubKey := extraData[ForbiddenBlockSignaturePubKey]

		if len(forbiddenPubKey) != btcec.PubKeyBytesLenCompressed {
			return 0, 0, nil, RuleErrorForbiddenPubKeyLength
		}

		// If there is already an entry on the view for this pub key, save it.
		if val, ok := bav.ForbiddenPubKeyToForbiddenPubKeyEntry[MakePkMapKey(forbiddenPubKey)]; ok {
			prevForbiddenPubKeyEntry = val
		}

		newForbiddenPubKeyEntry = &ForbiddenPubKeyEntry{
			PubKey: forbiddenPubKey,
		}
	}

	// Connect basic txn to get the total input and the total output without
	// considering the transaction metadata.
	totalInput, totalOutput, utxoOpsForTxn, err := bav._connectBasicTransfer(
		txn, txHash, blockHeight, verifySignatures)
	if err != nil {
		return 0, 0, nil, errors.Wrapf(err, "_connectUpdateGlobalParams: ")
	}

	// Output must be non-zero
	if totalOutput == 0 {
		return 0, 0, nil, RuleErrorUserOutputMustBeNonzero
	}

	if verifySignatures {
		// _connectBasicTransfer has already checked that the transaction is
		// signed by the top-level public key, which is all we need.
	}

	// Update the GlobalParamsEntry using the txn's ExtraData. Save the previous value
	// so it can be easily reverted.
	bav.GlobalParamsEntry = &newGlobalParamsEntry

	// Update the forbidden pub key entry on the view, if we have one to update.
	if newForbiddenPubKeyEntry != nil {
		bav.ForbiddenPubKeyToForbiddenPubKeyEntry[MakePkMapKey(forbiddenPubKey)] = newForbiddenPubKeyEntry
	}

	// Save a UtxoOperation of type OperationTypeUpdateGlobalParams that will allow
	// us to easily revert when we disconnect the transaction.
	utxoOpsForTxn = append(utxoOpsForTxn, &UtxoOperation{
		Type:                     OperationTypeUpdateGlobalParams,
		PrevGlobalParamsEntry:    prevGlobalParamsEntry,
		PrevForbiddenPubKeyEntry: prevForbiddenPubKeyEntry,
	})

	return totalInput, totalOutput, utxoOpsForTxn, nil
}

func (bav *UtxoView) _connectPrivateMessage(
	txn *MsgBitCloutTxn, txHash *BlockHash, blockHeight uint32, verifySignatures bool) (
	_totalInput uint64, _totalOutput uint64, _utxoOps []*UtxoOperation, _err error) {

	// Check that the transaction has the right TxnType.
	if txn.TxnMeta.GetTxnType() != TxnTypePrivateMessage {
		return 0, 0, nil, fmt.Errorf("_connectPrivateMessage: called with bad TxnType %s",
			txn.TxnMeta.GetTxnType().String())
	}
	txMeta := txn.TxnMeta.(*PrivateMessageMetadata)

	// Check the length of the EncryptedText
	if uint64(len(txMeta.EncryptedText)) > bav.Params.MaxPrivateMessageLengthBytes {
		return 0, 0, nil, errors.Wrapf(
			RuleErrorPrivateMessageEncryptedTextLengthExceedsMax, "_connectPrivateMessage: "+
				"EncryptedTextLen = %d; Max length = %d",
			len(txMeta.EncryptedText), bav.Params.MaxPrivateMessageLengthBytes)
	}

	// Check that a proper public key is provided in the message metadata
	if len(txMeta.RecipientPublicKey) != btcec.PubKeyBytesLenCompressed {
		return 0, 0, nil, errors.Wrapf(
			RuleErrorPrivateMessageRecipientPubKeyLen, "_connectPrivateMessage: "+
				"RecipientPubKeyLen = %d; Expected length = %d",
			len(txMeta.RecipientPublicKey), btcec.PubKeyBytesLenCompressed)
	}
	_, err := btcec.ParsePubKey(txMeta.RecipientPublicKey, btcec.S256())
	if err != nil {
		return 0, 0, nil, errors.Wrapf(
			RuleErrorPrivateMessageParsePubKeyError, "_connectPrivateMessage: Parse error: %v", err)
	}

	// You can't send a message to yourself.
	if reflect.DeepEqual(txn.PublicKey, txMeta.RecipientPublicKey) {
		return 0, 0, nil, errors.Wrapf(
			RuleErrorPrivateMessageSenderPublicKeyEqualsRecipientPublicKey,
			"_connectPrivateMessage: Parse error: %v", err)
	}

	// Check that the timestamp is greater than zero. Not doing this could make
	// the message not get returned when we call Seek() in our db. It's also just
	// a reasonable sanity check.
	if txMeta.TimestampNanos == 0 {
		return 0, 0, nil, RuleErrorPrivateMessageTstampIsZero
	}

	// Connect basic txn to get the total input and the total output without
	// considering the transaction metadata.
	totalInput, totalOutput, utxoOpsForTxn, err := bav._connectBasicTransfer(
		txn, txHash, blockHeight, verifySignatures)
	if err != nil {
		return 0, 0, nil, errors.Wrapf(err, "_connectPrivateMessage: ")
	}

	// At this point the inputs and outputs have been processed. Now we
	// need to handle the metadata.

	// If a message already exists and does not have isDeleted=true then return
	// an error. In general, messages must have unique (pubkey, tstamp) tuples.
	senderMessageKey := MakeMessageKey(txn.PublicKey, txMeta.TimestampNanos)
	senderMessage := bav._getMessageEntryForMessageKey(&senderMessageKey)
	if senderMessage != nil && !senderMessage.isDeleted {
		return 0, 0, nil, errors.Wrapf(
			RuleErrorPrivateMessageExistsWithSenderPublicKeyTstampTuple,
			"_connectPrivateMessage: Message key: %v", &senderMessageKey)
	}
	recipientMessageKey := MakeMessageKey(txMeta.RecipientPublicKey, txMeta.TimestampNanos)
	recipientMessage := bav._getMessageEntryForMessageKey(&recipientMessageKey)
	if recipientMessage != nil && !recipientMessage.isDeleted {
		return 0, 0, nil, errors.Wrapf(
			RuleErrorPrivateMessageExistsWithRecipientPublicKeyTstampTuple,
			"_connectPrivateMessage: Message key: %v", &recipientMessageKey)
	}

	if verifySignatures {
		// _connectBasicTransfer has already checked that the transaction is
		// signed by the top-level public key, which we take to be the sender's
		// public key so there is no need to verify anything further.
	}

	// At this point we are confident that we are parsing a message with a unique
	// <PublicKey, TstampNanos> tuple. We also know that the sender and recipient
	// have different public keys.

	// Create a MessageEntry
	messageEntry := &MessageEntry{
		SenderPublicKey:    txn.PublicKey,
		RecipientPublicKey: txMeta.RecipientPublicKey,
		EncryptedText:      txMeta.EncryptedText,
		TstampNanos:        txMeta.TimestampNanos,
	}

	// Set the mappings in our in-memory map for the MessageEntry.
	bav._setMessageEntryMappings(messageEntry)

	// Add an operation to the list at the end indicating we've added a message
	// to our data structure.
	utxoOpsForTxn = append(utxoOpsForTxn, &UtxoOperation{
		Type: OperationTypePrivateMessage,
	})

	return totalInput, totalOutput, utxoOpsForTxn, nil
}

func (bav *UtxoView) _connectLike(
	txn *MsgBitCloutTxn, txHash *BlockHash, blockHeight uint32, verifySignatures bool) (
	_totalInput uint64, _totalOutput uint64, _utxoOps []*UtxoOperation, _err error) {

	// Check that the transaction has the right TxnType.
	if txn.TxnMeta.GetTxnType() != TxnTypeLike {
		return 0, 0, nil, fmt.Errorf("_connectLike: called with bad TxnType %s",
			txn.TxnMeta.GetTxnType().String())
	}
	txMeta := txn.TxnMeta.(*LikeMetadata)

	// Connect basic txn to get the total input and the total output without
	// considering the transaction metadata.
	totalInput, totalOutput, utxoOpsForTxn, err := bav._connectBasicTransfer(
		txn, txHash, blockHeight, verifySignatures)
	if err != nil {
		return 0, 0, nil, errors.Wrapf(err, "_connectLike: ")
	}

	if verifySignatures {
		// _connectBasicTransfer has already checked that the transaction is
		// signed by the top-level public key, which we take to be the sender's
		// public key so there is no need to verify anything further.
	}

	// At this point the inputs and outputs have been processed. Now we need to handle
	// the metadata.

	// There are two main checks that need to be done before allowing a like:
	//  - Check that the post exists
	//  - Check that the person hasn't already liked the post

	//	Check that the post to like actually exists.
	existingPostEntry := bav.GetPostEntryForPostHash(txMeta.LikedPostHash)
	if existingPostEntry == nil || existingPostEntry.isDeleted {
		return 0, 0, nil, errors.Wrapf(
			RuleErrorCannotLikeNonexistentPost,
			"_connectLike: Post hash: %v", txMeta.LikedPostHash)
	}

	// At this point the code diverges and considers the like / unlike flows differently
	// since the presence of an existing like entry has a different effect in either case.

	likeKey := MakeLikeKey(txn.PublicKey, *txMeta.LikedPostHash)
	existingLikeEntry := bav._getLikeEntryForLikeKey(&likeKey)
	// We don't need to make a copy of the post entry because all we're modifying is the like count,
	// which isn't stored in any of our mappings. But we make a copy here just because it's a little bit
	// more foolproof.
	updatedPostEntry := *existingPostEntry
	if txMeta.IsUnlike {
		// Ensure that there *is* an existing like entry to delete.
		if existingLikeEntry == nil || existingLikeEntry.isDeleted {
			return 0, 0, nil, errors.Wrapf(
				RuleErrorCannotUnlikeWithoutAnExistingLike,
				"_connectLike: Like key: %v", &likeKey)
		}

		// Now that we know there is a like entry, we delete it and decrement the like count.
		bav._deleteLikeEntryMappings(existingLikeEntry)
		updatedPostEntry.LikeCount -= 1
	} else {
		// Ensure that there *is not* an existing like entry.
		if existingLikeEntry != nil && !existingLikeEntry.isDeleted {
			return 0, 0, nil, errors.Wrapf(
				RuleErrorLikeEntryAlreadyExists,
				"_connectLike: Like key: %v", &likeKey)
		}

		// Now that we know there is no pre-existing like entry, we can create one and
		// increment the likes on the liked post.
		likeEntry := &LikeEntry{
			LikerPubKey:   txn.PublicKey,
			LikedPostHash: txMeta.LikedPostHash,
		}
		bav._setLikeEntryMappings(likeEntry)
		updatedPostEntry.LikeCount += 1
	}

	// Set the updated post entry so it has the new like count.
	bav._setPostEntryMappings(&updatedPostEntry)

	// Add an operation to the list at the end indicating we've added a follow.
	utxoOpsForTxn = append(utxoOpsForTxn, &UtxoOperation{
		Type:          OperationTypeLike,
		PrevLikeEntry: existingLikeEntry,
		PrevLikeCount: existingPostEntry.LikeCount,
	})

	return totalInput, totalOutput, utxoOpsForTxn, nil
}

func (bav *UtxoView) _connectFollow(
	txn *MsgBitCloutTxn, txHash *BlockHash, blockHeight uint32, verifySignatures bool) (
	_totalInput uint64, _totalOutput uint64, _utxoOps []*UtxoOperation, _err error) {

	// Check that the transaction has the right TxnType.
	if txn.TxnMeta.GetTxnType() != TxnTypeFollow {
		return 0, 0, nil, fmt.Errorf("_connectFollow: called with bad TxnType %s",
			txn.TxnMeta.GetTxnType().String())
	}
	txMeta := txn.TxnMeta.(*FollowMetadata)

	// Check that a proper public key is provided in the message metadata
	if len(txMeta.FollowedPublicKey) != btcec.PubKeyBytesLenCompressed {
		return 0, 0, nil, errors.Wrapf(
			RuleErrorFollowPubKeyLen, "_connectFollow: "+
				"FollowedPubKeyLen = %d; Expected length = %d",
			len(txMeta.FollowedPublicKey), btcec.PubKeyBytesLenCompressed)
	}
	_, err := btcec.ParsePubKey(txMeta.FollowedPublicKey, btcec.S256())
	if err != nil {
		return 0, 0, nil, errors.Wrapf(
			RuleErrorFollowParsePubKeyError, "_connectFollow: Parse error: %v", err)
	}

	// Check that the profile to follow actually exists.
	existingProfileEntry := bav.GetProfileEntryForPublicKey(txMeta.FollowedPublicKey)
	if existingProfileEntry == nil || existingProfileEntry.isDeleted {
		return 0, 0, nil, errors.Wrapf(
			RuleErrorFollowingNonexistentProfile,
			"_connectFollow: Profile pub key: %v",
			PkToStringBoth(txMeta.FollowedPublicKey))
	}

	// Connect basic txn to get the total input and the total output without
	// considering the transaction metadata.
	totalInput, totalOutput, utxoOpsForTxn, err := bav._connectBasicTransfer(
		txn, txHash, blockHeight, verifySignatures)
	if err != nil {
		return 0, 0, nil, errors.Wrapf(err, "_connectFollow: ")
	}

	if verifySignatures {
		// _connectBasicTransfer has already checked that the transaction is
		// signed by the top-level public key, which we take to be the sender's
		// public key so there is no need to verify anything further.
	}

	// At this point the inputs and outputs have been processed. Now we
	// need to handle the metadata.

	// Get the PKIDs for the public keys associated with the follower and the followed.
	followerPKID := bav.GetPKIDForPublicKey(txn.PublicKey)
	if followerPKID == nil || followerPKID.isDeleted {
		return 0, 0, nil, fmt.Errorf("_connectFollow: followerPKID was nil or deleted; this should never happen")
	}
	followedPKID := bav.GetPKIDForPublicKey(txMeta.FollowedPublicKey)
	if followedPKID == nil || followerPKID.isDeleted {
		return 0, 0, nil, fmt.Errorf("_connectFollow: followedPKID was nil or deleted; this should never happen")
	}

	// Here we consider existing followEntries.  It is handled differently in the follow
	// vs. unfollow case so the code splits those cases out.
	followKey := MakeFollowKey(followerPKID.PKID, followedPKID.PKID)
	existingFollowEntry := bav._getFollowEntryForFollowKey(&followKey)
	if txMeta.IsUnfollow {
		// If this is an unfollow, a FollowEntry *should* exist.
		if existingFollowEntry == nil || existingFollowEntry.isDeleted {
			return 0, 0, nil, errors.Wrapf(
				RuleErrorCannotUnfollowNonexistentFollowEntry,
				"_connectFollow: Follow key: %v", &followKey)
		}

		// Now that we know that this is a valid unfollow entry, delete mapping.
		bav._deleteFollowEntryMappings(existingFollowEntry)
	} else {
		if existingFollowEntry != nil && !existingFollowEntry.isDeleted {
			// If this is a follow, a Follow entry *should not* exist.
			return 0, 0, nil, errors.Wrapf(
				RuleErrorFollowEntryAlreadyExists,
				"_connectFollow: Follow key: %v", &followKey)
		}

		// Now that we know that this is a valid follow, update the mapping.
		followEntry := &FollowEntry{
			FollowerPKID: followerPKID.PKID,
			FollowedPKID: followedPKID.PKID,
		}
		bav._setFollowEntryMappings(followEntry)
	}

	// Add an operation to the list at the end indicating we've added a follow.
	utxoOpsForTxn = append(utxoOpsForTxn, &UtxoOperation{
		Type: OperationTypeFollow,
	})

	return totalInput, totalOutput, utxoOpsForTxn, nil
}

func (bav *UtxoView) _connectSubmitPost(
	txn *MsgBitCloutTxn, txHash *BlockHash, blockHeight uint32,
	verifySignatures bool, ignoreUtxos bool) (
	_totalInput uint64, _totalOutput uint64, _utxoOps []*UtxoOperation, _err error) {

	// Check that the transaction has the right TxnType.
	if txn.TxnMeta.GetTxnType() != TxnTypeSubmitPost {
		return 0, 0, nil, fmt.Errorf("_connectSubmitPost: called with bad TxnType %s",
			txn.TxnMeta.GetTxnType().String())
	}
	txMeta := txn.TxnMeta.(*SubmitPostMetadata)

	// Connect basic txn to get the total input and the total output without
	// considering the transaction metadata.
	//
	// The ignoreUtxos flag is used to connect "seed" transactions when initializing
	// the blockchain. It allows us to "seed" the database with posts and profiles
	// when we do a hard fork, without having the transactions rejected due to their
	// not being spendable.
	var totalInput, totalOutput uint64
	var utxoOpsForTxn = []*UtxoOperation{}
	var err error
	if !ignoreUtxos {
		totalInput, totalOutput, utxoOpsForTxn, err = bav._connectBasicTransfer(
			txn, txHash, blockHeight, verifySignatures)
		if err != nil {
			return 0, 0, nil, errors.Wrapf(err, "_connectSubmitPost: ")
		}

		// Force the input to be non-zero so that we can prevent replay attacks.
		if totalInput == 0 {
			return 0, 0, nil, RuleErrorSubmitPostRequiresNonZeroInput
		}
	}

	// Transaction extra data contains both consensus-related, such as reclout info, and additional information about a post,
	// whereas PostExtraData is an attribute of a PostEntry that contains only non-consensus related
	// information about a post, such as a link to a video that is embedded.
	extraData := make(map[string][]byte)
	for k, v := range txn.ExtraData {
		extraData[k] = v
	}
	// Set the IsQuotedReclout attribute of postEntry based on extra data
	isQuotedReclout := false
	if quotedReclout, hasQuotedReclout := extraData[IsQuotedRecloutKey]; hasQuotedReclout {
		if reflect.DeepEqual(quotedReclout, QuotedRecloutVal) {
			isQuotedReclout = true
		}
		// Delete key since it is not needed in the PostExtraData map as IsQuotedReclout is involved in consensus code.
		delete(extraData, IsQuotedRecloutKey)
	}
	var recloutedPostHash *BlockHash
	if recloutedPostHashBytes, isReclout := extraData[RecloutedPostHash]; isReclout {
		recloutedPostHash = &BlockHash{}
		copy(recloutedPostHash[:], recloutedPostHashBytes)
		delete(extraData, RecloutedPostHash)
	}

	// At this point the inputs and outputs have been processed. Now we
	// need to handle the metadata.

	// If the metadata has a PostHashToModify then treat it as modifying an
	// existing post rather than creating a new post.
	var prevPostEntry *PostEntry
	var prevParentPostEntry *PostEntry
	var prevGrandparentPostEntry *PostEntry
	var prevRecloutedPostEntry *PostEntry
	var prevRecloutEntry *RecloutEntry

	var newPostEntry *PostEntry
	var newParentPostEntry *PostEntry
	var newGrandparentPostEntry *PostEntry
	var newRecloutedPostEntry *PostEntry
	var newRecloutEntry *RecloutEntry
	if len(txMeta.PostHashToModify) != 0 {
		// Make sure the post hash is valid
		if len(txMeta.PostHashToModify) != HashSizeBytes {
			return 0, 0, nil, errors.Wrapf(
				RuleErrorSubmitPostInvalidPostHashToModify,
				"_connectSubmitPost: Bad post hash: %#v", txMeta.PostHashToModify)
		}

		// Get the existing post entry, which must exist and be undeleted.
		postHash := &BlockHash{}
		copy(postHash[:], txMeta.PostHashToModify[:])
		existingPostEntryy := bav.GetPostEntryForPostHash(postHash)
		if existingPostEntryy == nil || existingPostEntryy.isDeleted {
			return 0, 0, nil, errors.Wrapf(
				RuleErrorSubmitPostModifyingNonexistentPost,
				"_connectSubmitPost: Post hash: %v", postHash)
		}

		// Post modification is only allowed by the original poster or a
		// paramUpdater for now.
		_, posterIsParamUpdater := bav.Params.ParamUpdaterPublicKeys[MakePkMapKey(txn.PublicKey)]
		if !reflect.DeepEqual(txn.PublicKey, existingPostEntryy.PosterPublicKey) &&
			!posterIsParamUpdater {

			return 0, 0, nil, errors.Wrapf(
				RuleErrorSubmitPostPostModificationNotAuthorized,
				"_connectSubmitPost: Post hash: %v, poster public key: %v, "+
					"txn public key: %v, paramUpdater: %v", postHash,
				PkToStringBoth(existingPostEntryy.PosterPublicKey),
				PkToStringBoth(txn.PublicKey), spew.Sdump(bav.Params.ParamUpdaterPublicKeys))
		}

		// It's an error if we are updating the value of RecloutedPostHash. A post can only ever reclout a single post.
		if !reflect.DeepEqual(recloutedPostHash, existingPostEntryy.RecloutedPostHash) {
			return 0, 0, nil, errors.Wrapf(
				RuleErrorSubmitPostUpdateRecloutHash,
				"_connectSubmitPost: cannot update reclouted post hash when updating a post")
		}

		// It's an error if we are updating the value of IsQuotedReclout.
		if isQuotedReclout != existingPostEntryy.IsQuotedReclout {
			return 0, 0, nil, errors.Wrapf(
				RuleErrorSubmitPostUpdateIsQuotedReclout,
				"_connectSubmitPost: cannot update isQuotedReclout attribute of post when updating a post")
		}

		// Save the data from the post. Note that we don't make a deep copy
		// because all the fields that we modify are non-pointer fields.
		prevPostEntry = &PostEntry{}
		*prevPostEntry = *existingPostEntryy

		// Set the newPostEntry pointer to the existing entry
		newPostEntry = existingPostEntryy

		// The field values should have already been validated so set
		// them.
		if len(txMeta.Body) != 0 {
			newPostEntry.Body = txMeta.Body
		}

		// Merge the remaining attributes of the transaction's ExtraData into the postEntry's PostExtraData map.
		if len(extraData) > 0 {
			newPostExtraData := make(map[string][]byte)
			for k, v := range existingPostEntryy.PostExtraData {
				newPostExtraData[k] = v
			}
			for k, v := range extraData {
				// If we're given a value with length greater than 0, add it to the map.
				if len(v) > 0 {
					newPostExtraData[k] = v
				} else {
					// If the value we're given has a length of 0, this indicates that we should delete it if it exists.
					delete(newPostExtraData, k)
				}
			}
			newPostEntry.PostExtraData = newPostExtraData
		}
		// TODO: Right now a post can be undeleted by the owner of the post,
		// which seems like undesired behavior if a paramUpdater is trying to reduce
		// spam
		newPostEntry.IsHidden = txMeta.IsHidden

		// Obtain the parent posts
		newParentPostEntry, newGrandparentPostEntry, err = bav._getParentAndGrandparentPostEntry(newPostEntry)
		if err != nil {
			return 0, 0, nil, errors.Wrapf(err, "_connectSubmitPost: error with _getParentAndGrandparentPostEntry: %v", postHash)
		}

		if newPostEntry.RecloutedPostHash != nil {
			newRecloutedPostEntry = bav.GetPostEntryForPostHash(newPostEntry.RecloutedPostHash)
		}

		// Figure out how much we need to change the parent / grandparent's comment count by
		var commentCountUpdateAmount int
		recloutCountUpdateAmount := 0
		quoteRecloutCountUpdateAmount := 0
		hidingPostEntry := !prevPostEntry.IsHidden && newPostEntry.IsHidden
		if hidingPostEntry {
			// If we're hiding a post then we need to decrement the comment count of the parent
			// and grandparent posts.
			commentCountUpdateAmount = -1 * int(1+prevPostEntry.CommentCount)

			// If we're hiding a post that is a vanilla reclout of another post, we decrement the reclout count of the
			// post that was reclouted.
			if IsVanillaReclout(newPostEntry) {
				recloutCountUpdateAmount = -1
			} else if isQuotedReclout {
				quoteRecloutCountUpdateAmount = -1
			}
		}

		unhidingPostEntry := prevPostEntry.IsHidden && !newPostEntry.IsHidden
		if unhidingPostEntry {
			// If we're unhiding a post then we need to increment the comment count of the parent
			// and grandparent posts.
			commentCountUpdateAmount = int(1 + prevPostEntry.CommentCount)
			// If we are unhiding a post that is a vanilla reclout of another post, we increment the reclout count of
			// the post that was reclouted.
			if IsVanillaReclout(newPostEntry) {
				recloutCountUpdateAmount = 1
			} else if isQuotedReclout {
				quoteRecloutCountUpdateAmount = 1
			}
		}

		// Save the data from the parent post. Note that we don't make a deep copy
		// because all the fields that we modify are non-pointer fields.
		if newParentPostEntry != nil {
			prevParentPostEntry = &PostEntry{}
			*prevParentPostEntry = *newParentPostEntry
			bav._updateParentCommentCountForPost(newPostEntry, newParentPostEntry, commentCountUpdateAmount)
		}

		// Save the data from the grandparent post. Note that we don't make a deep copy
		// because all the fields that we modify are non-pointer fields.
		if newGrandparentPostEntry != nil {
			prevGrandparentPostEntry = &PostEntry{}
			*prevGrandparentPostEntry = *newGrandparentPostEntry
			bav._updateParentCommentCountForPost(newPostEntry, newGrandparentPostEntry, commentCountUpdateAmount)
		}
		if newRecloutedPostEntry != nil {
			prevRecloutedPostEntry = &PostEntry{}
			*prevRecloutedPostEntry = *newRecloutedPostEntry
			// If the previous post entry is a vanilla reclout, we can set the prevRecloutEntry.
			if IsVanillaReclout(prevPostEntry) {
				prevRecloutKey := MakeRecloutKey(prevPostEntry.PosterPublicKey, *prevPostEntry.RecloutedPostHash)
				prevRecloutEntry = bav._getRecloutEntryForRecloutKey(&prevRecloutKey)
				if prevRecloutEntry == nil {
					return 0, 0, nil, fmt.Errorf("prevRecloutEntry not found for prevPostEntry")
				}
				// Generally prevRecloutEntry is identical to newRecloutEntry. Currently, we enforce a check that
				// the RecloutedPostHash does not get modified when attempting to connect a submitPost transaction
				newRecloutEntry = &RecloutEntry{
					ReclouterPubKey:   newPostEntry.PosterPublicKey,
					RecloutedPostHash: newPostEntry.RecloutedPostHash,
					RecloutPostHash:   newPostEntry.PostHash,
				}

				// Update the reclout count if it has changed.
				bav._updateRecloutCount(newRecloutedPostEntry, recloutCountUpdateAmount)
			} else {
				// Update the quote reclout count if it has changed.
				bav._updateQuoteRecloutCount(newRecloutedPostEntry, quoteRecloutCountUpdateAmount)
			}
		}
	} else {
		// In this case we are creating a post from scratch so validate
		// all the fields.

		// StakeMultipleBasisPoints > 0 < max
		// Between 1x = 100% and 10x = 10,000%
		if txMeta.StakeMultipleBasisPoints < 100*100 ||
			txMeta.StakeMultipleBasisPoints > bav.Params.MaxStakeMultipleBasisPoints {

			return 0, 0, nil, errors.Wrapf(RuleErrorSubmitPostStakeMultipleSize,
				"_connectSubmitPost: Invalid StakeMultipleSize: %d",
				txMeta.StakeMultipleBasisPoints)
		}
		// CreatorBasisPoints > 0 < max
		if txMeta.CreatorBasisPoints < 0 ||
			txMeta.CreatorBasisPoints > bav.Params.MaxCreatorBasisPoints {

			return 0, 0, nil, errors.Wrapf(RuleErrorSubmitPostCreatorPercentageSize,
				"_connectSubmitPost: Invalid CreatorPercentageSize: %d",
				txMeta.CreatorBasisPoints)
		}
		// TstampNanos != 0
		if txMeta.TimestampNanos == 0 {
			return 0, 0, nil, errors.Wrapf(RuleErrorSubmitPostTimestampIsZero,
				"_connectSubmitPost: Invalid Timestamp: %d",
				txMeta.TimestampNanos)
		}
		// The parent stake id should be a block hash or profile public key if it's set.
		if len(txMeta.ParentStakeID) != 0 && len(txMeta.ParentStakeID) != HashSizeBytes &&
			len(txMeta.ParentStakeID) != btcec.PubKeyBytesLenCompressed {
			return 0, 0, nil, errors.Wrapf(RuleErrorSubmitPostInvalidParentStakeIDLength,
				"_connectSubmitPost: Parent stake ID length %v must be either 0 or %v or %v",
				len(txMeta.ParentStakeID), HashSizeBytes, btcec.PubKeyBytesLenCompressed)
		}

		// The PostHash is just the transaction hash.
		postHash := txHash
		existingPostEntry := bav.GetPostEntryForPostHash(postHash)
		if existingPostEntry != nil && !existingPostEntry.isDeleted {
			return 0, 0, nil, errors.Wrapf(
				RuleErrorPostAlreadyExists,
				"_connectSubmitPost: Post hash: %v", postHash)
		}

		if recloutedPostHash != nil {
			newRecloutedPostEntry = bav.GetPostEntryForPostHash(recloutedPostHash)
			// It is an error if a post entry attempts to reclout a post that does not exist.
			if newRecloutedPostEntry == nil {
				return 0, 0, nil, RuleErrorSubmitPostRecloutPostNotFound
			}
			// It is an error if a post is trying to reclout a vanilla reclout.
			if IsVanillaReclout(newRecloutedPostEntry) {
				return 0, 0, nil, RuleErrorSubmitPostRecloutOfReclout
			}
		}

		// Set the post entry pointer to a brand new post.
		newPostEntry = &PostEntry{
			PostHash:                 postHash,
			PosterPublicKey:          txn.PublicKey,
			ParentStakeID:            txMeta.ParentStakeID,
			Body:                     txMeta.Body,
			RecloutedPostHash:        recloutedPostHash,
			IsQuotedReclout:          isQuotedReclout,
			CreatorBasisPoints:       txMeta.CreatorBasisPoints,
			StakeMultipleBasisPoints: txMeta.StakeMultipleBasisPoints,
			TimestampNanos:           txMeta.TimestampNanos,
			ConfirmationBlockHeight:  blockHeight,
			StakeEntry:               NewStakeEntry(),
			PostExtraData:            extraData,
			// Don't set IsHidden on new posts.
		}

		// Obtain the parent posts
		newParentPostEntry, newGrandparentPostEntry, err = bav._getParentAndGrandparentPostEntry(newPostEntry)
		if err != nil {
			return 0, 0, nil, errors.Wrapf(err, "_connectSubmitPost: error with _getParentAndGrandparentPostEntry: %v", postHash)
		}

		// Save the data from the parent posts. Note that we don't make a deep copy
		// because all the fields that we modify are non-pointer fields.
		if newParentPostEntry != nil {
			prevParentPostEntry = &PostEntry{}
			*prevParentPostEntry = *newParentPostEntry
			bav._updateParentCommentCountForPost(newPostEntry, newParentPostEntry, 1 /*amountToChangeParentBy*/)
		}

		if newGrandparentPostEntry != nil {
			prevGrandparentPostEntry = &PostEntry{}
			*prevGrandparentPostEntry = *newGrandparentPostEntry
			bav._updateParentCommentCountForPost(newPostEntry, newGrandparentPostEntry, 1 /*amountToChangeParentBy*/)
		}

		// Save the data from the reclouted post.
		if newRecloutedPostEntry != nil {
			prevRecloutedPostEntry = &PostEntry{}
			*prevRecloutedPostEntry = *newRecloutedPostEntry

			// We only set reclout entry mappings and increment counts for vanilla reclouts.
			if !isQuotedReclout {
				// Increment the reclout count of the post that was reclouted by 1 as we are creating a new
				// vanilla reclout.
				bav._updateRecloutCount(newRecloutedPostEntry, 1)
				// Create the new recloutEntry
				newRecloutEntry = &RecloutEntry{
					ReclouterPubKey:   newPostEntry.PosterPublicKey,
					RecloutedPostHash: newPostEntry.RecloutedPostHash,
					RecloutPostHash:   newPostEntry.PostHash,
				}
			} else {
				// If it is a quote reclout, we need to increment the corresponding count.
				bav._updateQuoteRecloutCount(newRecloutedPostEntry, 1)
			}
		}
	}

	if verifySignatures {
		// _connectBasicTransfer has already checked that the transaction is
		// signed by the top-level public key, which we take to be the poster's
		// public key.
	}

	// Set the mappings for the entry regardless of whether we modified it or
	// created it from scratch.
	bav._setPostEntryMappings(newPostEntry)
	if newParentPostEntry != nil {
		bav._setPostEntryMappings(newParentPostEntry)
	}
	if newGrandparentPostEntry != nil {
		bav._setPostEntryMappings(newGrandparentPostEntry)
	}
	if newRecloutedPostEntry != nil {
		bav._setPostEntryMappings(newRecloutedPostEntry)
	}

	if newRecloutEntry != nil {
		bav._setRecloutEntryMappings(newRecloutEntry)
	}

	// Add an operation to the list at the end indicating we've added a post.
	utxoOpsForTxn = append(utxoOpsForTxn, &UtxoOperation{
		// PrevPostEntry should generally be nil when we created a new post from
		// scratch, but non-nil if we modified an existing post.
		PrevPostEntry:            prevPostEntry,
		PrevParentPostEntry:      prevParentPostEntry,
		PrevGrandparentPostEntry: prevGrandparentPostEntry,
		PrevRecloutedPostEntry:   prevRecloutedPostEntry,
		PrevRecloutEntry:         prevRecloutEntry,
		Type:                     OperationTypeSubmitPost,
	})

	return totalInput, totalOutput, utxoOpsForTxn, nil
}

func (bav *UtxoView) _getParentAndGrandparentPostEntry(postEntry *PostEntry) (
	_parentPostEntry *PostEntry, _grandparentPostEntry *PostEntry, _err error) {
	var parentPostEntry *PostEntry
	var grandparentPostEntry *PostEntry

	// This length check ensures that the parent is a post (and not something else, like a profile)
	//
	// If we ever allow commenting on something else such that the parent is not a post, but where
	// ParentStakeID is also HashSizeBytes, then this logic would likely need to be changed.
	if len(postEntry.ParentStakeID) == HashSizeBytes {
		parentPostEntry = bav.GetPostEntryForPostHash(StakeIDToHash(postEntry.ParentStakeID))
		if parentPostEntry == nil {
			return nil, nil, errors.Wrapf(
				RuleErrorSubmitPostParentNotFound,
				"_getParentAndGrandparentPostEntry: failed to find parent post for post hash: %v, parentStakeId: %v",
				postEntry.PostHash, hex.EncodeToString(postEntry.ParentStakeID),
			)
		}
	}

	if parentPostEntry != nil && len(parentPostEntry.ParentStakeID) == HashSizeBytes {
		grandparentPostEntry = bav.GetPostEntryForPostHash(StakeIDToHash(parentPostEntry.ParentStakeID))
		if grandparentPostEntry == nil {
			return nil, nil, errors.Wrapf(
				RuleErrorSubmitPostParentNotFound,
				"_getParentAndGrandparentPostEntry: failed to find grandparent post for post hash: %v, parentStakeId: %v, grandparentStakeId: %v",
				postEntry.PostHash, postEntry.ParentStakeID, parentPostEntry.ParentStakeID,
			)
		}
	}

	return parentPostEntry, grandparentPostEntry, nil
}

// Adds amount to the reclout count of the post at recloutPostHash
func (bav *UtxoView) _updateRecloutCount(recloutedPost *PostEntry, amount int) {
	result := int(recloutedPost.RecloutCount) + amount

	// Reclout count should never be below 0.
	if result < 0 {
		glog.Errorf("_updateRecloutCountForPost: RecloutCount < 0 for result %v, reclout post hash: %v, amount : %v",
			result, recloutedPost, amount)
		result = 0
	}
	recloutedPost.RecloutCount = uint64(result)

}

// Adds amount to the quote reclout count of the post at recloutPostHash
func (bav *UtxoView) _updateQuoteRecloutCount(recloutedPost *PostEntry, amount int) {
	result := int(recloutedPost.QuoteRecloutCount) + amount

	// Reclout count should never be below 0.
	if result < 0 {
		glog.Errorf("_updateQuoteRecloutCountForPost: QuoteRecloutCount < 0 for result %v, reclout post hash: %v, amount : %v",
			result, recloutedPost, amount)
		result = 0
	}
	recloutedPost.QuoteRecloutCount = uint64(result)

}

func (bav *UtxoView) _updateParentCommentCountForPost(postEntry *PostEntry, parentPostEntry *PostEntry, amountToChangeParentBy int) {
	result := int(parentPostEntry.CommentCount) + amountToChangeParentBy
	if result < 0 {
		glog.Errorf("_updateParentCommentCountForPost: CommentCount < 0 for result %v, postEntry hash: %v, parentPostEntry hash: %v, amountToChangeParentBy: %v",
			result, postEntry.PostHash, parentPostEntry.PostHash, amountToChangeParentBy)
		result = 0
	}

	parentPostEntry.CommentCount = uint64(result)
}

func (bav *UtxoView) _connectUpdateProfile(
	txn *MsgBitCloutTxn, txHash *BlockHash, blockHeight uint32, verifySignatures bool,
	ignoreUtxos bool) (
	_totalInput uint64, _totalOutput uint64, _utxoOps []*UtxoOperation, _err error) {

	// Check that the transaction has the right TxnType.
	if txn.TxnMeta.GetTxnType() != TxnTypeUpdateProfile {
		return 0, 0, nil, fmt.Errorf("_connectUpdateProfile: called with bad TxnType %s",
			txn.TxnMeta.GetTxnType().String())
	}
	txMeta := txn.TxnMeta.(*UpdateProfileMetadata)

	// See comment on ForgivenProfileUsernameClaims. This fixes a bug in the blockchain
	// where users could claim usernames that weren't actually available.
	if forgivenUsername, exists := ForgivenProfileUsernameClaims[*txHash]; exists {
		// Make a copy of txMeta and assign it to the existing txMeta so we avoid
		// modifying the fields.
		newTxMeta := *txMeta
		newTxMeta.NewUsername = []byte(forgivenUsername)
		txMeta = &newTxMeta
	}

	// Validate the fields to make sure they don't exceed our limits.
	if uint64(len(txMeta.NewUsername)) > bav.Params.MaxUsernameLengthBytes {
		return 0, 0, nil, RuleErrorProfileUsernameTooLong
	}
	if uint64(len(txMeta.NewDescription)) > bav.Params.MaxUserDescriptionLengthBytes {
		return 0, 0, nil, RuleErrorProfileDescriptionTooLong
	}
	if uint64(len(txMeta.NewProfilePic)) > bav.Params.MaxProfilePicLengthBytes {
		return 0, 0, nil, RuleErrorMaxProfilePicSize
	}
	if txMeta.NewCreatorBasisPoints > bav.Params.MaxCreatorBasisPoints || txMeta.NewCreatorBasisPoints < 0 {
		return 0, 0, nil, RuleErrorProfileCreatorPercentageSize
	}
	if txMeta.NewStakeMultipleBasisPoints <= 100*100 ||
		txMeta.NewStakeMultipleBasisPoints > bav.Params.MaxStakeMultipleBasisPoints {

		return 0, 0, nil, RuleErrorProfileStakeMultipleSize
	}
	// If a username is set then it must adhere to a particular regex.
	if len(txMeta.NewUsername) != 0 && !UsernameRegex.Match(txMeta.NewUsername) {
		return 0, 0, nil, errors.Wrapf(RuleErrorInvalidUsername, "Username: %v", string(txMeta.NewUsername))
	}

	profilePublicKey := txn.PublicKey
	if len(txMeta.ProfilePublicKey) != 0 {
		if len(txMeta.ProfilePublicKey) != btcec.PubKeyBytesLenCompressed {
			return 0, 0, nil, errors.Wrapf(RuleErrorProfilePublicKeySize, "_connectUpdateProfile: %#v", txMeta.ProfilePublicKey)
		}
		_, err := btcec.ParsePubKey(txMeta.ProfilePublicKey, btcec.S256())
		if err != nil {
			return 0, 0, nil, errors.Wrapf(RuleErrorProfileBadPublicKey, "_connectUpdateProfile: %v", err)
		}
		profilePublicKey = txMeta.ProfilePublicKey
	}

	// If a profile with this username exists already AND if that profile
	// belongs to another public key then that's an error.
	{
		// Note that this check is case-insensitive
		existingProfileEntry := bav.GetProfileEntryForUsername(txMeta.NewUsername)
		if existingProfileEntry != nil && !existingProfileEntry.isDeleted &&
			!reflect.DeepEqual(existingProfileEntry.PublicKey, profilePublicKey) {

			return 0, 0, nil, errors.Wrapf(
				RuleErrorProfileUsernameExists, "Username: %v, TxHashHex: %v",
				string(txMeta.NewUsername), hex.EncodeToString(txHash[:]))
		}
	}

	// Connect basic txn to get the total input and the total output without
	// considering the transaction metadata.
	//
	// The ignoreUtxos flag is used to connect "seed" transactions when initializing
	// the blockchain. It allows us to "seed" the database with posts and profiles
	// when we do a hard fork, without having the transactions rejected due to their
	// not being spendable.
	var totalInput, totalOutput uint64
	var utxoOpsForTxn = []*UtxoOperation{}
	var err error
	if !ignoreUtxos {
		totalInput, totalOutput, utxoOpsForTxn, err = bav._connectBasicTransfer(
			txn, txHash, blockHeight, verifySignatures)
		if err != nil {
			return 0, 0, nil, errors.Wrapf(err, "_connectUpdateProfile: ")
		}

		// Force the input to be non-zero so that we can prevent replay attacks.
		if totalInput == 0 {
			return 0, 0, nil, RuleErrorProfileUpdateRequiresNonZeroInput
		}
	}

	// See if a profile already exists for this public key.
	existingProfileEntry := bav.GetProfileEntryForPublicKey(profilePublicKey)
	// If we are creating a profile for the first time, assess the create profile fee.
	if existingProfileEntry == nil {
		createProfileFeeNanos := bav.GlobalParamsEntry.CreateProfileFeeNanos
		totalOutput += createProfileFeeNanos
		if totalInput < totalOutput {
			return 0, 0, nil, RuleErrorCreateProfileTxnOutputExceedsInput
		}
	}
	// Save a copy of the profile entry so so that we can safely modify it.
	var prevProfileEntry *ProfileEntry
	if existingProfileEntry != nil {
		// NOTE: The only pointer in here is the StakeEntry and CoinEntry pointer, but since
		// this is not modified below we don't need to make a copy of it.
		prevProfileEntry = &ProfileEntry{}
		*prevProfileEntry = *existingProfileEntry
	}

	// If a profile already exists then we only update fields that are set.
	var newProfileEntry ProfileEntry
	if existingProfileEntry != nil && !existingProfileEntry.isDeleted {
		newProfileEntry = *existingProfileEntry

		// Modifying a profile is only allowed if the transaction public key equals
		// the profile public key or if the public key belongs to a paramUpdater.
		_, updaterIsParamUpdater := bav.Params.ParamUpdaterPublicKeys[MakePkMapKey(txn.PublicKey)]
		if !reflect.DeepEqual(txn.PublicKey, existingProfileEntry.PublicKey) &&
			!updaterIsParamUpdater {

			return 0, 0, nil, errors.Wrapf(
				RuleErrorProfileModificationNotAuthorized,
				"_connectUpdateProfile: Profile: %v, profile public key: %v, "+
					"txn public key: %v, paramUpdater: %v", existingProfileEntry,
				PkToStringBoth(existingProfileEntry.PublicKey),
				PkToStringBoth(txn.PublicKey), spew.Sdump(bav.Params.ParamUpdaterPublicKeys))
		}

		// Only set the fields if they have non-zero length. Otherwise leave
		// them untouched.
		if len(txMeta.NewUsername) != 0 {
			newProfileEntry.Username = txMeta.NewUsername
		}
		if len(txMeta.NewDescription) != 0 {
			newProfileEntry.Description = txMeta.NewDescription
		}
		if len(txMeta.NewProfilePic) != 0 {
			newProfileEntry.ProfilePic = txMeta.NewProfilePic
		}
		// TODO: Right now a profile can be undeleted by the owner of the profile,
		// which seems like undesired behavior if a paramUpdater is trying to reduce
		// spam
		newProfileEntry.IsHidden = txMeta.IsHidden

		// Just always set the creator basis points and stake multiple.
		newProfileEntry.CreatorBasisPoints = txMeta.NewCreatorBasisPoints

		// TODO: This field is deprecated and should be deleted.
		newProfileEntry.StakeMultipleBasisPoints = txMeta.NewStakeMultipleBasisPoints

		// The StakeEntry is always left unmodified here.

	} else {
		// When there's no pre-existing profile entry we need to do more
		// checks.
		if len(txMeta.NewUsername) == 0 {
			return 0, 0, nil, RuleErrorProfileUsernameTooShort
		}
		// We allow users to create profiles without a description or picture
		// in the consensus code. If desired, frontends can filter out profiles
		// that don't have these fields.
		//
		// Creator percentage and stake multiple are sufficiently checked above.

		// In this case we need to set all the fields using what was passed
		// into the transaction.
		newProfileEntry = ProfileEntry{
			PublicKey:   txn.PublicKey,
			Username:    txMeta.NewUsername,
			Description: txMeta.NewDescription,
			ProfilePic:  txMeta.NewProfilePic,

			CoinEntry: CoinEntry{
				CreatorBasisPoints: txMeta.NewCreatorBasisPoints,

				// The other coin fields are automatically set to zero, which is an
				// appropriate default value for all of them.
			},

			// TODO(DELETEME): This field is deprecated and should be deleted because we're
			// not allowing staking to profiles.
			StakeMultipleBasisPoints: txMeta.NewStakeMultipleBasisPoints,
			// TODO(DELETEME): This field is deprecated and should be deleted because we're
			// not allowing staking to profiles.
			StakeEntry: NewStakeEntry(),
		}
	}
	// At this point the newProfileEntry should be set to what we actually
	// want to store in the db.

	if verifySignatures {
		// _connectBasicTransfer has already checked that the transaction is
		// signed by the top-level public key, which we take to be the poster's
		// public key.
	}

	// Delete the old profile mappings. Not doing this could cause a username
	// change to have outdated mappings, among other things.
	if prevProfileEntry != nil {
		bav._deleteProfileEntryMappings(prevProfileEntry)
	}

	// Save the profile entry now that we've updated it or created it from scratch.
	bav._setProfileEntryMappings(&newProfileEntry)

	// Add an operation to the list at the end indicating we've updated a profile.
	utxoOpsForTxn = append(utxoOpsForTxn, &UtxoOperation{
		Type:             OperationTypeUpdateProfile,
		PrevProfileEntry: prevProfileEntry,
	})

	return totalInput, totalOutput, utxoOpsForTxn, nil
}

func (bav *UtxoView) _connectSwapIdentity(
	txn *MsgBitCloutTxn, txHash *BlockHash, blockHeight uint32, verifySignatures bool) (
	_totalInput uint64, _totalOutput uint64, _utxoOps []*UtxoOperation, _err error) {

	// Check that the transaction has the right TxnType.
	if txn.TxnMeta.GetTxnType() != TxnTypeSwapIdentity {
		return 0, 0, nil, fmt.Errorf(
			"_connectSwapIdentity: called with bad TxnType %s",
			txn.TxnMeta.GetTxnType().String())
	}
	txMeta := txn.TxnMeta.(*SwapIdentityMetadataa)

	// The txn.PublicKey must be paramUpdater
	_, updaterIsParamUpdater := bav.Params.ParamUpdaterPublicKeys[MakePkMapKey(txn.PublicKey)]
	if !updaterIsParamUpdater {
		return 0, 0, nil, RuleErrorSwapIdentityIsParamUpdaterOnly
	}

	// call _connectBasicTransfer to verify signatures
	totalInput, totalOutput, utxoOpsForTxn, err := bav._connectBasicTransfer(
		txn, txHash, blockHeight, verifySignatures)
	if err != nil {
		return 0, 0, nil, errors.Wrapf(err, "_connectSwapIdentity: ")
	}

	// Force the input to be non-zero so that we can prevent replay attacks.
	if totalInput == 0 {
		return 0, 0, nil, RuleErrorProfileUpdateRequiresNonZeroInput
	}

	// The "from " public key must be set and valid.
	fromPublicKey := txMeta.FromPublicKey
	if len(fromPublicKey) != btcec.PubKeyBytesLenCompressed {
		return 0, 0, nil, RuleErrorFromPublicKeyIsRequired
	}
	if _, err := btcec.ParsePubKey(fromPublicKey, btcec.S256()); err != nil {
		return 0, 0, nil, errors.Wrap(RuleErrorInvalidFromPublicKey, err.Error())
	}

	// The "to" public key must be set and valid.
	toPublicKey := txMeta.ToPublicKey
	if len(toPublicKey) != btcec.PubKeyBytesLenCompressed {
		return 0, 0, nil, RuleErrorToPublicKeyIsRequired
	}
	if _, err := btcec.ParsePubKey(toPublicKey, btcec.S256()); err != nil {
		return 0, 0, nil, errors.Wrap(RuleErrorInvalidToPublicKey, err.Error())
	}

	if verifySignatures {
		// _connectBasicTransfer has already checked that the transaction is
		// signed by the top-level public key, which we take to be the poster's
		// public key.
	}

	// If a profile is associated with either of the public keys then change the public
	// key embedded in the profile. Note that we don't need to delete and re-add the
	// ProfileEntry mappings because everything other than the embedded public key stays
	// the same (basically the public key is the only thing that's de-normalized that we
	// need to manually adjust). Note that we must do this lookup *before* we swap the
	// PKID's or else we're get opposite profiles back.
	fromProfileEntry := bav.GetProfileEntryForPublicKey(fromPublicKey)
	if fromProfileEntry != nil && !fromProfileEntry.isDeleted {
		fromProfileEntry.PublicKey = toPublicKey
	}
	toProfileEntry := bav.GetProfileEntryForPublicKey(toPublicKey)
	if toProfileEntry != nil && !toProfileEntry.isDeleted {
		toProfileEntry.PublicKey = fromPublicKey
	}

	// Get the existing PKID mappings. These are guaranteed to be set (they default to
	// the existing public key if they are unset).
	oldFromPKIDEntry := bav.GetPKIDForPublicKey(fromPublicKey)
	if oldFromPKIDEntry == nil || oldFromPKIDEntry.isDeleted {
		// This should basically never happen since we never delete PKIDs.
		return 0, 0, nil, RuleErrorOldFromPublicKeyHasDeletedPKID
	}
	oldToPKIDEntry := bav.GetPKIDForPublicKey(toPublicKey)
	if oldToPKIDEntry == nil || oldToPKIDEntry.isDeleted {
		// This should basically never happen since we never delete PKIDs.
		return 0, 0, nil, RuleErrorOldToPublicKeyHasDeletedPKID
	}

	// At this point, we are certain that the *from* and the *to* public keys
	// have valid PKID's.

	// Create copies of the old PKID's so we can safely update the mappings.
	newFromPKIDEntry := *oldFromPKIDEntry
	newToPKIDEntry := *oldToPKIDEntry

	// Swap the PKID's on the entry copies.
	newFromPKIDEntry.PKID = oldToPKIDEntry.PKID
	newToPKIDEntry.PKID = oldFromPKIDEntry.PKID

	// Delete the old mappings for the *from* and *to* PKID's. This isn't really needed
	// because the calls to _setPKIDMappings below will undo the deletions we just did,
	// but we do it to maintain consistency with other functions.
	bav._deletePKIDMappings(oldFromPKIDEntry)
	bav._deletePKIDMappings(oldToPKIDEntry)

	// Set the new mappings for the *from* and *to* PKID's.
	bav._setPKIDMappings(&newFromPKIDEntry)
	bav._setPKIDMappings(&newToPKIDEntry)

	// Add an operation to the list at the end indicating we've swapped identities.
	utxoOpsForTxn = append(utxoOpsForTxn, &UtxoOperation{
		Type: OperationTypeSwapIdentity,

		// Note that we don't need any metadata on this operation, since the swap is reversible
		// without it.
	})

	return totalInput, totalOutput, utxoOpsForTxn, nil
}

func CalculateCreatorCoinToMintPolynomial(
	deltaBitCloutNanos uint64, currentCreatorCoinSupplyNanos uint64, params *BitCloutParams) uint64 {
	// The values our equations take are generally in whole units rather than
	// nanos, so the first step is to convert the nano amounts into floats
	// representing full coin units.
	bigNanosPerUnit := NewFloat().SetUint64(NanosPerUnit)
	bigDeltaBitClout := Div(NewFloat().SetUint64(deltaBitCloutNanos), bigNanosPerUnit)
	bigCurrentCreatorCoinSupply :=
		Div(NewFloat().SetUint64(currentCreatorCoinSupplyNanos), bigNanosPerUnit)

	// These calculations are basically what you get when you integrate a
	// polynomial price curve. For more information, see the comment on
	// CreatorCoinSlope in constants.go and check out the Mathematica notebook
	// linked in that comment.
	//
	// This is the formula:
	// - (((dB + m*RR*s^(1/RR))/(m*RR)))^RR-s
	// - where:
	//     dB = bigDeltaBitClout,
	//     m = params.CreatorCoinSlope
	//     RR = params.CreatorCoinReserveRatio
	//     s = bigCurrentCreatorCoinSupply
	//
	// If you think it's hard to understand the code below, don't worry-- I hate
	// the Go float libary syntax too...
	bigRet := Sub(BigFloatPow((Div((Add(bigDeltaBitClout,
		Mul(params.CreatorCoinSlope, Mul(params.CreatorCoinReserveRatio,
			BigFloatPow(bigCurrentCreatorCoinSupply, (Div(bigOne,
				params.CreatorCoinReserveRatio))))))), Mul(params.CreatorCoinSlope,
		params.CreatorCoinReserveRatio))), params.CreatorCoinReserveRatio),
		bigCurrentCreatorCoinSupply)
	// The value we get is generally a number of whole creator coins, and so we
	// need to convert it to "nanos" as a last step.
	retNanos, _ := Mul(bigRet, bigNanosPerUnit).Uint64()
	return retNanos
}

func CalculateCreatorCoinToMintBancor(
	deltaBitCloutNanos uint64, currentCreatorCoinSupplyNanos uint64,
	currentBitCloutLockedNanos uint64, params *BitCloutParams) uint64 {
	// The values our equations take are generally in whole units rather than
	// nanos, so the first step is to convert the nano amounts into floats
	// representing full coin units.
	bigNanosPerUnit := NewFloat().SetUint64(NanosPerUnit)
	bigDeltaBitClout := Div(NewFloat().SetUint64(deltaBitCloutNanos), bigNanosPerUnit)
	bigCurrentCreatorCoinSupply := Div(NewFloat().SetUint64(currentCreatorCoinSupplyNanos), bigNanosPerUnit)
	bigCurrentBitCloutLocked := Div(NewFloat().SetUint64(currentBitCloutLockedNanos), bigNanosPerUnit)

	// These calculations are derived from the Bancor pricing formula, which
	// is proportional to a polynomial price curve (and equivalent to Uniswap
	// under certain assumptions). For more information, see the comment on
	// CreatorCoinSlope in constants.go and check out the Mathematica notebook
	// linked in that comment.
	//
	// This is the formula:
	// - S0 * ((1 + dB / B0) ^ (RR) - 1)
	// - where:
	//     dB = bigDeltaBitClout,
	//     B0 = bigCurrentBitCloutLocked
	//     S0 = bigCurrentCreatorCoinSupply
	//     RR = params.CreatorCoinReserveRatio
	//
	// Sorry the code for the equation is so hard to read.
	bigRet := Mul(bigCurrentCreatorCoinSupply,
		Sub(BigFloatPow((Add(bigOne, Div(bigDeltaBitClout,
			bigCurrentBitCloutLocked))),
			(params.CreatorCoinReserveRatio)), bigOne))
	// The value we get is generally a number of whole creator coins, and so we
	// need to convert it to "nanos" as a last step.
	retNanos, _ := Mul(bigRet, bigNanosPerUnit).Uint64()
	return retNanos
}

func CalculateBitCloutToReturn(
	deltaCreatorCoinNanos uint64, currentCreatorCoinSupplyNanos uint64,
	currentBitCloutLockedNanos uint64, params *BitCloutParams) uint64 {
	// The values our equations take are generally in whole units rather than
	// nanos, so the first step is to convert the nano amounts into floats
	// representing full coin units.
	bigNanosPerUnit := NewFloat().SetUint64(NanosPerUnit)
	bigDeltaCreatorCoin := Div(NewFloat().SetUint64(deltaCreatorCoinNanos), bigNanosPerUnit)
	bigCurrentCreatorCoinSupply := Div(NewFloat().SetUint64(currentCreatorCoinSupplyNanos), bigNanosPerUnit)
	bigCurrentBitCloutLocked := Div(NewFloat().SetUint64(currentBitCloutLockedNanos), bigNanosPerUnit)

	// These calculations are derived from the Bancor pricing formula, which
	// is proportional to a polynomial price curve (and equivalent to Uniswap
	// under certain assumptions). For more information, see the comment on
	// CreatorCoinSlope in constants.go and check out the Mathematica notebook
	// linked in that comment.
	//
	// This is the formula:
	// - B0 * (1 - (1 - dS / S0)^(1/RR))
	// - where:
	//     dS = bigDeltaCreatorCoin,
	//     B0 = bigCurrentBitCloutLocked
	//     S0 = bigCurrentCreatorCoinSupply
	//     RR = params.CreatorCoinReserveRatio
	//
	// Sorry the code for the equation is so hard to read.
	bigRet := Mul(bigCurrentBitCloutLocked, (Sub(bigOne, BigFloatPow((Sub(bigOne,
		Div(bigDeltaCreatorCoin, bigCurrentCreatorCoinSupply))), (Div(bigOne,
		params.CreatorCoinReserveRatio))))))
	// The value we get is generally a number of whole creator coins, and so we
	// need to convert it to "nanos" as a last step.
	retNanos, _ := Mul(bigRet, bigNanosPerUnit).Uint64()
	return retNanos
}

func CalculateCreatorCoinToMint(
	bitcloutToSellNanos uint64,
	coinsInCirculationNanos uint64, bitcloutLockedNanos uint64,
	params *BitCloutParams) uint64 {

	if bitcloutLockedNanos == 0 {
		// In this case, there is no BitClout in the profile so we have to use
		// the polynomial equations to initialize the coin and determine how
		// much to mint.
		return CalculateCreatorCoinToMintPolynomial(
			bitcloutToSellNanos, coinsInCirculationNanos,
			params)
	}

	// In this case, we have BitClout locked in the profile and so we use the
	// standard Bancor equations to determine how much creator coin to mint.
	return CalculateCreatorCoinToMintBancor(
		bitcloutToSellNanos, coinsInCirculationNanos,
		bitcloutLockedNanos, params)
}

// TODO: A lot of duplicate code between buy and sell. Consider factoring
// out the common code.
func (bav *UtxoView) HelpConnectCreatorCoinBuy(
	txn *MsgBitCloutTxn, txHash *BlockHash, blockHeight uint32, verifySignatures bool) (
	_totalInput uint64, _totalOutput uint64, _creatorCoinReturnedNanos uint64, _founderRewardNanos uint64,
	_utxoOps []*UtxoOperation, _err error) {

	// Connect basic txn to get the total input and the total output without
	// considering the transaction metadata.
	totalInput, totalOutput, utxoOpsForTxn, err := bav._connectBasicTransfer(
		txn, txHash, blockHeight, verifySignatures)
	if err != nil {
		return 0, 0, 0, 0, nil, errors.Wrapf(err, "_connectCreatorCoin: ")
	}

	// Force the input to be non-zero so that we can prevent replay attacks. If
	// we didn't do this then someone could replay your sell over and over again
	// to force-convert all your creator coin into BitClout. Think about it.
	if totalInput == 0 {
		return 0, 0, 0, 0, nil, RuleErrorCreatorCoinRequiresNonZeroInput
	}

	// At this point the inputs and outputs have been processed. Now we
	// need to handle the metadata.

	// Check that the specified profile public key is valid and that a profile
	// corresponding to that public key exists.
	txMeta := txn.TxnMeta.(*CreatorCoinMetadataa)
	if len(txMeta.ProfilePublicKey) != btcec.PubKeyBytesLenCompressed {
		return 0, 0, 0, 0, nil, RuleErrorCreatorCoinInvalidPubKeySize
	}

	// Dig up the profile. It must exist for the user to be able to
	// operate on its coin.
	existingProfileEntry := bav.GetProfileEntryForPublicKey(txMeta.ProfilePublicKey)
	if existingProfileEntry == nil || existingProfileEntry.isDeleted {
		return 0, 0, 0, 0, nil, errors.Wrapf(
			RuleErrorCreatorCoinOperationOnNonexistentProfile,
			"_connectCreatorCoin: Profile pub key: %v %v",
			PkToStringMainnet(txMeta.ProfilePublicKey), PkToStringTestnet(txMeta.ProfilePublicKey))
	}

	// At this point we are confident that we have a profile that
	// exists that corresponds to the profile public key the user
	// provided.

	// Check that the amount of BitClout being traded for creator coin is
	// non-zero.
	bitCloutBeforeFeesNanos := txMeta.BitCloutToSellNanos
	if bitCloutBeforeFeesNanos == 0 {
		return 0, 0, 0, 0, nil, RuleErrorCreatorCoinBuyMustTradeNonZeroBitClout
	}
	// The amount of BitClout being traded counts as output being spent by
	// this transaction, so add it to the transaction output and check that
	// the resulting output does not exceed the total input.
	//
	// Check for overflow of the outputs before adding.
	if totalOutput > math.MaxUint64-bitCloutBeforeFeesNanos {
		return 0, 0, 0, 0, nil, errors.Wrapf(
			RuleErrorCreatorCoinTxnOutputWithInvalidBuyAmount,
			"_connectCreatorCoin: %v", bitCloutBeforeFeesNanos)
	}
	totalOutput += bitCloutBeforeFeesNanos
	// It's assumed the caller code will check that things like output <= input,
	// but we check it here just in case...
	if totalInput < totalOutput {
		return 0, 0, 0, 0, nil, errors.Wrapf(
			RuleErrorCreatorCoinTxnOutputExceedsInput,
			"_connectCreatorCoin: Input: %v, Output: %v", totalInput, totalOutput)
	}
	// At this point we have verified that the output is sufficient to cover
	// the amount the user wants to use to buy the creator's coin.

	// Now we burn some BitClout before executing the creator coin buy. Doing
	// this guarantees that floating point errors in our subsequent calculations
	// will not result in a user being able to print infinite amounts of BitClout
	// through the protocol.
	//
	// TODO(performance): We use bigints to avoid overflow in the intermediate
	// stages of the calculation but this most likely isn't necessary. This
	// formula is equal to:
	// - bitCloutAfterFeesNanos = bitCloutBeforeFeesNanos * (CreatorCoinTradeFeeBasisPoints / (100*100))
	bitCloutAfterFeesNanos := IntDiv(
		IntMul(
			big.NewInt(int64(bitCloutBeforeFeesNanos)),
			big.NewInt(int64(100*100-bav.Params.CreatorCoinTradeFeeBasisPoints))),
		big.NewInt(100*100)).Uint64()

	// The amount of BitClout being convertend must be nonzero after fees as well.
	if bitCloutAfterFeesNanos == 0 {
		return 0, 0, 0, 0, nil, RuleErrorCreatorCoinBuyMustTradeNonZeroBitCloutAfterFees
	}

	// Figure out how much bitclout goes to the founder.
	// Note: If the user performing this transaction has the same public key as the
	// profile being bought, we do not cut a founder reward.
	bitcloutRemainingNanos := uint64(0)
	bitcloutFounderRewardNanos := uint64(0)
	if blockHeight > BitCloutFounderRewardBlockHeight &&
		!reflect.DeepEqual(txn.PublicKey, existingProfileEntry.PublicKey) {

		// This formula is equal to:
		// bitCloutFounderRewardNanos = bitcloutAfterFeesNanos * creatorBasisPoints / (100*100)
		bitcloutFounderRewardNanos = IntDiv(
			IntMul(
				big.NewInt(int64(bitCloutAfterFeesNanos)),
				big.NewInt(int64(existingProfileEntry.CreatorBasisPoints))),
			big.NewInt(100*100)).Uint64()

		// Sanity check, just to be extra safe.
		if bitCloutAfterFeesNanos < bitcloutFounderRewardNanos {
			return 0, 0, 0, 0, nil, fmt.Errorf("HelpConnectCreatorCoinBuy: bitCloutAfterFeesNanos"+
				" less than bitCloutFounderRewardNanos: %v %v",
				bitCloutAfterFeesNanos, bitcloutFounderRewardNanos)
		}

		bitcloutRemainingNanos = bitCloutAfterFeesNanos - bitcloutFounderRewardNanos
	} else {
		bitcloutRemainingNanos = bitCloutAfterFeesNanos
	}

	if bitcloutRemainingNanos == 0 {
		return 0, 0, 0, 0, nil, RuleErrorCreatorCoinBuyMustTradeNonZeroBitCloutAfterFounderReward
	}

	// If no BitClout is currently locked in the profile then we use the
	// polynomial equation to mint creator coins. We do this because the
	// Uniswap/Bancor equations don't work when zero coins have been minted,
	// and so we have to special case here. See this wolfram sheet for all
	// the equations with tests:
	// - https://pastebin.com/raw/1EmgeW56
	//
	// Note also that we use big floats with a custom math library in order
	// to guarantee that all nodes get the same result regardless of what
	// architecture they're running on. If we didn't do this, then some nodes
	// could round floats or use different levels of precision for intermediate
	// results and get different answers which would break consensus.
	creatorCoinToMintNanos := CalculateCreatorCoinToMint(
		bitcloutRemainingNanos, existingProfileEntry.CoinsInCirculationNanos,
		existingProfileEntry.BitCloutLockedNanos, bav.Params)

	// Check if the total amount minted satisfies CreatorCoinAutoSellThresholdNanos.
	// This makes it prohibitively expensive for a user to buy themself above the
	// CreatorCoinAutoSellThresholdNanos and then spam tiny nano BitClout creator
	// coin purchases causing the effective Bancor Creator Coin Reserve Ratio to drift.
	if blockHeight > SalomonFixBlockHeight {
		if creatorCoinToMintNanos < bav.Params.CreatorCoinAutoSellThresholdNanos {
			return 0, 0, 0, 0, nil, RuleErrorCreatorCoinBuyMustSatisfyAutoSellThresholdNanos
		}
	}

	// At this point, we know how much creator coin we are going to mint.
	// Now it's just a matter of adjusting our bookkeeping and potentially
	// giving the creator a founder reward.

	// Save all the old values from the CoinEntry before we potentially
	// update them. Note that CoinEntry doesn't contain any pointers and so
	// a direct copy is OK.
	prevCoinEntry := existingProfileEntry.CoinEntry

	// Increment BitCloutLockedNanos. Sanity-check that we're not going to
	// overflow.
	if existingProfileEntry.BitCloutLockedNanos > math.MaxUint64-bitcloutRemainingNanos {
		return 0, 0, 0, 0, nil, fmt.Errorf("_connectCreatorCoin: Overflow while summing"+
			"BitCloutLockedNanos and bitCloutAfterFounderRewardNanos: %v %v",
			existingProfileEntry.BitCloutLockedNanos, bitcloutRemainingNanos)
	}
	existingProfileEntry.BitCloutLockedNanos += bitcloutRemainingNanos

	// Increment CoinsInCirculation. Sanity-check that we're not going to
	// overflow.
	if existingProfileEntry.CoinsInCirculationNanos > math.MaxUint64-creatorCoinToMintNanos {
		return 0, 0, 0, 0, nil, fmt.Errorf("_connectCreatorCoin: Overflow while summing"+
			"CoinsInCirculationNanos and creatorCoinToMintNanos: %v %v",
			existingProfileEntry.CoinsInCirculationNanos, creatorCoinToMintNanos)
	}
	existingProfileEntry.CoinsInCirculationNanos += creatorCoinToMintNanos

	// Calculate the *Creator Coin nanos* to give as a founder reward.
	creatorCoinFounderRewardNanos := uint64(0)
	if blockHeight > BitCloutFounderRewardBlockHeight {
		// Do nothing. The chain stopped minting creator coins as a founder reward for
		// creators at this blockheight.  It gives BitClout as a founder reward now instead.

	} else if blockHeight > SalomonFixBlockHeight {
		// Following the SalomonFixBlockHeight block, creator coin buys continuously mint
		// a founders reward based on the CreatorBasisPoints.

		creatorCoinFounderRewardNanos = IntDiv(
			IntMul(
				big.NewInt(int64(creatorCoinToMintNanos)),
				big.NewInt(int64(existingProfileEntry.CreatorBasisPoints))),
			big.NewInt(100*100)).Uint64()
	} else {
		// Up to and including the SalomonFixBlockHeight block, creator coin buys only minted
		// a founders reward if the creator reached a new all time high.

		if existingProfileEntry.CoinsInCirculationNanos > existingProfileEntry.CoinWatermarkNanos {
			// This value must be positive if we made it past the if condition above.
			watermarkDiff := existingProfileEntry.CoinsInCirculationNanos - existingProfileEntry.CoinWatermarkNanos
			// The founder reward is computed as a percentage of the "net coins created,"
			// which is equal to the watermarkDiff
			creatorCoinFounderRewardNanos = IntDiv(
				IntMul(
					big.NewInt(int64(watermarkDiff)),
					big.NewInt(int64(existingProfileEntry.CreatorBasisPoints))),
				big.NewInt(100*100)).Uint64()
		}
	}

	// CoinWatermarkNanos is no longer used, however it may be helpful for
	// future analytics or updates so we continue to update it here.
	if existingProfileEntry.CoinsInCirculationNanos > existingProfileEntry.CoinWatermarkNanos {
		existingProfileEntry.CoinWatermarkNanos = existingProfileEntry.CoinsInCirculationNanos
	}

	// At this point, founderRewardNanos will be non-zero if and only if we increased
	// the watermark *and* there was a non-zero CreatorBasisPoints set on the CoinEntry
	// *and* the blockHeight is less than BitCloutFounderRewardBlockHeight.

	// The user gets whatever's left after we pay the founder their reward.
	coinsBuyerGetsNanos := creatorCoinToMintNanos - creatorCoinFounderRewardNanos

	// If the coins the buyer is getting is less than the minimum threshold that
	// they expected to get, then the transaction is invalid. This prevents
	// front-running attacks, but it also prevents the buyer from getting a
	// terrible price.
	//
	// Note that when the min is set to zero it means we should skip this check.
	if txMeta.MinCreatorCoinExpectedNanos != 0 &&
		coinsBuyerGetsNanos < txMeta.MinCreatorCoinExpectedNanos {
		return 0, 0, 0, 0, nil, errors.Wrapf(
			RuleErrorCreatorCoinLessThanMinimumSetByUser,
			"_connectCreatorCoin: Amount that would be minted and given to user: "+
				"%v, amount that would be given to founder: %v, amount user needed: %v",
			coinsBuyerGetsNanos, creatorCoinFounderRewardNanos, txMeta.MinCreatorCoinExpectedNanos)
	}

	// If we get here, we are good to go. We will now update the balance of the
	// buyer and the creator (assuming we had a non-zero founderRewardNanos).

	// Look up a CreatorCoinBalanceEntry for the buyer and the creator. Create
	// an entry for each if one doesn't exist already.
	buyerBalanceEntry, hodlerPKID, creatorPKID :=
		bav._getBalanceEntryForHODLerPubKeyAndCreatorPubKey(
			txn.PublicKey, existingProfileEntry.PublicKey)
	if buyerBalanceEntry == nil {
		// If there is no balance entry for this mapping yet then just create it.
		// In this case the balance will be zero.
		buyerBalanceEntry = &BalanceEntry{
			// The person who created the txn is they buyer/hodler
			HODLerPKID: hodlerPKID,
			// The creator is the owner of the profile that corresponds to the coin.
			CreatorPKID:  creatorPKID,
			BalanceNanos: uint64(0),
		}
	}

	// Get the balance entry for the creator. In this case the creator owns
	// their own coin and therefore the creator is also the HODLer. We need
	// this so we can pay the creator their founder reward. Note that we have
	// a special case when the creator is purchasing their own coin.
	var creatorBalanceEntry *BalanceEntry
	if reflect.DeepEqual(txn.PublicKey, existingProfileEntry.PublicKey) {
		// If the creator is buying their own coin, don't fetch/create a
		// duplicate entry. If we didn't do this, we might wind up with two
		// duplicate BalanceEntrys when a creator is buying their own coin.
		creatorBalanceEntry = buyerBalanceEntry
	} else {
		// In this case, the creator is distinct from the buyer, so fetch and
		// potentially create a new BalanceEntry for them rather than using the
		// existing one.
		creatorBalanceEntry, hodlerPKID, creatorPKID = bav._getBalanceEntryForHODLerPubKeyAndCreatorPubKey(
			existingProfileEntry.PublicKey, existingProfileEntry.PublicKey)
		if creatorBalanceEntry == nil {
			// If there is no balance entry then it means the creator doesn't own
			// any of their coin yet. In this case we create a new entry for them
			// with a zero balance.
			creatorBalanceEntry = &BalanceEntry{
				HODLerPKID:   hodlerPKID,
				CreatorPKID:  creatorPKID,
				BalanceNanos: uint64(0),
			}
		}
	}
	// At this point we should have a BalanceEntry for the buyer and the creator.
	// These may be the same BalancEntry if the creator is buying their own coin,
	// but that is OK.

	// Save the previous balance entry before modifying it. If the creator is
	// buying their own coin, this will be the same BalanceEntry, which is fine.
	prevBuyerBalanceEntry := *buyerBalanceEntry
	prevCreatorBalanceEntry := *creatorBalanceEntry

	// Increase the buyer and the creator's balances by the amounts computed
	// previously. Always check for overflow.
	if buyerBalanceEntry.BalanceNanos > math.MaxUint64-coinsBuyerGetsNanos {
		return 0, 0, 0, 0, nil, fmt.Errorf("_connectCreatorCoin: Overflow while summing"+
			"buyerBalanceEntry.BalanceNanos and coinsBuyerGetsNanos %v %v",
			buyerBalanceEntry.BalanceNanos, coinsBuyerGetsNanos)
	}
	// Check that if the buyer is receiving nanos for the first time, it's enough
	// to push them above the CreatorCoinAutoSellThresholdNanos threshold. This helps
	// prevent tiny amounts of nanos from drifting the ratio of creator coins to BitClout locked.
	if blockHeight > SalomonFixBlockHeight {
		if buyerBalanceEntry.BalanceNanos == 0 && coinsBuyerGetsNanos != 0 &&
			coinsBuyerGetsNanos < bav.Params.CreatorCoinAutoSellThresholdNanos {
			return 0, 0, 0, 0, nil, RuleErrorCreatorCoinBuyMustSatisfyAutoSellThresholdNanosForBuyer
		}
	}

	// Check if this is the buyers first buy or first buy after a complete sell.
	// If it is, we increment the NumberOfHolders to reflect this value.
	if buyerBalanceEntry.BalanceNanos == 0 && coinsBuyerGetsNanos != 0 {
		// Increment number of holders by one to reflect the buyer
		existingProfileEntry.NumberOfHolders += 1

		// Update the profile to reflect the new number of holders
		bav._setProfileEntryMappings(existingProfileEntry)
	}
	// Finally increment the buyerBalanceEntry.BalanceNanos to reflect
	// the purchased coinsBuyerGetsNanos. If coinsBuyerGetsNanos is greater than 0, we set HasPurchased to true.
	buyerBalanceEntry.BalanceNanos += coinsBuyerGetsNanos
	buyerBalanceEntry.HasPurchased = true

	// If the creator is buying their own coin, this will just be modifying
	// the same pointer as the buyerBalanceEntry, which is what we want.
	if creatorBalanceEntry.BalanceNanos > math.MaxUint64-creatorCoinFounderRewardNanos {
		return 0, 0, 0, 0, nil, fmt.Errorf("_connectCreatorCoin: Overflow while summing"+
			"creatorBalanceEntry.BalanceNanos and creatorCoinFounderRewardNanos %v %v",
			creatorBalanceEntry.BalanceNanos, creatorCoinFounderRewardNanos)
	}
	// Check that if the creator is receiving nanos for the first time, it's enough
	// to push them above the CreatorCoinAutoSellThresholdNanos threshold. This helps
	// prevent tiny amounts of nanos from drifting the effective creator coin reserve ratio drift.
	if creatorBalanceEntry.BalanceNanos == 0 &&
		creatorCoinFounderRewardNanos != 0 &&
		creatorCoinFounderRewardNanos < bav.Params.CreatorCoinAutoSellThresholdNanos &&
		blockHeight > SalomonFixBlockHeight {

		return 0, 0, 0, 0, nil, RuleErrorCreatorCoinBuyMustSatisfyAutoSellThresholdNanosForCreator
	}
	// Check if the creator's balance is going from zero to non-zero and increment the NumberOfHolders if so.
	if creatorBalanceEntry.BalanceNanos == 0 && creatorCoinFounderRewardNanos != 0 {
		// Increment number of holders by one to reflect the creator
		existingProfileEntry.NumberOfHolders += 1

		// Update the profile to reflect the new number of holders
		bav._setProfileEntryMappings(existingProfileEntry)
	}
	creatorBalanceEntry.BalanceNanos += creatorCoinFounderRewardNanos

	// At this point the balances for the buyer and the creator should be correct
	// so set the mappings in the view.
	bav._setBalanceEntryMappings(buyerBalanceEntry)
	// Avoid setting the same entry twice if the creator is buying their own coin.
	if buyerBalanceEntry != creatorBalanceEntry {
		bav._setBalanceEntryMappings(creatorBalanceEntry)
	}

	// Finally, if the creator is getting a bitclout founder reward, add a UTXO for it.
	var outputKey *UtxoKey
	if blockHeight > BitCloutFounderRewardBlockHeight {
		if bitcloutFounderRewardNanos > 0 {
			// Create a new entry for this output and add it to the view. It should be
			// added at the end of the utxo list.
			outputKey = &UtxoKey{
				TxID: *txHash,
				// The output is like an extra virtual output at the end of the transaction.
				Index: uint32(len(txn.TxOutputs)),
			}

			utxoEntry := UtxoEntry{
				AmountNanos: bitcloutFounderRewardNanos,
				PublicKey:   existingProfileEntry.PublicKey,
				BlockHeight: blockHeight,
				UtxoType:    UtxoTypeCreatorCoinFounderReward,
				UtxoKey:     outputKey,
				// We leave the position unset and isSpent to false by default.
				// The position will be set in the call to _addUtxo.
			}

			_, err = bav._addUtxo(&utxoEntry)
			if err != nil {
				return 0, 0, 0, 0, nil, errors.Wrapf(err, "HelpConnectCreatorCoinBuy: Problem adding output utxo")
			}
		}
	}

	// Add an operation to the list at the end indicating we've executed a
	// CreatorCoin txn. Save the previous state of the CoinEntry for easy
	// reversion during disconnect.
	utxoOpsForTxn = append(utxoOpsForTxn, &UtxoOperation{
		Type:                       OperationTypeCreatorCoin,
		PrevCoinEntry:              &prevCoinEntry,
		PrevTransactorBalanceEntry: &prevBuyerBalanceEntry,
		PrevCreatorBalanceEntry:    &prevCreatorBalanceEntry,
		FounderRewardUtxoKey:       outputKey,
	})

	return totalInput, totalOutput, coinsBuyerGetsNanos, creatorCoinFounderRewardNanos, utxoOpsForTxn, nil
}

// TODO: A lot of duplicate code between buy and sell. Consider factoring
// out the common code.
func (bav *UtxoView) HelpConnectCreatorCoinSell(
	txn *MsgBitCloutTxn, txHash *BlockHash, blockHeight uint32, verifySignatures bool) (
	_totalInput uint64, _totalOutput uint64, _bitCloutReturnedNanos uint64,
	_utxoOps []*UtxoOperation, _err error) {

	// Connect basic txn to get the total input and the total output without
	// considering the transaction metadata.
	totalInput, totalOutput, utxoOpsForTxn, err := bav._connectBasicTransfer(
		txn, txHash, blockHeight, verifySignatures)
	if err != nil {
		return 0, 0, 0, nil, errors.Wrapf(err, "_connectCreatorCoin: ")
	}

	// Force the input to be non-zero so that we can prevent replay attacks. If
	// we didn't do this then someone could replay your sell over and over again
	// to force-convert all your creator coin into BitClout. Think about it.
	if totalInput == 0 {
		return 0, 0, 0, nil, RuleErrorCreatorCoinRequiresNonZeroInput
	}

	// Verify that the output does not exceed the input. This check should also
	// be done by the caller, but we do it here as well.
	if totalInput < totalOutput {
		return 0, 0, 0, nil, errors.Wrapf(
			RuleErrorCreatorCoinTxnOutputExceedsInput,
			"_connectCreatorCoin: Input: %v, Output: %v", totalInput, totalOutput)
	}

	// At this point the inputs and outputs have been processed. Now we
	// need to handle the metadata.

	// Check that the specified profile public key is valid and that a profile
	// corresponding to that public key exists.
	txMeta := txn.TxnMeta.(*CreatorCoinMetadataa)
	if len(txMeta.ProfilePublicKey) != btcec.PubKeyBytesLenCompressed {
		return 0, 0, 0, nil, RuleErrorCreatorCoinInvalidPubKeySize
	}

	// Dig up the profile. It must exist for the user to be able to
	// operate on its coin.
	existingProfileEntry := bav.GetProfileEntryForPublicKey(txMeta.ProfilePublicKey)
	if existingProfileEntry == nil || existingProfileEntry.isDeleted {
		return 0, 0, 0, nil, errors.Wrapf(
			RuleErrorCreatorCoinOperationOnNonexistentProfile,
			"_connectCreatorCoin: Profile pub key: %v %v",
			PkToStringMainnet(txMeta.ProfilePublicKey), PkToStringTestnet(txMeta.ProfilePublicKey))
	}

	// At this point we are confident that we have a profile that
	// exists that corresponds to the profile public key the user
	// provided.

	// Look up a BalanceEntry for the seller. If it doesn't exist then the seller
	// implicitly has a balance of zero coins, and so the sell transaction shouldn't be
	// allowed.
	sellerBalanceEntry, _, _ := bav._getBalanceEntryForHODLerPubKeyAndCreatorPubKey(
		txn.PublicKey, existingProfileEntry.PublicKey)
	if sellerBalanceEntry == nil || sellerBalanceEntry.isDeleted {
		return 0, 0, 0, nil, RuleErrorCreatorCoinSellerBalanceEntryDoesNotExist
	}

	// Check that the amount of creator coin being sold is non-zero.
	creatorCoinToSellNanos := txMeta.CreatorCoinToSellNanos
	if creatorCoinToSellNanos == 0 {
		return 0, 0, 0, nil, RuleErrorCreatorCoinSellMustTradeNonZeroCreatorCoin
	}

	// Check that the amount of creator coin being sold does not exceed the user's
	// balance of this particular creator coin.
	if creatorCoinToSellNanos > sellerBalanceEntry.BalanceNanos {
		return 0, 0, 0, nil, errors.Wrapf(
			RuleErrorCreatorCoinSellInsufficientCoins,
			"_connectCreatorCoin: CreatorCoin nanos being sold %v exceeds "+
				"user's creator coin balance %v",
			creatorCoinToSellNanos, sellerBalanceEntry.BalanceNanos)
	}

	// If the amount of BitClout locked in the profile is zero then selling is
	// not allowed.
	if existingProfileEntry.BitCloutLockedNanos == 0 {
		return 0, 0, 0, nil, RuleErrorCreatorCoinSellNotAllowedWhenZeroBitCloutLocked
	}

	bitCloutBeforeFeesNanos := uint64(0)
	// Compute the amount of BitClout to return.
	if blockHeight > SalomonFixBlockHeight {
		// Following the SalomonFixBlockHeight block, if a user would be left with less than
		// bav.Params.CreatorCoinAutoSellThresholdNanos, we clear all their remaining holdings
		// to prevent 1 or 2 lingering creator coin nanos from staying in their wallet.
		// This also gives a method for cleanly and accurately reducing the numberOfHolders.

		// Note that we check that sellerBalanceEntry.BalanceNanos >= creatorCoinToSellNanos above.
		if sellerBalanceEntry.BalanceNanos-creatorCoinToSellNanos < bav.Params.CreatorCoinAutoSellThresholdNanos {
			// Setup to sell all the creator coins the seller has.
			creatorCoinToSellNanos = sellerBalanceEntry.BalanceNanos

			// Compute the amount of BitClout to return with the new creatorCoinToSellNanos.
			bitCloutBeforeFeesNanos = CalculateBitCloutToReturn(
				creatorCoinToSellNanos, existingProfileEntry.CoinsInCirculationNanos,
				existingProfileEntry.BitCloutLockedNanos, bav.Params)

			// If the amount the formula is offering is more than what is locked in the
			// profile, then truncate it down. This addresses an edge case where our
			// equations may return *too much* BitClout due to rounding errors.
			if bitCloutBeforeFeesNanos > existingProfileEntry.BitCloutLockedNanos {
				bitCloutBeforeFeesNanos = existingProfileEntry.BitCloutLockedNanos
			}
		} else {
			// If we're above the CreatorCoinAutoSellThresholdNanos, we can safely compute
			// the amount to return based on the Bancor curve.
			bitCloutBeforeFeesNanos = CalculateBitCloutToReturn(
				creatorCoinToSellNanos, existingProfileEntry.CoinsInCirculationNanos,
				existingProfileEntry.BitCloutLockedNanos, bav.Params)

			// If the amount the formula is offering is more than what is locked in the
			// profile, then truncate it down. This addresses an edge case where our
			// equations may return *too much* BitClout due to rounding errors.
			if bitCloutBeforeFeesNanos > existingProfileEntry.BitCloutLockedNanos {
				bitCloutBeforeFeesNanos = existingProfileEntry.BitCloutLockedNanos
			}
		}
	} else {
		// Prior to the SalomonFixBlockHeight block, coins would be minted based on floating point
		// arithmetic with the exception being if a creator was selling all remaining creator coins. This caused
		// a rare issue where a creator would be left with 1 creator coin nano in circulation
		// and 1 nano BitClout locked after completely selling. This in turn made the Bancor Curve unstable.

		if creatorCoinToSellNanos == existingProfileEntry.CoinsInCirculationNanos {
			bitCloutBeforeFeesNanos = existingProfileEntry.BitCloutLockedNanos
		} else {
			// Calculate the amount to return based on the Bancor Curve.
			bitCloutBeforeFeesNanos = CalculateBitCloutToReturn(
				creatorCoinToSellNanos, existingProfileEntry.CoinsInCirculationNanos,
				existingProfileEntry.BitCloutLockedNanos, bav.Params)

			// If the amount the formula is offering is more than what is locked in the
			// profile, then truncate it down. This addresses an edge case where our
			// equations may return *too much* BitClout due to rounding errors.
			if bitCloutBeforeFeesNanos > existingProfileEntry.BitCloutLockedNanos {
				bitCloutBeforeFeesNanos = existingProfileEntry.BitCloutLockedNanos
			}
		}
	}

	// Save all the old values from the CoinEntry before we potentially
	// update them. Note that CoinEntry doesn't contain any pointers and so
	// a direct copy is OK.
	prevCoinEntry := existingProfileEntry.CoinEntry

	// Subtract the amount of BitClout the seller is getting from the amount of
	// BitClout locked in the profile. Sanity-check that it does not exceed the
	// total amount of BitClout locked.
	if bitCloutBeforeFeesNanos > existingProfileEntry.BitCloutLockedNanos {
		return 0, 0, 0, nil, fmt.Errorf("_connectCreatorCoin: BitClout nanos seller "+
			"would get %v exceeds BitClout nanos locked in profile %v",
			bitCloutBeforeFeesNanos, existingProfileEntry.BitCloutLockedNanos)
	}
	existingProfileEntry.BitCloutLockedNanos -= bitCloutBeforeFeesNanos

	// Subtract the number of coins the seller is selling from the number of coins
	// in circulation. Sanity-check that it does not exceed the number of coins
	// currently in circulation.
	if creatorCoinToSellNanos > existingProfileEntry.CoinsInCirculationNanos {
		return 0, 0, 0, nil, fmt.Errorf("_connectCreatorCoin: CreatorCoin nanos seller "+
			"is selling %v exceeds CreatorCoin nanos in circulation %v",
			creatorCoinToSellNanos, existingProfileEntry.CoinsInCirculationNanos)
	}
	existingProfileEntry.CoinsInCirculationNanos -= creatorCoinToSellNanos

	// Check if this is a complete sell of the seller's remaining creator coins
	if sellerBalanceEntry.BalanceNanos == creatorCoinToSellNanos {
		existingProfileEntry.NumberOfHolders -= 1
	}

	// If the number of holders has reached zero, we clear all the BitCloutLockedNanos and
	// creatorCoinToSellNanos to ensure that the profile is reset to its normal initial state.
	// It's okay to modify these values because they are saved in the PrevCoinEntry.
	if existingProfileEntry.NumberOfHolders == 0 {
		existingProfileEntry.BitCloutLockedNanos = 0
		existingProfileEntry.CoinsInCirculationNanos = 0
	}

	// Save the seller's balance before we modify it. We don't need to save the
	// creator's BalancEntry on a sell because the creator's balance will not
	// be modified.
	prevTransactorBalanceEntry := *sellerBalanceEntry

	// Subtract the number of coins the seller is selling from the number of coins
	// they HODL. Note that we already checked that this amount does not exceed the
	// seller's balance above. Note that this amount equals sellerBalanceEntry.BalanceNanos
	// in the event where the requested remaining creator coin balance dips
	// below CreatorCoinAutoSellThresholdNanos.
	sellerBalanceEntry.BalanceNanos -= creatorCoinToSellNanos

	// If the seller's balance will be zero after this transaction, set HasPurchased to false
	if sellerBalanceEntry.BalanceNanos == 0 {
		sellerBalanceEntry.HasPurchased = false
	}

	// Set the new BalanceEntry in our mappings for the seller and set the
	// ProfileEntry mappings as well since everything is up to date.
	bav._setBalanceEntryMappings(sellerBalanceEntry)
	bav._setProfileEntryMappings(existingProfileEntry)

	// Charge a fee on the BitClout the seller is getting to hedge against
	// floating point errors
	bitCloutAfterFeesNanos := IntDiv(
		IntMul(
			big.NewInt(int64(bitCloutBeforeFeesNanos)),
			big.NewInt(int64(100*100-bav.Params.CreatorCoinTradeFeeBasisPoints))),
		big.NewInt(100*100)).Uint64()

	// Check that the seller is getting back an amount of BitClout that is
	// greater than or equal to what they expect. Note that this check is
	// skipped if the min amount specified is zero.
	if txMeta.MinBitCloutExpectedNanos != 0 &&
		bitCloutAfterFeesNanos < txMeta.MinBitCloutExpectedNanos {

		return 0, 0, 0, nil, errors.Wrapf(
			RuleErrorBitCloutReceivedIsLessThanMinimumSetBySeller,
			"_connectCreatorCoin: BitClout nanos that would be given to seller: "+
				"%v, amount user needed: %v",
			bitCloutAfterFeesNanos, txMeta.MinBitCloutExpectedNanos)
	}

	// Now that we have all the information we need, save a UTXO allowing the user to
	// spend the BitClout from the sale in the future.
	outputKey := UtxoKey{
		TxID: *txn.Hash(),
		// The output is like an extra virtual output at the end of the transaction.
		Index: uint32(len(txn.TxOutputs)),
	}
	utxoEntry := UtxoEntry{
		AmountNanos: bitCloutAfterFeesNanos,
		PublicKey:   txn.PublicKey,
		BlockHeight: blockHeight,
		UtxoType:    UtxoTypeCreatorCoinSale,
		UtxoKey:     &outputKey,
		// We leave the position unset and isSpent to false by default.
		// The position will be set in the call to _addUtxo.
	}
	// If we have a problem adding this utxo return an error but don't
	// mark this block as invalid since it's not a rule error and the block
	// could therefore benefit from being processed in the future.
	_, err = bav._addUtxo(&utxoEntry)
	if err != nil {
		return 0, 0, 0, nil, errors.Wrapf(
			err, "_connectBitcoinExchange: Problem adding output utxo")
	}
	// Note that we don't need to save a UTXOOperation for the added UTXO
	// because no extra information is needed in order to roll it back.

	// Add an operation to the list at the end indicating we've executed a
	// CreatorCoin txn. Save the previous state of the CoinEntry for easy
	// reversion during disconnect.
	utxoOpsForTxn = append(utxoOpsForTxn, &UtxoOperation{
		Type:                       OperationTypeCreatorCoin,
		PrevCoinEntry:              &prevCoinEntry,
		PrevTransactorBalanceEntry: &prevTransactorBalanceEntry,
		PrevCreatorBalanceEntry:    nil,
	})

	// The BitClout that the user gets from selling their creator coin counts
	// as both input and output in the transaction.
	return totalInput + bitCloutAfterFeesNanos,
		totalOutput + bitCloutAfterFeesNanos,
		bitCloutAfterFeesNanos, utxoOpsForTxn, nil
}

func (bav *UtxoView) _connectCreatorCoin(
	txn *MsgBitCloutTxn, txHash *BlockHash, blockHeight uint32, verifySignatures bool) (
	_totalInput uint64, _totalOutput uint64, _utxoOps []*UtxoOperation, _err error) {

	// Check that the transaction has the right TxnType.
	if txn.TxnMeta.GetTxnType() != TxnTypeCreatorCoin {
		return 0, 0, nil, fmt.Errorf("_connectCreatorCoin: called with bad TxnType %s",
			txn.TxnMeta.GetTxnType().String())
	}
	txMeta := txn.TxnMeta.(*CreatorCoinMetadataa)

	// We save the previous CoinEntry so that we can revert things easily during a
	// disconnect. If we didn't do this, it would be annoying to reset the coin
	// state when reverting a transaction.
	switch txMeta.OperationType {
	case CreatorCoinOperationTypeBuy:
		// We don't need the creatorCoinsReturned return value
		totalInput, totalOutput, _, _, utxoOps, err :=
			bav.HelpConnectCreatorCoinBuy(txn, txHash, blockHeight, verifySignatures)
		return totalInput, totalOutput, utxoOps, err

	case CreatorCoinOperationTypeSell:
		// We don't need the bitCloutReturned return value
		totalInput, totalOutput, _, utxoOps, err :=
			bav.HelpConnectCreatorCoinSell(txn, txHash, blockHeight, verifySignatures)
		return totalInput, totalOutput, utxoOps, err

	case CreatorCoinOperationTypeAddBitClout:
		return 0, 0, nil, fmt.Errorf("_connectCreatorCoin: Add BitClout not implemented")
	}

	return 0, 0, nil, fmt.Errorf("_connectCreatorCoin: Unrecognized CreatorCoin "+
		"OperationType: %v", txMeta.OperationType)
}

func (bav *UtxoView) ValidateDiamondsAndGetNumCreatorCoinNanos(
	senderPublicKey []byte,
	receiverPublicKey []byte,
	diamondPostHash *BlockHash,
	diamondLevel int64,
	blockHeight uint32,
) (_numCreatorCoinNanos uint64, _netNewDiamonds int64, _err error) {

	// Check that the diamond level is reasonable
	diamondLevelMap := GetBitCloutNanosDiamondLevelMapAtBlockHeight(int64(blockHeight))
	if _, isAllowedLevel := diamondLevelMap[diamondLevel]; !isAllowedLevel {
		return 0, 0, fmt.Errorf(
			"ValidateDiamondsAndGetNumCreatorCoinNanos: Diamond level %v not allowed",
			diamondLevel)
	}

	// Convert pub keys into PKIDs.
	senderPKID := bav.GetPKIDForPublicKey(senderPublicKey)
	receiverPKID := bav.GetPKIDForPublicKey(receiverPublicKey)

	// Look up if there is an existing diamond entry.
	diamondKey := MakeDiamondKey(senderPKID.PKID, receiverPKID.PKID, diamondPostHash)
	diamondEntry := bav.GetDiamondEntryForDiamondKey(&diamondKey)

	// Look up if there's an existing profile entry for the sender. There needs
	// to be in order to be able to give one's creator coin as a diamond.
	existingProfileEntry := bav.GetProfileEntryForPKID(senderPKID.PKID)
	if existingProfileEntry == nil || existingProfileEntry.isDeleted {
		return 0, 0, fmt.Errorf(
			"ValidateDiamondsAndGetNumCreatorCoinNanos: Cannot send CreatorCoin "+
				"with diamond because ProfileEntry for public key %v does not exist",
			senderPublicKey)
	}
	// If we get here, then we're sure the ProfileEntry for this user exists.

	currDiamondLevel := int64(0)
	if diamondEntry != nil {
		currDiamondLevel = diamondEntry.DiamondLevel
	}

	if currDiamondLevel >= diamondLevel {
		return 0, 0, RuleErrorCreatorCoinTransferPostAlreadyHasSufficientDiamonds
	}

	// Calculate the number of creator coin nanos needed vs. already added for previous diamonds.
	currCreatorCoinNanos := GetCreatorCoinNanosForDiamondLevelAtBlockHeight(
		existingProfileEntry.CoinsInCirculationNanos, existingProfileEntry.BitCloutLockedNanos,
		currDiamondLevel, int64(blockHeight), bav.Params)
	neededCreatorCoinNanos := GetCreatorCoinNanosForDiamondLevelAtBlockHeight(
		existingProfileEntry.CoinsInCirculationNanos, existingProfileEntry.BitCloutLockedNanos,
		diamondLevel, int64(blockHeight), bav.Params)

	// There is an edge case where, if the person's creator coin value goes down
	// by a large enough amount, then they can get a "free" diamond upgrade. This
	// seems fine for now.
	creatorCoinToTransferNanos := uint64(0)
	if neededCreatorCoinNanos > currCreatorCoinNanos {
		creatorCoinToTransferNanos = neededCreatorCoinNanos - currCreatorCoinNanos
	}

	netNewDiamonds := diamondLevel - currDiamondLevel

	return creatorCoinToTransferNanos, netNewDiamonds, nil
}

func (bav *UtxoView) _connectCreatorCoinTransfer(
	txn *MsgBitCloutTxn, txHash *BlockHash, blockHeight uint32, verifySignatures bool) (
	_totalInput uint64, _totalOutput uint64, _utxoOps []*UtxoOperation, _err error) {

	// Check that the transaction has the right TxnType.
	if txn.TxnMeta.GetTxnType() != TxnTypeCreatorCoinTransfer {
		return 0, 0, nil, fmt.Errorf("_connectCreatorCoinTransfer: called with bad TxnType %s",
			txn.TxnMeta.GetTxnType().String())
	}
	txMeta := txn.TxnMeta.(*CreatorCoinTransferMetadataa)

	// Connect basic txn to get the total input and the total output without
	// considering the transaction metadata.
	totalInput, totalOutput, utxoOpsForTxn, err := bav._connectBasicTransfer(
		txn, txHash, blockHeight, verifySignatures)
	if err != nil {
		return 0, 0, nil, errors.Wrapf(err, "_connectCreatorCoin: ")
	}

	// Force the input to be non-zero so that we can prevent replay attacks. If
	// we didn't do this then someone could replay your transfer over and over again
	// to force-convert all your creator coin into BitClout. Think about it.
	if totalInput == 0 {
		return 0, 0, nil, RuleErrorCreatorCoinTransferRequiresNonZeroInput
	}

	// At this point the inputs and outputs have been processed. Now we
	// need to handle the metadata.

	// Check that the specified receiver public key is valid.
	if len(txMeta.ReceiverPublicKey) != btcec.PubKeyBytesLenCompressed {
		return 0, 0, nil, RuleErrorCreatorCoinTransferInvalidReceiverPubKeySize
	}

	// Check that the sender and receiver public keys are different.
	if reflect.DeepEqual(txn.PublicKey, txMeta.ReceiverPublicKey) {
		return 0, 0, nil, RuleErrorCreatorCoinTransferCannotTransferToSelf
	}

	// Check that the specified profile public key is valid and that a profile
	// corresponding to that public key exists.
	if len(txMeta.ProfilePublicKey) != btcec.PubKeyBytesLenCompressed {
		return 0, 0, nil, RuleErrorCreatorCoinTransferInvalidProfilePubKeySize
	}

	// Dig up the profile. It must exist for the user to be able to transfer its coin.
	existingProfileEntry := bav.GetProfileEntryForPublicKey(txMeta.ProfilePublicKey)
	if existingProfileEntry == nil || existingProfileEntry.isDeleted {
		return 0, 0, nil, errors.Wrapf(
			RuleErrorCreatorCoinTransferOnNonexistentProfile,
			"_connectCreatorCoin: Profile pub key: %v %v",
			PkToStringMainnet(txMeta.ProfilePublicKey), PkToStringTestnet(txMeta.ProfilePublicKey))
	}

	// At this point we are confident that we have a profile that
	// exists that corresponds to the profile public key the user provided.

	// Look up a BalanceEntry for the sender. If it doesn't exist then the sender implicitly
	// has a balance of zero coins, and so the transfer shouldn't be allowed.
	senderBalanceEntry, _, _ := bav._getBalanceEntryForHODLerPubKeyAndCreatorPubKey(
		txn.PublicKey, existingProfileEntry.PublicKey)
	if senderBalanceEntry == nil || senderBalanceEntry.isDeleted {
		return 0, 0, nil, RuleErrorCreatorCoinTransferBalanceEntryDoesNotExist
	}

	// Check that the amount of creator coin being transferred is not less than the min threshold.
	if txMeta.CreatorCoinToTransferNanos < bav.Params.CreatorCoinAutoSellThresholdNanos {
		return 0, 0, nil, RuleErrorCreatorCoinTransferMustBeGreaterThanMinThreshold
	}

	// Check that the amount of creator coin being transferred does not exceed the user's
	// balance of this particular creator coin.
	if txMeta.CreatorCoinToTransferNanos > senderBalanceEntry.BalanceNanos {
		return 0, 0, nil, errors.Wrapf(
			RuleErrorCreatorCoinTransferInsufficientCoins,
			"_connectCreatorCoin: CreatorCoin nanos being transferred %v exceeds "+
				"user's creator coin balance %v",
			txMeta.CreatorCoinToTransferNanos, senderBalanceEntry.BalanceNanos)
	}

	// Now that we have validated this transaction, let's build the new BalanceEntry state.

	// Look up a BalanceEntry for the receiver.
	receiverBalanceEntry, _, _ := bav._getBalanceEntryForHODLerPubKeyAndCreatorPubKey(
		txMeta.ReceiverPublicKey, txMeta.ProfilePublicKey)

	// Save the receiver's balance if it is non-nil.
	var prevReceiverBalanceEntry *BalanceEntry
	if receiverBalanceEntry != nil {
		prevReceiverBalanceEntry = &BalanceEntry{}
		*prevReceiverBalanceEntry = *receiverBalanceEntry
	}

	// If the receiver's balance entry is nil, we need to make one.
	if receiverBalanceEntry == nil || receiverBalanceEntry.isDeleted {
		receiverPKID := bav.GetPKIDForPublicKey(txMeta.ReceiverPublicKey)
		creatorPKID := bav.GetPKIDForPublicKey(existingProfileEntry.PublicKey)
		// Sanity check that we found a PKID entry for these pub keys (should never fail).
		if receiverPKID == nil || receiverPKID.isDeleted || creatorPKID == nil || creatorPKID.isDeleted {
			return 0, 0, nil, fmt.Errorf(
				"_connectCreatorCoin: Found nil or deleted PKID for receiver or creator, this should never "+
					"happen. Receiver pubkey: %v, creator pubkey: %v",
				PkToStringMainnet(txMeta.ReceiverPublicKey),
				PkToStringMainnet(existingProfileEntry.PublicKey))
		}
		receiverBalanceEntry = &BalanceEntry{
			HODLerPKID:   receiverPKID.PKID,
			CreatorPKID:  creatorPKID.PKID,
			BalanceNanos: uint64(0),
		}
	}

	// Save the sender's balance before we modify it.
	prevSenderBalanceEntry := *senderBalanceEntry

	// Subtract the number of coins being given from the sender and add them to the receiver.
	// TODO: We should avoid editing the pointer returned by "bav._getX" directly before
	// deleting / setting. Since the pointer returned is the one held by the view, it
	// makes setting redundant.  An alternative would be to not call _set after modification.
	senderBalanceEntry.BalanceNanos -= txMeta.CreatorCoinToTransferNanos
	receiverBalanceEntry.BalanceNanos += txMeta.CreatorCoinToTransferNanos

	// We do not allow accounts to maintain tiny creator coin balances in order to avoid
	// Bancor curve price anomalies as famously demonstrated by @salomon.  Thus, if the
	// sender tries to make a transfer that will leave them below the threshold we give
	// their remaining balance to the receiver in order to zero them out.
	if senderBalanceEntry.BalanceNanos < bav.Params.CreatorCoinAutoSellThresholdNanos {
		receiverBalanceEntry.BalanceNanos += senderBalanceEntry.BalanceNanos
		senderBalanceEntry.BalanceNanos = 0
		senderBalanceEntry.HasPurchased = false
	}

	// Delete the sender's balance entry under the assumption that the sender gave away all
	// of their coins. We add it back later, if this is not the case.
	bav._deleteBalanceEntryMappings(senderBalanceEntry, txn.PublicKey, txMeta.ProfilePublicKey)
	// Delete the receiver's balance entry just to be safe. Added back immediately after.
	bav._deleteBalanceEntryMappings(
		receiverBalanceEntry, txMeta.ReceiverPublicKey, txMeta.ProfilePublicKey)

	bav._setBalanceEntryMappings(receiverBalanceEntry)
	if senderBalanceEntry.BalanceNanos > 0 {
		bav._setBalanceEntryMappings(senderBalanceEntry)
	}

	// Save all the old values from the CoinEntry before we potentially update them. Note
	// that CoinEntry doesn't contain any pointers and so a direct copy is OK.
	prevCoinEntry := existingProfileEntry.CoinEntry

	if prevReceiverBalanceEntry == nil || prevReceiverBalanceEntry.BalanceNanos == 0 {
		// The receiver did not have a BalanceEntry before. Increment num holders.
		existingProfileEntry.CoinEntry.NumberOfHolders++
	}

	if senderBalanceEntry.BalanceNanos == 0 {
		// The sender no longer holds any of this creator's coin, so we decrement num holders.
		existingProfileEntry.CoinEntry.NumberOfHolders--
	}

	// Update and set the new profile entry.
	bav._setProfileEntryMappings(existingProfileEntry)

	// If this creator coin transfer has diamonds, validate them and do the connection.
	diamondPostHashBytes, hasDiamondPostHash := txn.ExtraData[DiamondPostHashKey]
	diamondPostHash := &BlockHash{}
	diamondLevelBytes, hasDiamondLevel := txn.ExtraData[DiamondLevelKey]
	var previousDiamondPostEntry *PostEntry
	var previousDiamondEntry *DiamondEntry
	if hasDiamondPostHash {
		if !hasDiamondLevel {
			return 0, 0, nil, RuleErrorCreatorCoinTransferHasDiamondPostHashWithoutDiamondLevel
		}
		diamondLevel, bytesRead := Varint(diamondLevelBytes)
		// NOTE: Despite being an int, diamondLevel is required to be non-negative. This
		// is useful for sorting our dbkeys by diamondLevel.
		if bytesRead < 0 || diamondLevel < 0 {
			return 0, 0, nil, RuleErrorCreatorCoinTransferHasInvalidDiamondLevel
		}

		if !reflect.DeepEqual(txn.PublicKey, existingProfileEntry.PublicKey) {
			return 0, 0, nil, RuleErrorCreatorCoinTransferCantSendDiamondsForOtherProfiles
		}
		if reflect.DeepEqual(txMeta.ReceiverPublicKey, existingProfileEntry.PublicKey) {
			return 0, 0, nil, RuleErrorCreatorCoinTransferCantDiamondYourself
		}

		if len(diamondPostHashBytes) != HashSizeBytes {
			return 0, 0, nil, errors.Wrapf(
				RuleErrorCreatorCoinTransferInvalidLengthForPostHashBytes,
				"_connectCreatorCoin: DiamondPostHashBytes length: %d", len(diamondPostHashBytes))
		}
		copy(diamondPostHash[:], diamondPostHashBytes[:])

		previousDiamondPostEntry = bav.GetPostEntryForPostHash(diamondPostHash)
		if previousDiamondPostEntry == nil || previousDiamondPostEntry.isDeleted {
			return 0, 0, nil, RuleErrorCreatorCoinTransferDiamondPostEntryDoesNotExist
		}

		expectedCreatorCoinNanosToTransfer, netNewDiamonds, err := bav.ValidateDiamondsAndGetNumCreatorCoinNanos(
			txn.PublicKey, txMeta.ReceiverPublicKey, diamondPostHash, diamondLevel, blockHeight)
		if err != nil {
			return 0, 0, nil, errors.Wrapf(err, "_connectCreatorCoin: ")
		}

		if txMeta.CreatorCoinToTransferNanos < expectedCreatorCoinNanosToTransfer {
			return 0, 0, nil, RuleErrorCreatorCoinTransferInsufficientCreatorCoinsForDiamondLevel
		}

		// The diamondPostEntry needs to be updated with the number of new diamonds.
		// We make a copy to avoid issues with disconnecting.
		newDiamondPostEntry := &PostEntry{}
		*newDiamondPostEntry = *previousDiamondPostEntry
		newDiamondPostEntry.DiamondCount += uint64(netNewDiamonds)
		bav._setPostEntryMappings(newDiamondPostEntry)

		// Convert pub keys into PKIDs so we can make the DiamondEntry.
		senderPKID := bav.GetPKIDForPublicKey(txn.PublicKey)
		receiverPKID := bav.GetPKIDForPublicKey(txMeta.ReceiverPublicKey)

		// Create a new DiamondEntry
		newDiamondEntry := &DiamondEntry{
			SenderPKID:      senderPKID.PKID,
			ReceiverPKID:    receiverPKID.PKID,
			DiamondPostHash: diamondPostHash,
			DiamondLevel:    diamondLevel,
		}

		// Save the old DiamondEntry
		diamondKey := MakeDiamondKey(senderPKID.PKID, receiverPKID.PKID, diamondPostHash)
		existingDiamondEntry := bav.GetDiamondEntryForDiamondKey(&diamondKey)
		// Save the existing DiamondEntry, if it exists, so we can disconnect
		if existingDiamondEntry != nil {
			dd := &DiamondEntry{}
			*dd = *existingDiamondEntry
			previousDiamondEntry = dd
		}

		// Now set the diamond entry mappings on the view so they are flushed to the DB.
		bav._setDiamondEntryMappings(newDiamondEntry)
	}

	// Add an operation to the list at the end indicating we've executed a
	// CreatorCoin txn. Save the previous state of the CoinEntry for easy
	// reversion during disconnect.
	utxoOpsForTxn = append(utxoOpsForTxn, &UtxoOperation{
		Type:                     OperationTypeCreatorCoinTransfer,
		PrevSenderBalanceEntry:   &prevSenderBalanceEntry,
		PrevReceiverBalanceEntry: prevReceiverBalanceEntry,
		PrevCoinEntry:            &prevCoinEntry,
		PrevPostEntry:            previousDiamondPostEntry,
		PrevDiamondEntry:         previousDiamondEntry,
	})

	return totalInput, totalOutput, utxoOpsForTxn, nil
}

func (bav *UtxoView) ConnectTransaction(txn *MsgBitCloutTxn, txHash *BlockHash,
	txnSizeBytes int64,
	blockHeight uint32, verifySignatures bool, ignoreUtxos bool) (
	_utxoOps []*UtxoOperation, _totalInput uint64, _totalOutput uint64,
	_fees uint64, _err error) {

	return bav._connectTransaction(txn, txHash,
		txnSizeBytes,
		blockHeight, verifySignatures,
		true, /*checkMerkleProof*/
		bav.Params.BitcoinMinBurnWorkBlockss,
		ignoreUtxos)

}

func (bav *UtxoView) _connectTransaction(txn *MsgBitCloutTxn, txHash *BlockHash,
	txnSizeBytes int64,
	blockHeight uint32, verifySignatures bool,
	checkMerkleProof bool,
	minBitcoinBurnWorkBlocks int64, ignoreUtxos bool) (
	_utxoOps []*UtxoOperation, _totalInput uint64, _totalOutput uint64,
	_fees uint64, _err error) {

	// Do a quick sanity check before trying to connect.
	if err := CheckTransactionSanity(txn); err != nil {
		return nil, 0, 0, 0, errors.Wrapf(err, "_connectTransaction: ")
	}

	// Don't allow transactions that take up more than half of the block.
	txnBytes, err := txn.ToBytes(false)
	if err != nil {
		return nil, 0, 0, 0, errors.Wrapf(
			err, "CheckTransactionSanity: Problem serializing transaction: ")
	}
	if len(txnBytes) > int(bav.Params.MaxBlockSizeBytes/2) {
		return nil, 0, 0, 0, RuleErrorTxnTooBig
	}

	var totalInput, totalOutput uint64
	var utxoOpsForTxn []*UtxoOperation
	if txn.TxnMeta.GetTxnType() == TxnTypeBlockReward || txn.TxnMeta.GetTxnType() == TxnTypeBasicTransfer {
		totalInput, totalOutput, utxoOpsForTxn, err =
			bav._connectBasicTransfer(
				txn, txHash, blockHeight, verifySignatures)

	} else if txn.TxnMeta.GetTxnType() == TxnTypeBitcoinExchange {
		totalInput, totalOutput, utxoOpsForTxn, err =
			bav._connectBitcoinExchange(
				txn, txHash, blockHeight, verifySignatures,
				checkMerkleProof, minBitcoinBurnWorkBlocks)

	} else if txn.TxnMeta.GetTxnType() == TxnTypePrivateMessage {
		totalInput, totalOutput, utxoOpsForTxn, err =
			bav._connectPrivateMessage(
				txn, txHash, blockHeight, verifySignatures)

	} else if txn.TxnMeta.GetTxnType() == TxnTypeSubmitPost {
		totalInput, totalOutput, utxoOpsForTxn, err =
			bav._connectSubmitPost(
				txn, txHash, blockHeight, verifySignatures, ignoreUtxos)

	} else if txn.TxnMeta.GetTxnType() == TxnTypeUpdateProfile {
		totalInput, totalOutput, utxoOpsForTxn, err =
			bav._connectUpdateProfile(
				txn, txHash, blockHeight, verifySignatures, ignoreUtxos)

	} else if txn.TxnMeta.GetTxnType() == TxnTypeUpdateBitcoinUSDExchangeRate {
		totalInput, totalOutput, utxoOpsForTxn, err =
			bav._connectUpdateBitcoinUSDExchangeRate(
				txn, txHash, blockHeight, verifySignatures)

	} else if txn.TxnMeta.GetTxnType() == TxnTypeUpdateGlobalParams {
		totalInput, totalOutput, utxoOpsForTxn, err =
			bav._connectUpdateGlobalParams(
				txn, txHash, blockHeight, verifySignatures)

	} else if txn.TxnMeta.GetTxnType() == TxnTypeFollow {
		totalInput, totalOutput, utxoOpsForTxn, err =
			bav._connectFollow(
				txn, txHash, blockHeight, verifySignatures)

	} else if txn.TxnMeta.GetTxnType() == TxnTypeLike {
		totalInput, totalOutput, utxoOpsForTxn, err =
			bav._connectLike(txn, txHash, blockHeight, verifySignatures)

	} else if txn.TxnMeta.GetTxnType() == TxnTypeCreatorCoin {
		totalInput, totalOutput, utxoOpsForTxn, err =
			bav._connectCreatorCoin(
				txn, txHash, blockHeight, verifySignatures)

	} else if txn.TxnMeta.GetTxnType() == TxnTypeCreatorCoinTransfer {
		totalInput, totalOutput, utxoOpsForTxn, err =
			bav._connectCreatorCoinTransfer(
				txn, txHash, blockHeight, verifySignatures)

	} else if txn.TxnMeta.GetTxnType() == TxnTypeSwapIdentity {
		totalInput, totalOutput, utxoOpsForTxn, err =
			bav._connectSwapIdentity(
				txn, txHash, blockHeight, verifySignatures)

	} else {
		err = fmt.Errorf("ConnectTransaction: Unimplemented txn type %v", txn.TxnMeta.GetTxnType().String())
	}
	if err != nil {
		return nil, 0, 0, 0, errors.Wrapf(err, "ConnectTransaction: ")
	}

	// Do some extra processing for non-block-reward transactions. Block reward transactions
	// will return zero for their fees.
	fees := uint64(0)
	if txn.TxnMeta.GetTxnType() != TxnTypeBlockReward {
		// If this isn't a block reward transaction, make sure the total input does
		// not exceed the total output. If it does, mark the block as invalid and
		// return an error.
		if totalInput < totalOutput {
			return nil, 0, 0, 0, RuleErrorTxnOutputExceedsInput
		}
		fees = totalInput - totalOutput
	}

	// BitcoinExchange transactions have their own special fee that is computed as a function of how much
	// BitClout is being minted. They do not need to abide by the global minimum fee check, since if they had
	// enough fees to get mined into the Bitcoin blockchain itself then they're almost certainly not spam.
	// If the transaction size was set to 0, skip validating the fee is above the minimum.
	// If the current minimum network fee per kb is set to 0, that indicates we should not assess a minimum fee.
	if txn.TxnMeta.GetTxnType() != TxnTypeBitcoinExchange && txnSizeBytes != 0 && bav.GlobalParamsEntry.MinimumNetworkFeeNanosPerKB != 0 {
		// Make sure there isn't overflow in the fee.
		if fees != ((fees * 1000) / 1000) {
			return nil, 0, 0, 0, RuleErrorOverflowDetectedInFeeRateCalculation
		}
		// If the fee is less than the minimum network fee per KB, return an error.
		if (fees*1000)/uint64(txnSizeBytes) < bav.GlobalParamsEntry.MinimumNetworkFeeNanosPerKB {
			return nil, 0, 0, 0, RuleErrorTxnFeeBelowNetworkMinimum
		}
	}

	return utxoOpsForTxn, totalInput, totalOutput, fees, nil
}

func (bav *UtxoView) ConnectBlock(
	bitcloutBlock *MsgBitCloutBlock, txHashes []*BlockHash, verifySignatures bool) (
	[][]*UtxoOperation, error) {

	glog.Debugf("ConnectBlock: Connecting block %v", bitcloutBlock)

	// Check that the block being connected references the current tip. ConnectBlock
	// can only add a block to the current tip. We do this to keep the API simple.
	if *bitcloutBlock.Header.PrevBlockHash != *bav.TipHash {
		return nil, fmt.Errorf(
			"ConnectBlock: Parent hash of block being connected does not match tip")
	}

	blockHeader := bitcloutBlock.Header
	// Loop through all the transactions and validate them using the view. Also
	// keep track of the total fees throughout.
	var totalFees uint64
	utxoOps := [][]*UtxoOperation{}
	for txIndex, txn := range bitcloutBlock.Txns {
		txHash := txHashes[txIndex]

		// ConnectTransaction validates all of the transactions in the block and
		// is responsible for verifying signatures.
		//
		// TODO: We currently don't check that the min transaction fee is satisfied when
		// connecting blocks. We skip this check because computing the transaction's size
		// would slow down block processing significantly. We should figure out a way to
		// enforce this check in the future, but for now the only attack vector is one in
		// which a miner is trying to spam the network, which should generally never happen.
		utxoOpsForTxn, totalInput, totalOutput, currentFees, err := bav.ConnectTransaction(
			txn, txHash, 0, uint32(blockHeader.Height), verifySignatures, false /*ignoreUtxos*/)
		_, _ = totalInput, totalOutput // A bit surprising we don't use these
		if err != nil {
			return nil, errors.Wrapf(err, "ConnectBlock: ")
		}

		// Add the fees from this txn to the total fees. If any overflow occurs
		// mark the block as invalid and return a rule error. Note that block reward
		// txns should count as having zero fees.
		if totalFees > (math.MaxUint64 - currentFees) {
			return nil, RuleErrorTxnOutputWithInvalidAmount
		}
		totalFees += currentFees

		// Add the utxo operations to our list for all the txns.
		utxoOps = append(utxoOps, utxoOpsForTxn)
	}

	// We should now have computed totalFees. Use this to check that
	// the block reward's outputs are correct.
	//
	// Compute the sum of the outputs in the block reward. If an overflow
	// occurs mark the block as invalid and return a rule error.
	var blockRewardOutput uint64
	for _, bro := range bitcloutBlock.Txns[0].TxOutputs {
		if bro.AmountNanos > MaxNanos ||
			blockRewardOutput > (math.MaxUint64-bro.AmountNanos) {

			return nil, RuleErrorBlockRewardOutputWithInvalidAmount
		}
		blockRewardOutput += bro.AmountNanos
	}
	// Verify that the block reward does not overflow when added to
	// the block's fees.
	blockReward := CalcBlockRewardNanos(uint32(blockHeader.Height))
	if totalFees > MaxNanos ||
		blockReward > (math.MaxUint64-totalFees) {

		return nil, RuleErrorBlockRewardOverflow
	}
	maxBlockReward := blockReward + totalFees
	// If the outputs of the block reward txn exceed the max block reward
	// allowed then mark the block as invalid and return an error.
	if blockRewardOutput > maxBlockReward {
		glog.Errorf("ConnectBlock(RuleErrorBlockRewardExceedsMaxAllowed): "+
			"blockRewardOutput %d exceeds maxBlockReward %d", blockRewardOutput, maxBlockReward)
		return nil, RuleErrorBlockRewardExceedsMaxAllowed
	}

	// If we made it to the end and this block is valid, advance the tip
	// of the view to reflect that.
	blockHash, err := bitcloutBlock.Header.Hash()
	if err != nil {
		return nil, fmt.Errorf("ConnectBlock: Problem computing block hash after validation")
	}
	bav.TipHash = blockHash

	return utxoOps, nil
}

func (bav *UtxoView) GetMessagesForUser(publicKey []byte) (
	_messageEntries []*MessageEntry, _err error) {

	// Start by fetching all the messages we have in the db.
	dbMessageEntries, err := DbGetMessageEntriesForPublicKey(bav.Handle, publicKey)
	if err != nil {
		return nil, errors.Wrapf(err, "GetMessagesForUser: Problem fetching MessageEntrys from db: ")
	}

	// Iterate through the entries found in the db and force the view to load them.
	// This fills in any gaps in the view so that, after this, the view should contain
	// the union of what it had before plus what was in the db.
	for _, dbMessageEntry := range dbMessageEntries {
		messageKey := MakeMessageKey(publicKey, dbMessageEntry.TstampNanos)
		bav._getMessageEntryForMessageKey(&messageKey)
	}

	// Now that the view mappings are a complete picture, iterate through them
	// and set them on the map we're returning. Skip entries that don't match
	// our public key or that are deleted. Note that only considering mappings
	// where our public key is part of the key should ensure there are no
	// duplicates in the resulting list.
	messageEntriesToReturn := []*MessageEntry{}
	for viewMessageKey, viewMessageEntry := range bav.MessageKeyToMessageEntry {
		if viewMessageEntry.isDeleted {
			continue
		}
		messageKey := MakeMessageKey(publicKey, viewMessageEntry.TstampNanos)
		if viewMessageKey != messageKey {
			continue
		}

		// At this point we are confident the map key is equal to the message
		// key containing the passed-in public key so add it to the mapping.
		messageEntriesToReturn = append(messageEntriesToReturn, viewMessageEntry)
	}

	return messageEntriesToReturn, nil
}

func (bav *UtxoView) GetLimitedMessagesForUser(publicKey []byte) (
	_messageEntries []*MessageEntry, _err error) {

	// Start by fetching all the messages we have in the db.
	dbMessageEntries, err := DbGetLimitedMessageEntriesForPublicKey(bav.Handle, publicKey)
	if err != nil {
		return nil, errors.Wrapf(err, "GetMessagesForUser: Problem fetching MessageEntrys from db: ")
	}

	// Iterate through the entries found in the db and force the view to load them.
	// This fills in any gaps in the view so that, after this, the view should contain
	// the union of what it had before plus what was in the db.
	for _, dbMessageEntry := range dbMessageEntries {
		messageKey := MakeMessageKey(publicKey, dbMessageEntry.TstampNanos)
		bav._getMessageEntryForMessageKey(&messageKey)
	}

	// Now that the view mappings are a complete picture, iterate through them
	// and set them on the map we're returning. Skip entries that don't match
	// our public key or that are deleted. Note that only considering mappings
	// where our public key is part of the key should ensure there are no
	// duplicates in the resulting list.
	messageEntriesToReturn := []*MessageEntry{}
	for viewMessageKey, viewMessageEntry := range bav.MessageKeyToMessageEntry {
		if viewMessageEntry.isDeleted {
			continue
		}
		messageKey := MakeMessageKey(publicKey, viewMessageEntry.TstampNanos)
		if viewMessageKey != messageKey {
			continue
		}

		// At this point we are confident the map key is equal to the message
		// key containing the passed-in public key so add it to the mapping.
		messageEntriesToReturn = append(messageEntriesToReturn, viewMessageEntry)
	}

	return messageEntriesToReturn, nil
}

func (bav *UtxoView) GetCommentEntriesForParentStakeID(parentStakeID []byte,
) (_commentEntries []*PostEntry, _err error) {

	// Get the comment hashes from the DB.
	_, dbCommentHashes, _, err := DBGetCommentPostHashesForParentStakeID(
		bav.Handle, parentStakeID, false /*fetchEntries*/)
	if err != nil {
		return nil, errors.Wrapf(
			err, "GetCommentEntriesForParentStakeID: Problem fetching comment PostEntry's from db: ")
	}

	// Load comment hashes into the view.
	for _, commentHash := range dbCommentHashes {
		bav.GetPostEntryForPostHash(commentHash)
	}

	commentEntries := []*PostEntry{}
	for _, postEntry := range bav.PostHashToPostEntry {
		// Ignore deleted or rolled-back posts.
		if postEntry.isDeleted {
			continue
		}

		if len(postEntry.ParentStakeID) == 0 || !reflect.DeepEqual(postEntry.ParentStakeID, parentStakeID) {
			continue // Skip posts that are not comments on the given parentStakeID.
		} else {
			// Add the comment to our map.
			commentEntries = append(commentEntries, postEntry)
		}
	}

	return commentEntries, nil
}

// Accepts a postEntry and returns as many parent posts as it can find up to maxDepth.
// This function never returns an error, only an empty list if it hits a non-post parentStakeID.
// If "rootFirst" is passed, the root of the tree will be returned first, not the 1st parent.
// _truncatedTree is a flag that is true when the root post was not reached before the maxDepth was hit.
func (bav *UtxoView) GetParentPostEntriesForPostEntry(postEntry *PostEntry, maxDepth uint32, rootFirst bool,
) (_parentPostEntries []*PostEntry, _truncatedTree bool) {

	parentStakeID := postEntry.ParentStakeID
	parentPostEntries := []*PostEntry{}

	// If the post passed has no parent or isn't a post, we return the empty list.
	if len(parentStakeID) != HashSizeBytes {
		return parentPostEntries, false
	}

	iterations := uint32(0)
	for len(parentStakeID) == HashSizeBytes && iterations < maxDepth {
		parentPostHash := &BlockHash{}
		copy(parentPostHash[:], parentStakeID)

		parentPostEntry := bav.GetPostEntryForPostHash(parentPostHash)
		if postEntry == nil {
			break
		}
		if rootFirst {
			parentPostEntries = append([]*PostEntry{parentPostEntry}, parentPostEntries...)
		} else {
			parentPostEntries = append(parentPostEntries, parentPostEntry)
		}

		// Set up the next iteration of the loop.
		parentStakeID = parentPostEntry.ParentStakeID
		iterations += 1
	}

	return parentPostEntries, iterations >= maxDepth
}

// Just fetch all the posts from the db and join them with all the posts
// in the mempool. Then sort them by their timestamp. This can be called
// on an empty view or a view that already has a lot of transactions
// applied to it.
func (bav *UtxoView) GetAllPosts() (_corePosts []*PostEntry, _commentsByPostHash map[BlockHash][]*PostEntry, _err error) {
	// Start by fetching all the posts we have in the db.
	//
	// TODO(performance): This currently fetches all posts. We should implement
	// some kind of pagination instead though.
	_, _, dbPostEntries, err := DBGetAllPostsByTstamp(bav.Handle, true /*fetchEntries*/)
	if err != nil {
		return nil, nil, errors.Wrapf(err, "GetAllPosts: Problem fetching PostEntry's from db: ")
	}

	// Iterate through the entries found in the db and force the view to load them.
	// This fills in any gaps in the view so that, after this, the view should contain
	// the union of what it had before plus what was in the db.
	for _, dbPostEntry := range dbPostEntries {
		bav.GetPostEntryForPostHash(dbPostEntry.PostHash)
	}

	// Do one more pass to load all the comments from the DB.
	for _, postEntry := range bav.PostHashToPostEntry {
		// Ignore deleted or rolled-back posts.
		if postEntry.isDeleted {
			continue
		}

		// If we have a post in the view and if that post is not a comment
		// then fetch its attached comments from the db. We need to do this
		// because the tstamp index above only fetches "core" posts not
		// comments.

		if len(postEntry.ParentStakeID) == 0 {
			_, dbCommentHashes, _, err := DBGetCommentPostHashesForParentStakeID(
				bav.Handle, postEntry.ParentStakeID, false /*fetchEntries*/)
			if err != nil {
				return nil, nil, errors.Wrapf(err, "GetAllPosts: Problem fetching comment PostEntry's from db: ")
			}
			for _, commentHash := range dbCommentHashes {
				bav.GetPostEntryForPostHash(commentHash)
			}
		}
	}

	allCorePosts := []*PostEntry{}
	commentsByPostHash := make(map[BlockHash][]*PostEntry)
	for _, postEntry := range bav.PostHashToPostEntry {
		// Ignore deleted or rolled-back posts.
		if postEntry.isDeleted {
			continue
		}

		// Every post is either a core post or a comment. If it has a stake ID
		// its a comment, and if it doesn't then it's a core post.
		if len(postEntry.ParentStakeID) == 0 {
			allCorePosts = append(allCorePosts, postEntry)
		} else {
			// Add the comment to our map.
			commentsForPost := commentsByPostHash[*StakeIDToHash(postEntry.ParentStakeID)]
			commentsForPost = append(commentsForPost, postEntry)
			commentsByPostHash[*StakeIDToHash(postEntry.ParentStakeID)] = commentsForPost
		}
	}
	// Sort all the comment lists as well. Here we put the latest comment at the
	// end.
	for _, commentList := range commentsByPostHash {
		sort.Slice(commentList, func(ii, jj int) bool {
			return commentList[ii].TimestampNanos < commentList[jj].TimestampNanos
		})
	}

	return allCorePosts, commentsByPostHash, nil
}

func (bav *UtxoView) GetPostsPaginatedForPublicKeyOrderedByTimestamp(publicKey []byte, startPostHash *BlockHash, limit uint64, mediaRequired bool) (_posts []*PostEntry, _err error) {
	handle := bav.Handle
	dbPrefix := append([]byte{}, _PrefixPosterPublicKeyTimestampPostHash...)
	dbPrefix = append(dbPrefix, publicKey...)
	var prefix []byte
	if startPostHash != nil {
		startPostEntry := bav.GetPostEntryForPostHash(startPostHash)
		if startPostEntry == nil {
			return nil, fmt.Errorf("GetPostsPaginatedForPublicKeyOrderedByTimestamp: Invalid start post hash")
		}
		prefix = append(dbPrefix, EncodeUint64(startPostEntry.TimestampNanos)...)
		prefix = append(prefix, startPostEntry.PostHash[:]...)
	} else {
		maxBigEndianUint64Bytes := []byte{0xFF, 0xFF, 0xFF, 0xFF, 0xFF, 0xFF, 0xFF, 0xFF}
		prefix = append(dbPrefix, maxBigEndianUint64Bytes...)
	}
	timestampSizeBytes := 8
	var posts []*PostEntry
	err := handle.View(func(txn *badger.Txn) error {
		opts := badger.DefaultIteratorOptions

		opts.PrefetchValues = false

		// Go in reverse order
		opts.Reverse = true

		it := txn.NewIterator(opts)
		defer it.Close()
		it.Seek(prefix)
		if startPostHash != nil {
			// Skip the first post if we have a startPostHash.
			it.Next()
		}
		for ; it.ValidForPrefix(dbPrefix) && uint64(len(posts)) < limit; it.Next() {
			rawKey := it.Item().Key()

			keyWithoutPrefix := rawKey[1:]
			//posterPublicKey := keyWithoutPrefix[:HashSizeBytes]
			publicKeySizeBytes := HashSizeBytes + 1
			//tstampNanos := DecodeUint64(keyWithoutPrefix[publicKeySizeBytes:(publicKeySizeBytes + timestampSizeBytes)])

			postHash := &BlockHash{}
			copy(postHash[:], keyWithoutPrefix[(publicKeySizeBytes+timestampSizeBytes):])
			postEntry := bav.GetPostEntryForPostHash(postHash)
			if postEntry == nil {
				return fmt.Errorf("Missing post entry")
			}
			if postEntry.isDeleted || postEntry.ParentStakeID != nil || postEntry.IsHidden {
				continue
			}

			// mediaRequired set to determine if we only want posts that include media and ignore posts without
			if mediaRequired && !postEntry.HasMedia() {
				continue
			}

			posts = append(posts, postEntry)
		}
		return nil
	})
	if err != nil {
		return nil, err
	}
	var postEntries []*PostEntry
	// Iterate over the view. Put all posts authored by the public key into our mempool posts slice
	for _, postEntry := range bav.PostHashToPostEntry {
		// Ignore deleted or hidden posts and any comments.
		if postEntry.isDeleted || postEntry.IsHidden || len(postEntry.ParentStakeID) != 0 {
			continue
		}

		// mediaRequired set to determine if we only want posts that include media and ignore posts without
		if mediaRequired && !postEntry.HasMedia() {
			continue
		}

		if reflect.DeepEqual(postEntry.PosterPublicKey, publicKey) {
			postEntries = append(postEntries, postEntry)
		}
	}
	return postEntries, nil
}

func (bav *UtxoView) GetDiamondSendersForPostHash(postHash *BlockHash) (_pkidToDiamondLevel map[PKID]int64, _err error) {
	handle := bav.Handle
	dbPrefix := append([]byte{}, _PrefixDiamondedPostHashDiamonderPKIDDiamondLevel...)
	dbPrefix = append(dbPrefix, postHash[:]...)
	keysFound, _ := EnumerateKeysForPrefix(handle, dbPrefix)


	diamondPostEntry := bav.GetPostEntryForPostHash(postHash)
	receiverPKIDEntry := bav.GetPKIDForPublicKey(diamondPostEntry.PosterPublicKey)

	// Iterate over all the db keys & values and load them into the view.
	expectedKeyLength := 1 + HashSizeBytes + btcec.PubKeyBytesLenCompressed + 8
	for _, key := range keysFound {
		// Sanity check that this is a reasonable key.
		if len(key) != expectedKeyLength {
			return nil, fmt.Errorf("UtxoView.GetDiamondsForPostHash: Invalid key length found: %d", len(key))
		}

		senderPKID := &PKID{}
		copy(senderPKID[:], key[1+HashSizeBytes:])

		diamondKey := &DiamondKey{
			SenderPKID:      *senderPKID,
			ReceiverPKID:    *receiverPKIDEntry.PKID,
			DiamondPostHash: *postHash,
		}

		bav.GetDiamondEntryForDiamondKey(diamondKey)
	}

	// Iterate over the view and create the final map to return.
	pkidToDiamondLevel := make(map[PKID]int64)
	for _, diamondEntry := range bav.DiamondKeyToDiamondEntry {
		if !diamondEntry.isDeleted && reflect.DeepEqual(diamondEntry.DiamondPostHash[:], postHash[:]) {
			pkidToDiamondLevel[*diamondEntry.SenderPKID] = diamondEntry.DiamondLevel
		}
	}

	return pkidToDiamondLevel, nil
}

func (bav *UtxoView) GetLikesForPostHash(postHash *BlockHash) (_likerPubKeys [][]byte, _err error) {
	handle := bav.Handle
	dbPrefix := append([]byte{}, _PrefixLikedPostHashToLikerPubKey...)
	dbPrefix = append(dbPrefix, postHash[:]...)
	keysFound, _ := EnumerateKeysForPrefix(handle, dbPrefix)

	// Iterate over all the db keys & values and load them into the view.
	expectedKeyLength := 1 + HashSizeBytes + btcec.PubKeyBytesLenCompressed
	for _, key := range keysFound {
		// Sanity check that this is a reasonable key.
		if len(key) != expectedKeyLength {
			return nil, fmt.Errorf("UtxoView.GetLikesForPostHash: Invalid key length found: %d", len(key))
		}

		likerPubKey := key[1+HashSizeBytes:]

		likeKey := &LikeKey{
			LikerPubKey:   MakePkMapKey(likerPubKey),
			LikedPostHash: *postHash,
		}

		bav._getLikeEntryForLikeKey(likeKey)
	}

	// Iterate over the view and create the final list to return.
	likerPubKeys := [][]byte{}
	for _, likeEntry := range bav.LikeKeyToLikeEntry {
		if !likeEntry.isDeleted && reflect.DeepEqual(likeEntry.LikedPostHash[:], postHash[:]) {
			likerPubKeys = append(likerPubKeys, likeEntry.LikerPubKey)
		}
	}

	return likerPubKeys, nil
}

func (bav *UtxoView) GetRecloutsForPostHash(postHash *BlockHash) (_reclouterPubKeys [][]byte, _err error) {
	handle := bav.Handle
	dbPrefix := append([]byte{}, _PrefixRecloutedPostHashReclouterPubKey...)
	dbPrefix = append(dbPrefix, postHash[:]...)
	keysFound, _ := EnumerateKeysForPrefix(handle, dbPrefix)

	// Iterate over all the db keys & values and load them into the view.
	expectedKeyLength := 1 + HashSizeBytes + btcec.PubKeyBytesLenCompressed
	for _, key := range keysFound {
		// Sanity check that this is a reasonable key.
		if len(key) != expectedKeyLength {
			return nil, fmt.Errorf("UtxoView.GetRecloutersForPostHash: Invalid key length found: %d", len(key))
		}

		reclouterPubKey := key[1+HashSizeBytes:]

		recloutKey := &RecloutKey{
			ReclouterPubKey:   MakePkMapKey(reclouterPubKey),
			RecloutedPostHash: *postHash,
		}

		bav._getRecloutEntryForRecloutKey(recloutKey)
	}

	// Iterate over the view and create the final list to return.
	reclouterPubKeys := [][]byte{}
	for _, recloutEntry := range bav.RecloutKeyToRecloutEntry {
		if !recloutEntry.isDeleted && reflect.DeepEqual(recloutEntry.RecloutedPostHash[:], postHash[:]) {
			reclouterPubKeys = append(reclouterPubKeys, recloutEntry.ReclouterPubKey)
		}
	}

	return reclouterPubKeys, nil
}

func (bav *UtxoView) GetQuoteRecloutsForPostHash(postHash *BlockHash,
) (_quoteReclouterPubKeys [][]byte, _quoteReclouterPubKeyToPosts map[PkMapKey][]*PostEntry, _err error) {
	handle := bav.Handle
	dbPrefix := append([]byte{}, _PrefixRecloutedPostHashReclouterPubKeyRecloutPostHash...)
	dbPrefix = append(dbPrefix, postHash[:]...)
	keysFound, _ := EnumerateKeysForPrefix(handle, dbPrefix)

	// Iterate over all the db keys & values and load them into the view.
	expectedKeyLength := 1 + HashSizeBytes + btcec.PubKeyBytesLenCompressed + HashSizeBytes

	recloutPostHashIdx := 1 + HashSizeBytes + btcec.PubKeyBytesLenCompressed
	for _, key := range keysFound {
		// Sanity check that this is a reasonable key.
		if len(key) != expectedKeyLength {
			return nil, nil, fmt.Errorf("UtxoView.GetQuoteRecloutsForPostHash: Invalid key length found: %d", len(key))
		}

		recloutPostHash := &BlockHash{}
		copy(recloutPostHash[:], key[recloutPostHashIdx:])

		bav.GetPostEntryForPostHash(recloutPostHash)
	}

	// Iterate over the view and create the final map to return.
	quoteReclouterPubKeys := [][]byte{}
	quoteReclouterPubKeyToPosts := make(map[PkMapKey][]*PostEntry)

	for _, postEntry := range bav.PostHashToPostEntry {
		if !postEntry.isDeleted && postEntry.IsQuotedReclout && reflect.DeepEqual(postEntry.RecloutedPostHash[:], postHash[:]) {
			quoteReclouterPubKeys = append(quoteReclouterPubKeys, postEntry.PosterPublicKey)

			quoteRecloutPosts, _ := quoteReclouterPubKeyToPosts[MakePkMapKey(postEntry.PosterPublicKey)]
			quoteRecloutPosts = append(quoteRecloutPosts, postEntry)
			quoteReclouterPubKeyToPosts[MakePkMapKey(postEntry.PosterPublicKey)] = quoteRecloutPosts
		}
	}

	return quoteReclouterPubKeys, quoteReclouterPubKeyToPosts, nil
}

// Just fetch all the profiles from the db and join them with all the profiles
// in the mempool. Then sort them by their BitClout. This can be called
// on an empty view or a view that already has a lot of transactions
// applied to it.
func (bav *UtxoView) GetAllProfiles(readerPK []byte) (
	_profiles map[PkMapKey]*ProfileEntry,
	_corePostsByProfilePublicKey map[PkMapKey][]*PostEntry,
	_commentsByProfilePublicKey map[PkMapKey][]*PostEntry,
	_postEntryReaderStates map[BlockHash]*PostEntryReaderState, _err error) {
	// Start by fetching all the profiles we have in the db.
	//
	// TODO(performance): This currently fetches all profiles. We should implement
	// some kind of pagination instead though.
	_, _, dbProfileEntries, err := DBGetAllProfilesByCoinValue(bav.Handle, true /*fetchEntries*/)
	if err != nil {
		return nil, nil, nil, nil, errors.Wrapf(
			err, "GetAllProfiles: Problem fetching ProfileEntrys from db: ")
	}

	// Iterate through the entries found in the db and force the view to load them.
	// This fills in any gaps in the view so that, after this, the view should contain
	// the union of what it had before plus what was in the db.
	for _, dbProfileEntry := range dbProfileEntries {
		bav.GetProfileEntryForPublicKey(dbProfileEntry.PublicKey)
	}

	// At this point, all the profiles should be loaded into the view.

	// Do one more pass to load all the comments associated with each
	// profile into the view.
	commentsByProfilePublicKey := make(map[PkMapKey][]*PostEntry)
	for _, profileEntry := range bav.ProfilePKIDToProfileEntry {
		// Ignore deleted or rolled-back posts.
		if profileEntry.isDeleted {
			continue
		}
		commentsByProfilePublicKey[MakePkMapKey(profileEntry.PublicKey)] = []*PostEntry{}
		_, dbCommentHashes, _, err := DBGetCommentPostHashesForParentStakeID(
			bav.Handle, profileEntry.PublicKey, false /*fetchEntries*/)
		if err != nil {
			return nil, nil, nil, nil, errors.Wrapf(err, "GetAllPosts: Problem fetching comment PostEntry's from db: ")
		}
		for _, commentHash := range dbCommentHashes {
			bav.GetPostEntryForPostHash(commentHash)
		}
	}
	// TODO(performance): Because we want to load all the posts the profile
	// has made, just go ahead and load *all* the posts into the view so that
	// they'll get returned in the mapping. Later, we should use the db index
	// to do this.
	_, _, dbPostEntries, err := DBGetAllPostsByTstamp(bav.Handle, true /*fetchEntries*/)
	if err != nil {
		return nil, nil, nil, nil, errors.Wrapf(
			err, "GetAllPosts: Problem fetching PostEntry's from db: ")
	}
	for _, dbPostEntry := range dbPostEntries {
		bav.GetPostEntryForPostHash(dbPostEntry.PostHash)
	}

	// Iterate through all the posts loaded into the view and attach them
	// to the relevant profiles.  Also adds reader state if a reader pubkey is provided.
	corePostsByPublicKey := make(map[PkMapKey][]*PostEntry)
	postEntryReaderStates := make(map[BlockHash]*PostEntryReaderState)
	for _, postEntry := range bav.PostHashToPostEntry {
		// Ignore deleted or rolled-back posts.
		if postEntry.isDeleted {
			continue
		}

		// If the post has a stakeID that corresponds to a profile then add
		// it to our map.
		// Every post is either a core post or a comment. If it has a stake ID
		// its a comment, and if it doesn't then it's a core post.
		if len(postEntry.ParentStakeID) == 0 {
			// In this case we are dealing with a "core" post so add it to the
			// core post map.
			postEntry.stakeStats = GetStakeEntryStats(postEntry.StakeEntry, bav.Params)
			corePostsForProfile := corePostsByPublicKey[MakePkMapKey(postEntry.PosterPublicKey)]
			corePostsForProfile = append(corePostsForProfile, postEntry)
			corePostsByPublicKey[MakePkMapKey(postEntry.PosterPublicKey)] = corePostsForProfile
		} else {
			// Add the comment to our map.
			commentsForProfile := commentsByProfilePublicKey[MakePkMapKey(postEntry.ParentStakeID)]
			commentsForProfile = append(commentsForProfile, postEntry)
			commentsByProfilePublicKey[MakePkMapKey(postEntry.ParentStakeID)] = commentsForProfile
		}

		// Create reader state map. Ie, whether the reader has liked the post, etc.
		// If nil is passed in as the readerPK, this is skipped.
		if readerPK != nil {
			postEntryReaderState := bav.GetPostEntryReaderState(readerPK, postEntry)
			postEntryReaderStates[*postEntry.PostHash] = postEntryReaderState
		}
	}

	// Now that the view mappings are a complete picture, iterate through them
	// and set them on the map we're returning.
	profilesByPublicKey := make(map[PkMapKey]*ProfileEntry)
	for _, profileEntry := range bav.ProfilePKIDToProfileEntry {
		// Ignore deleted or rolled-back posts.
		if profileEntry.isDeleted {
			continue
		}
		profileEntry.stakeStats = GetStakeEntryStats(profileEntry.StakeEntry, bav.Params)
		profilesByPublicKey[MakePkMapKey(profileEntry.PublicKey)] = profileEntry
	}

	// Sort the posts for each profile by when their stake.
	for _, postsForProfile := range corePostsByPublicKey {
		sort.Slice(postsForProfile, func(ii, jj int) bool {
			return postsForProfile[ii].stakeStats.TotalStakeNanos > postsForProfile[jj].stakeStats.TotalStakeNanos
		})
	}
	// Sort all the comment lists. Here we put the latest comment at the
	// end.
	for _, commentList := range commentsByProfilePublicKey {
		sort.Slice(commentList, func(ii, jj int) bool {
			return commentList[ii].TimestampNanos < commentList[jj].TimestampNanos
		})
	}

	return profilesByPublicKey, corePostsByPublicKey, commentsByProfilePublicKey, postEntryReaderStates, nil
}

func IsRestrictedPubKey(userGraylistState []byte, userBlacklistState []byte, moderationType string) bool {
	if moderationType == "unrestricted" {
		return false
	} else if reflect.DeepEqual(userBlacklistState, IsBlacklisted) {
		return true
	} else if moderationType == "leaderboard" && reflect.DeepEqual(userGraylistState, IsGraylisted) {
		return true
	} else {
		return false
	}
}

// GetUnspentUtxoEntrysForPublicKey returns the UtxoEntrys corresponding to the
// passed-in public key that are currently unspent. It does this while factoring
// in any transactions that have already been connected to it. This is useful,
// as an example, when one whats to see what UtxoEntrys are available for spending
// after factoring in (i.e. connecting) all of the transactions currently in the
// mempool that are related to this public key.
//
// At a high level, this function allows one to get the utxos that are the union of:
// - utxos in the db
// - utxos in the view from previously-connected transactions
func (bav *UtxoView) GetUnspentUtxoEntrysForPublicKey(pkBytes []byte) ([]*UtxoEntry, error) {
	// Fetch the relevant utxos for this public key from the db. We do this because
	// the db could contain utxos that are not currently loaded into the view.
	utxoEntriesForPublicKey, err := DbGetUtxosForPubKey(pkBytes, bav.Handle)
	if err != nil {
		return nil, errors.Wrapf(err, "UtxoView.GetUnspentUtxoEntrysForPublicKey: Problem fetching "+
			"utxos for public key %s", PkToString(pkBytes, bav.Params))
	}

	// Load all the utxos associated with this public key into
	// the view. This makes it so that the view can enumerate all of the utxoEntries
	// known for this public key. To put it another way, it allows the view to
	// contain the union of:
	// - utxos in the db
	// - utxos in the view from previously-connected transactions
	for _, utxoEntry := range utxoEntriesForPublicKey {
		bav.GetUtxoEntryForUtxoKey(utxoEntry.UtxoKey)
	}

	// Now that all of the utxos for this key have been loaded, filter the
	// ones for this public key and return them.
	utxoEntriesToReturn := []*UtxoEntry{}
	for utxoKeyTmp, utxoEntry := range bav.UtxoKeyToUtxoEntry {
		// Make a copy of the iterator since it might change from underneath us
		// if we take its pointer.
		utxoKey := utxoKeyTmp
		utxoEntry.UtxoKey = &utxoKey
		if !utxoEntry.isSpent && reflect.DeepEqual(utxoEntry.PublicKey, pkBytes) {
			utxoEntriesToReturn = append(utxoEntriesToReturn, utxoEntry)
		}
	}

	return utxoEntriesToReturn, nil
}

func (bav *UtxoView) _flushUtxosToDbWithTxn(txn *badger.Txn) error {
	glog.Debugf("_flushUtxosToDbWithTxn: flushing %d mappings", len(bav.UtxoKeyToUtxoEntry))

	for utxoKeyIter, utxoEntry := range bav.UtxoKeyToUtxoEntry {
		// Make a copy of the iterator since it might change from under us.
		utxoKey := utxoKeyIter

		// As a sanity-check, make sure the back-reference for each entry
		// points to its key.
		if utxoEntry.UtxoKey == nil || *utxoEntry.UtxoKey != utxoKey {
			return fmt.Errorf("_flushUtxosToDbWithTxn: Found utxoEntry %+v for "+
				"utxoKey %v has invalid back-refernce utxoKey %v",
				utxoEntry, utxoKey, utxoEntry.UtxoKey)
		}

		// Start by deleting the pre-existing mappings in the db for this key if they
		// have not yet been modified.
		if err := DeleteUnmodifiedMappingsForUtxoWithTxn(txn, &utxoKey); err != nil {
			return err
		}
	}
	numDeleted := 0
	numPut := 0
	for utxoKeyIter, utxoEntry := range bav.UtxoKeyToUtxoEntry {
		// Make a copy of the iterator since it might change from under us.
		utxoKey := utxoKeyIter

		if utxoEntry.isSpent {
			numDeleted++
			// If an entry is spent then there's nothing to do, since the mappings in
			// the db have already been deleted.
		} else {
			numPut++
			// If the entry is unspent, then we need to re-set its mappings in the db
			// appropriately.
			if err := PutMappingsForUtxoWithTxn(txn, &utxoKey, utxoEntry); err != nil {
				return err
			}
		}
	}

	glog.Debugf("_flushUtxosToDbWithTxn: deleted %d mappings, put %d mappings", numDeleted, numPut)

	// Now update the number of entries in the db with confidence.
	if err := PutUtxoNumEntriesWithTxn(txn, bav.NumUtxoEntries); err != nil {
		return err
	}

	// At this point, the db's position index should be updated and the (key -> entry)
	// index should be updated to remove all spent utxos. The number of entries field
	// in the db should also be accurate.

	return nil
}

func (bav *UtxoView) _flushGlobalParamsEntryToDbWithTxn(txn *badger.Txn) error {
	globalParamsEntry := bav.GlobalParamsEntry
	if err := DbPutGlobalParamsEntryWithTxn(txn, *globalParamsEntry); err != nil {
		return errors.Wrapf(err, "_flushGlobalParamsEntryToDbWithTxn: Problem putting global params entry in DB")
	}
	return nil
}

func (bav *UtxoView) _flushForbiddenPubKeyEntriesToDbWithTxn(txn *badger.Txn) error {

	// Go through all the entries in the KeyTorecloutEntry map.
	for _, forbiddenPubKeyEntry := range bav.ForbiddenPubKeyToForbiddenPubKeyEntry {
		// Delete the existing mappings in the db for this ForbiddenPubKeyEntry. They will be re-added
		// if the corresponding entry in memory has isDeleted=false.
		if err := DbDeleteForbiddenBlockSignaturePubKeyWithTxn(
			txn, forbiddenPubKeyEntry.PubKey[:]); err != nil {

			return errors.Wrapf(
				err, "_flushForbiddenPubKeyEntriesToDbWithTxn: Problem deleting "+
					"forbidden public key: %v: ", &forbiddenPubKeyEntry.PubKey)
		}
	}
	for _, forbiddenPubKeyEntry := range bav.ForbiddenPubKeyToForbiddenPubKeyEntry {
		if forbiddenPubKeyEntry.isDeleted {
			// If the ForbiddenPubKeyEntry has isDeleted=true then there's nothing to do because
			// we already deleted the entry above.
		} else {
			// If the ForbiddenPubKeyEntry has (isDeleted = false) then we put the corresponding
			// mappings for it into the db.
			if err := DbPutForbiddenBlockSignaturePubKeyWithTxn(txn, forbiddenPubKeyEntry.PubKey); err != nil {
				return err
			}
		}
	}

	return nil
}

func (bav *UtxoView) _flushBitcoinExchangeDataWithTxn(txn *badger.Txn) error {
	// Iterate through our in-memory map. If anything has a value of false it means
	// that particular mapping should be expunged from the db. If anything has a value
	// of true it means that mapping should be added to the db.
	for bitcoinBurnTxIDIter, mappingExists := range bav.BitcoinBurnTxIDs {
		// Be paranoid and copy the iterator in case anything takes a reference below.
		bitcoinBurnTxID := bitcoinBurnTxIDIter

		if mappingExists {
			// In this case we should add the mapping to the db.
			if err := DbPutBitcoinBurnTxIDWithTxn(txn, &bitcoinBurnTxID); err != nil {
				return errors.Wrapf(err, "UtxoView._flushBitcoinExchangeDataWithTxn: "+
					"Problem putting BitcoinBurnTxID %v to db", &bitcoinBurnTxID)
			}
		} else {
			// In this case we should delete the mapping from the db.
			if err := DbDeleteBitcoinBurnTxIDWithTxn(txn, &bitcoinBurnTxID); err != nil {
				return errors.Wrapf(err, "UtxoView._flushBitcoinExchangeDataWithTxn: "+
					"Problem deleting BitcoinBurnTxID %v to db", &bitcoinBurnTxID)
			}
		}
	}

	// Update NanosPurchased
	if err := DbPutNanosPurchasedWithTxn(txn, bav.NanosPurchased); err != nil {
		errors.Wrapf(err, "UtxoView._flushBitcoinExchangeDataWithTxn: "+
			"Problem putting NanosPurchased %d to db", bav.NanosPurchased)
	}

	// Update the BitcoinUSDExchangeRate in the db
	if err := DbPutUSDCentsPerBitcoinExchangeRateWithTxn(txn, bav.USDCentsPerBitcoin); err != nil {
		errors.Wrapf(err, "UtxoView.FlushToDBWithTxn: "+
			"Problem putting USDCentsPerBitcoin %d to db", bav.USDCentsPerBitcoin)
	}

	// DB should be fully up to date as far as BitcoinBurnTxIDs and NanosPurchased go.
	return nil
}

func (bav *UtxoView) _flushMessageEntriesToDbWithTxn(txn *badger.Txn) error {
	// Go through all the entries in the MessageKeyToMessageEntry map.
	for messageKeyIter, messageEntry := range bav.MessageKeyToMessageEntry {
		// Make a copy of the iterator since we take references to it below.
		messageKey := messageKeyIter

		// Sanity-check that one of the MessageKey computed from the MEssageEntry is
		// equal to the MessageKey that maps to that entry.
		senderMessageKeyInEntry := MakeMessageKey(
			messageEntry.SenderPublicKey, messageEntry.TstampNanos)
		recipientMessageKeyInEntry := MakeMessageKey(
			messageEntry.RecipientPublicKey, messageEntry.TstampNanos)
		if senderMessageKeyInEntry != messageKey && recipientMessageKeyInEntry != messageKey {
			return fmt.Errorf("_flushMessageEntriesToDbWithTxn: MessageEntry has "+
				"SenderMessageKey: %v and RecipientMessageKey %v, neither of which match "+
				"the MessageKeyToMessageEntry map key %v",
				&senderMessageKeyInEntry, &recipientMessageKeyInEntry, &messageKey)
		}

		// Delete the existing mappings in the db for this MessageKey. They will be re-added
		// if the corresponding entry in memory has isDeleted=false.
		if err := DbDeleteMessageEntryMappingsWithTxn(
			txn, messageKey.PublicKey[:], messageKey.TstampNanos); err != nil {

			return errors.Wrapf(
				err, "_flushMessageEntriesToDbWithTxn: Problem deleting mappings "+
					"for MessageKey: %v: ", &messageKey)
		}
	}
	// Go through all the entries in the MessageKeyToMessageEntry map.
	for _, messageEntry := range bav.MessageKeyToMessageEntry {
		if messageEntry.isDeleted {
			// If the MessageEntry has isDeleted=true then there's nothing to do because
			// we already deleted the entry above.
		} else {
			// If the MessageEntry has (isDeleted = false) then we put the corresponding
			// mappings for it into the db.
			if err := DbPutMessageEntryWithTxn(txn, messageEntry); err != nil {

				return err
			}
		}
	}

	// At this point all of the MessageEntry mappings in the db should be up-to-date.

	return nil
}

func (bav *UtxoView) _flushRecloutEntriesToDbWithTxn(txn *badger.Txn) error {

	// Go through all the entries in the recloutKeyTorecloutEntry map.
	for recloutKeyIter, recloutEntry := range bav.RecloutKeyToRecloutEntry {
		// Make a copy of the iterator since we make references to it below.
		recloutKey := recloutKeyIter

		// Sanity-check that the RecloutKey computed from the RecloutEntry is
		// equal to the RecloutKey that maps to that entry.
		recloutKeyInEntry := MakeRecloutKey(recloutEntry.ReclouterPubKey, *recloutEntry.RecloutedPostHash)
		if recloutKeyInEntry != recloutKey {
			return fmt.Errorf("_flushRecloutEntriesToDbWithTxn: RecloutEntry has "+
				"RecloutKey: %v, which doesn't match the RecloutKeyToRecloutEntry map key %v",
				&recloutKeyInEntry, &recloutKey)
		}

		// Delete the existing mappings in the db for this RecloutKey. They will be re-added
		// if the corresponding entry in memory has isDeleted=false.
		if err := DbDeleteRecloutMappingsWithTxn(
			txn, recloutKey.ReclouterPubKey[:], recloutKey.RecloutedPostHash); err != nil {

			return errors.Wrapf(
				err, "_flushRecloutEntriesToDbWithTxn: Problem deleting mappings "+
					"for RecloutKey: %v: ", &recloutKey)
		}
	}
	for _, recloutEntry := range bav.RecloutKeyToRecloutEntry {
		if recloutEntry.isDeleted {
			// If the RecloutedEntry has isDeleted=true then there's nothing to do because
			// we already deleted the entry above.
		} else {
			// If the RecloutEntry has (isDeleted = false) then we put the corresponding
			// mappings for it into the db.
			if err := DbPutRecloutMappingsWithTxn(
				txn, recloutEntry.ReclouterPubKey, *recloutEntry.RecloutedPostHash, *recloutEntry); err != nil {
				return err
			}
		}
	}

	// At this point all of the RecloutEntry mappings in the db should be up-to-date.
	return nil
}

func (bav *UtxoView) _flushLikeEntriesToDbWithTxn(txn *badger.Txn) error {

	// Go through all the entries in the LikeKeyToLikeEntry map.
	for likeKeyIter, likeEntry := range bav.LikeKeyToLikeEntry {
		// Make a copy of the iterator since we make references to it below.
		likeKey := likeKeyIter

		// Sanity-check that the LikeKey computed from the LikeEntry is
		// equal to the LikeKey that maps to that entry.
		likeKeyInEntry := MakeLikeKey(likeEntry.LikerPubKey, *likeEntry.LikedPostHash)
		if likeKeyInEntry != likeKey {
			return fmt.Errorf("_flushLikeEntriesToDbWithTxn: LikeEntry has "+
				"LikeKey: %v, which doesn't match the LikeKeyToLikeEntry map key %v",
				&likeKeyInEntry, &likeKey)
		}

		// Delete the existing mappings in the db for this LikeKey. They will be re-added
		// if the corresponding entry in memory has isDeleted=false.
		if err := DbDeleteLikeMappingsWithTxn(
			txn, likeKey.LikerPubKey[:], likeKey.LikedPostHash); err != nil {

			return errors.Wrapf(
				err, "_flushLikeEntriesToDbWithTxn: Problem deleting mappings "+
					"for LikeKey: %v: ", &likeKey)
		}
	}

	// Go through all the entries in the LikeKeyToLikeEntry map.
	for _, likeEntry := range bav.LikeKeyToLikeEntry {

		if likeEntry.isDeleted {
			// If the LikeEntry has isDeleted=true then there's nothing to do because
			// we already deleted the entry above.
		} else {
			// If the LikeEntry has (isDeleted = false) then we put the corresponding
			// mappings for it into the db.
			if err := DbPutLikeMappingsWithTxn(
				txn, likeEntry.LikerPubKey, *likeEntry.LikedPostHash); err != nil {

				return err
			}
		}
	}

	// At this point all of the MessageEntry mappings in the db should be up-to-date.

	return nil
}

func (bav *UtxoView) _flushFollowEntriesToDbWithTxn(txn *badger.Txn) error {

	// Go through all the entries in the FollowKeyToFollowEntry map.
	for followKeyIter, followEntry := range bav.FollowKeyToFollowEntry {
		// Make a copy of the iterator since we make references to it below.
		followKey := followKeyIter

		// Sanity-check that the FollowKey computed from the FollowEntry is
		// equal to the FollowKey that maps to that entry.
		followKeyInEntry := MakeFollowKey(
			followEntry.FollowerPKID, followEntry.FollowedPKID)
		if followKeyInEntry != followKey {
			return fmt.Errorf("_flushFollowEntriesToDbWithTxn: FollowEntry has "+
				"FollowKey: %v, which doesn't match the FollowKeyToFollowEntry map key %v",
				&followKeyInEntry, &followKey)
		}

		// Delete the existing mappings in the db for this FollowKey. They will be re-added
		// if the corresponding entry in memory has isDeleted=false.
		if err := DbDeleteFollowMappingsWithTxn(
			txn, followEntry.FollowerPKID, followEntry.FollowedPKID); err != nil {

			return errors.Wrapf(
				err, "_flushFollowEntriesToDbWithTxn: Problem deleting mappings "+
					"for FollowKey: %v: ", &followKey)
		}
	}

	// Go through all the entries in the FollowKeyToFollowEntry map.
	for _, followEntry := range bav.FollowKeyToFollowEntry {
		if followEntry.isDeleted {
			// If the FollowEntry has isDeleted=true then there's nothing to do because
			// we already deleted the entry above.
		} else {
			// If the FollowEntry has (isDeleted = false) then we put the corresponding
			// mappings for it into the db.
			if err := DbPutFollowMappingsWithTxn(
				txn, followEntry.FollowerPKID, followEntry.FollowedPKID); err != nil {

				return err
			}
		}
	}

	// At this point all of the MessageEntry mappings in the db should be up-to-date.

	return nil
}

func (bav *UtxoView) _flushDiamondEntriesToDbWithTxn(txn *badger.Txn) error {

	// Go through and delete all the entries so they can be added back fresh.
	for diamondKeyIter, diamondEntry := range bav.DiamondKeyToDiamondEntry {
		// Make a copy of the iterator since we make references to it below.
		diamondKey := diamondKeyIter

		// Sanity-check that the DiamondKey computed from the DiamondEntry is
		// equal to the DiamondKey that maps to that entry.
		diamondKeyInEntry := MakeDiamondKey(
			diamondEntry.SenderPKID, diamondEntry.ReceiverPKID, diamondEntry.DiamondPostHash)
		if diamondKeyInEntry != diamondKey {
			return fmt.Errorf("_flushDiamondEntriesToDbWithTxn: DiamondEntry has "+
				"DiamondKey: %v, which doesn't match the DiamondKeyToDiamondEntry map key %v",
				&diamondKeyInEntry, &diamondKey)
		}

		// Delete the existing mappings in the db for this DiamondKey. They will be re-added
		// if the corresponding entry in memory has isDeleted=false.
		if err := DbDeleteDiamondMappingsWithTxn(txn, diamondEntry); err != nil {

			return errors.Wrapf(
				err, "_flushDiamondEntriesToDbWithTxn: Problem deleting mappings "+
					"for DiamondKey: %v: ", &diamondKey)
		}
	}

	// Add back all of the entries that aren't deleted.
	for _, diamondEntry := range bav.DiamondKeyToDiamondEntry {
		if diamondEntry.isDeleted {
			// If the DiamondEntry has isDeleted=true then there's nothing to do because
			// we already deleted the entry above.
		} else {
			// If the DiamondEntry has (isDeleted = false) then we put the corresponding
			// mappings for it into the db.
			if err := DbPutDiamondMappingsWithTxn(
				txn,
				diamondEntry); err != nil {
				return err
			}
		}
	}

	// At this point all of the MessageEntry mappings in the db should be up-to-date.

	return nil
}

func (bav *UtxoView) _flushPostEntriesToDbWithTxn(txn *badger.Txn) error {
	// TODO(DELETEME): Remove flush logging after debugging MarkBlockInvalid bug.
	glog.Debugf("_flushPostEntriesToDbWithTxn: flushing %d mappings", len(bav.PostHashToPostEntry))

	// Go through all the entries in the PostHashToPostEntry map.
	for postHashIter, postEntry := range bav.PostHashToPostEntry {
		// Make a copy of the iterator since we take references to it below.
		postHash := postHashIter

		// Sanity-check that the hash in the post is the same as the hash in the
		// entry
		if postHash != *postEntry.PostHash {
			return fmt.Errorf("_flushPostEntriesToDbWithTxn: PostEntry has "+
				"PostHash: %v, neither of which match "+
				"the PostHashToPostEntry map key %v",
				postHash, postEntry.PostHash)
		}

		// Delete the existing mappings in the db for this PostHash. They will be re-added
		// if the corresponding entry in memory has isDeleted=false.
		if err := DBDeletePostEntryMappingsWithTxn(txn, &postHash, bav.Params); err != nil {
			return errors.Wrapf(
				err, "_flushPostEntriesToDbWithTxn: Problem deleting mappings "+
					"for PostHash: %v: ", postHash)
		}
	}
	numDeleted := 0
	numPut := 0
	for _, postEntry := range bav.PostHashToPostEntry {
		if postEntry.isDeleted {
			numDeleted++
			// If the PostEntry has isDeleted=true then there's nothing to do because
			// we already deleted the entry above.
		} else {
			numPut++
			// If the PostEntry has (isDeleted = false) then we put the corresponding
			// mappings for it into the db.
			if err := DBPutPostEntryMappingsWithTxn(txn, postEntry, bav.Params); err != nil {

				return err
			}
		}
	}

	// TODO(DELETEME): Remove flush logging after debugging MarkBlockInvalid bug.
	glog.Debugf("_flushPostEntriesToDbWithTxn: deleted %d mappings, put %d mappings", numDeleted, numPut)

	// At this point all of the PostEntry mappings in the db should be up-to-date.

	return nil
}
func (bav *UtxoView) _flushPKIDEntriesToDbWithTxn(txn *badger.Txn) error {
	for pubKeyIter, pkidEntry := range bav.PublicKeyToPKIDEntry {
		pubKeyCopy := make([]byte, btcec.PubKeyBytesLenCompressed)
		copy(pubKeyCopy, pubKeyIter[:])

		// Delete the existing mappings in the db for this PKID. They will be re-added
		// if the corresponding entry in memory has isDeleted=false.
		if err := DBDeletePKIDMappingsWithTxn(txn, pubKeyCopy, bav.Params); err != nil {
			return errors.Wrapf(
				err, "_flushPKIDEntriesToDbWithTxn: Problem deleting mappings "+
					"for pkid: %v, public key: %v: ", PkToString(pkidEntry.PKID[:], bav.Params),
				PkToString(pubKeyCopy, bav.Params))
		}
	}

	// Go through all the entries in the ProfilePublicKeyToProfileEntry map.
	for pubKeyIter, pkidEntry := range bav.PublicKeyToPKIDEntry {
		pubKeyCopy := make([]byte, btcec.PubKeyBytesLenCompressed)
		copy(pubKeyCopy, pubKeyIter[:])

		if pkidEntry.isDeleted {
			// If the ProfileEntry has isDeleted=true then there's nothing to do because
			// we already deleted the entry above.
		} else {
			// Sanity-check that the public key in the entry matches the public key in
			// the mapping.
			if !reflect.DeepEqual(pubKeyCopy, pkidEntry.PublicKey) {
				return fmt.Errorf("_flushPKIDEntriesToDbWithTxn: Sanity-check failed. "+
					"Public key in entry %v does not match public key in mapping %v ",
					PkToString(pkidEntry.PublicKey[:], bav.Params),
					PkToString(pubKeyCopy, bav.Params))
			}
			// Sanity-check that the mapping in the public key map lines up with the mapping
			// in the PKID map.
			if _, pkidEntryExists := bav.PKIDToPublicKey[*pkidEntry.PKID]; !pkidEntryExists {
				return fmt.Errorf("_flushPKIDEntriesToDbWithTxn: Sanity-check failed. "+
					"PKID %v for public key %v does not exist in PKIDToPublicKey map.",
					PkToString(pkidEntry.PKID[:], bav.Params),
					PkToString(pubKeyCopy, bav.Params))
			}

			// If the ProfileEntry has (isDeleted = false) then we put the corresponding
			// mappings for it into the db.
			if err := DBPutPKIDMappingsWithTxn(txn, pubKeyCopy, pkidEntry, bav.Params); err != nil {
				return err
			}
		}
	}

	// At this point all of the PKIDEntry mappings in the db should be up-to-date.
	return nil
}

func (bav *UtxoView) _flushProfileEntriesToDbWithTxn(txn *badger.Txn) error {
	glog.Debugf("_flushProfilesToDbWithTxn: flushing %d mappings", len(bav.ProfilePKIDToProfileEntry))

	// Go through all the entries in the ProfilePublicKeyToProfileEntry map.
	for profilePKIDIter, profileEntry := range bav.ProfilePKIDToProfileEntry {
		// Make a copy of the iterator since we take references to it below.
		profilePKID := profilePKIDIter

		// Delete the existing mappings in the db for this PKID. They will be re-added
		// if the corresponding entry in memory has isDeleted=false.
		if err := DBDeleteProfileEntryMappingsWithTxn(txn, &profilePKID, bav.Params); err != nil {
			return errors.Wrapf(
				err, "_flushProfileEntriesToDbWithTxn: Problem deleting mappings "+
					"for pkid: %v, public key: %v: ", PkToString(profilePKID[:], bav.Params),
				PkToString(profileEntry.PublicKey, bav.Params))
		}
	}
	numDeleted := 0
	numPut := 0
	for profilePKIDIter, profileEntry := range bav.ProfilePKIDToProfileEntry {
		// Make a copy of the iterator since we take references to it below.
		profilePKID := profilePKIDIter

		if profileEntry.isDeleted {
			numDeleted++
			// If the ProfileEntry has isDeleted=true then there's nothing to do because
			// we already deleted the entry above.
		} else {
			numPut++
			// Get the PKID according to another map in the view and
			// sanity-check that it lines up.
			viewPKIDEntry := bav.GetPKIDForPublicKey(profileEntry.PublicKey)
			if viewPKIDEntry == nil || viewPKIDEntry.isDeleted || *viewPKIDEntry.PKID != profilePKID {
				return fmt.Errorf("_flushProfileEntriesToDbWithTxn: Sanity-check failed: PKID %v does "+
					"not exist in view mapping for profile with public key %v",
					PkToString(profilePKID[:], bav.Params),
					PkToString(profileEntry.PublicKey, bav.Params))
			}

			// If the ProfileEntry has (isDeleted = false) then we put the corresponding
			// mappings for it into the db.
			if err := DBPutProfileEntryMappingsWithTxn(
				txn, profileEntry, &profilePKID, bav.Params); err != nil {

				return err
			}
		}
	}

	glog.Debugf("_flushProfilesToDbWithTxn: deleted %d mappings, put %d mappings", numDeleted, numPut)

	// At this point all of the PostEntry mappings in the db should be up-to-date.

	return nil
}

func (bav *UtxoView) _flushBalanceEntriesToDbWithTxn(txn *badger.Txn) error {
	glog.Debugf("_flushBalanceEntriesToDbWithTxn: flushing %d mappings", len(bav.HODLerPKIDCreatorPKIDToBalanceEntry))

	// Go through all the entries in the HODLerPubKeyCreatorPubKeyToBalanceEntry map.
	for balanceKeyIter, balanceEntry := range bav.HODLerPKIDCreatorPKIDToBalanceEntry {
		// Make a copy of the iterator since we take references to it below.
		balanceKey := balanceKeyIter

		// Sanity-check that the balance key in the map is the same
		// as the public key in the entry.
		computedBalanceKey := MakeCreatorCoinBalanceKey(
			balanceEntry.HODLerPKID, balanceEntry.CreatorPKID)
		if !reflect.DeepEqual(balanceKey, computedBalanceKey) {
			return fmt.Errorf("_flushBalanceEntriesToDbWithTxn: BalanceEntry has "+
				"map key: %v which does not match match "+
				"the HODLerPubKeyCreatorPubKeyToBalanceEntry map key %v",
				balanceKey, computedBalanceKey)
		}

		// Delete the existing mappings in the db for this balance key. They will be re-added
		// if the corresponding entry in memory has isDeleted=false.
		if err := DBDeleteCreatorCoinBalanceEntryMappingsWithTxn(
			txn, &(balanceKey.HODLerPKID), &(balanceKey.CreatorPKID), bav.Params); err != nil {

			return errors.Wrapf(
				err, "_flushBalanceEntriesToDbWithTxn: Problem deleting mappings "+
					"for public key: %v: ", balanceKey)
		}
	}
	numDeleted := 0
	numPut := 0
	// Go through all the entries in the HODLerPubKeyCreatorPubKeyToBalanceEntry map.
	for _, balanceEntry := range bav.HODLerPKIDCreatorPKIDToBalanceEntry {
		// Make a copy of the iterator since we take references to it below.
		if balanceEntry.isDeleted {
			numDeleted++
			// If the ProfileEntry has isDeleted=true then there's nothing to do because
			// we already deleted the entry above.
		} else {
			numPut++
			// If the ProfileEntry has (isDeleted = false) then we put the corresponding
			// mappings for it into the db.
			if err := DBPutCreatorCoinBalanceEntryMappingsWithTxn(
				txn, balanceEntry, bav.Params); err != nil {

				return err
			}
		}
	}

	glog.Debugf("_flushBalanceEntriesToDbWithTxn: deleted %d mappings, put %d mappings", numDeleted, numPut)

	// At this point all of the PostEntry mappings in the db should be up-to-date.

	return nil
}

func (bav *UtxoView) FlushToDbWithTxn(txn *badger.Txn) error {
	// Flush the utxos to the db.
	if err := bav._flushUtxosToDbWithTxn(txn); err != nil {
		return err
	}

	if err := bav._flushBitcoinExchangeDataWithTxn(txn); err != nil {
		return err
	}

	if err := bav._flushGlobalParamsEntryToDbWithTxn(txn); err != nil {
		return err
	}

	if err := bav._flushForbiddenPubKeyEntriesToDbWithTxn(txn); err != nil {
		return err
	}

	if err := bav._flushMessageEntriesToDbWithTxn(txn); err != nil {
		return err
	}

	if err := bav._flushLikeEntriesToDbWithTxn(txn); err != nil {
		return err
	}

	if err := bav._flushFollowEntriesToDbWithTxn(txn); err != nil {
		return err
	}

	if err := bav._flushDiamondEntriesToDbWithTxn(txn); err != nil {
		return err
	}

	if err := bav._flushRecloutEntriesToDbWithTxn(txn); err != nil {
		return err
	}

	if err := bav._flushPostEntriesToDbWithTxn(txn); err != nil {
		return err
	}
	if err := bav._flushProfileEntriesToDbWithTxn(txn); err != nil {
		return err
	}
	if err := bav._flushBalanceEntriesToDbWithTxn(txn); err != nil {
		return err
	}
	if err := bav._flushPKIDEntriesToDbWithTxn(txn); err != nil {
		return err
	}

	return nil
}

func (bav *UtxoView) FlushToDb() error {
	// Make sure everything happens inside a single transaction.
	err := bav.Handle.Update(func(txn *badger.Txn) error {
		return bav.FlushToDbWithTxn(txn)
	})
	if err != nil {
		return err
	}

	// After a successful flush, reset the in-memory mappings for the view
	// so that it can be re-used if desired.
	//
	// Note that the TipHash does not get reset as part of _ResetViewMappingsAfterFlush because
	// it is not something that is affected by a flush operation. Moreover, its value
	// is consistent with the view regardless of whether or not the view is flushed or
	// not.
	bav._ResetViewMappingsAfterFlush()

	return nil
}<|MERGE_RESOLUTION|>--- conflicted
+++ resolved
@@ -554,10 +554,10 @@
 	return pe.isDeleted
 }
 
-<<<<<<< HEAD
 func IsQuotedReclout(postEntry *PostEntry) bool {
 	return postEntry.IsQuotedReclout && postEntry.RecloutedPostHash != nil
-=======
+}
+
 func (pe *PostEntry) HasMedia() bool {
 	bodyJSONObj := BitCloutBodySchema{}
 	err := json.Unmarshal(pe.Body, &bodyJSONObj)
@@ -566,7 +566,6 @@
 		return true
 	}
 	return false
->>>>>>> 9c7af4aa
 }
 
 // Return true if postEntry is a vanilla reclout.  A vanilla reclout is a post that reclouts another post,
