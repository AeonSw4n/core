package lib

import (
	"encoding/hex"
	"flag"
	"fmt"
	"github.com/go-pg/pg/v10"
	"log"
	"math/big"
	"os"
	"testing"
	"time"

	chainlib "github.com/btcsuite/btcd/blockchain"
	"github.com/btcsuite/btcd/btcec"
	"github.com/dgraph-io/badger/v3"
	"github.com/golang/glog"
	"github.com/stretchr/testify/assert"
	"github.com/stretchr/testify/require"
)

const (
	// go run transaction_util.go --manual_entropy_hex=0,1
	senderPkString      = "tBCKXFJEDSF7Thcc6BUBcB6kicE5qzmLbAtvFf9LfKSXN4LwFt36oX"
	senderPrivString    = "tbc31669t2YuZ2mi1VLtK6a17RXFPdsuBDcenPLc1eU1ZVRHF9Zv4"
	recipientPkString   = "tBCKXU8pf7nkn8M38sYJeAwiBP7HbSJWy9Zmn4sHNL6gA6ahkriymq"
	recipientPrivString = "tbc24UM432ikvtmyv4zus7HomtUYkxNg3B3HusSLghVxoQXKi9QjZ"

	moneyPkString   = "tBCKVUCQ9WxpVmNthS2PKfY1BCxG4GkWvXqDhQ4q3zLtiwKVUNMGYS"
	moneyPrivString = "tbc2yg6BS7we86H8WUF2xSAmnyJ1x63ZqXaiDkE2mostsxpfmCZiB"

	blockSignerSeed = "essence camp ghost remove document vault ladder swim pupil index apart ring"
	blockSignerPk   = "BC1YLiQ86kwXUy3nfK391xht7N72UmbFY6bGrUsds1A7QKZrs4jJsxo"
)

func TestProcessBlock(t *testing.T) {
	assert := assert.New(t)
	require := require.New(t)
	_ = assert
	_ = require

	//hexBytes, _ := hex.DecodeString("ffffffffffffffffffffffffffffffffffffffffffffffffffffffffffffffff")
	{
		hexBytes, err := hex.DecodeString("00000000e9a0b8435a2fc5e19952ceb3a2d5042fb87b6d5f180ea825f3a4cd65")
		assert.NoError(err)
		assert.Equal("000000000000000000000000000000000000000000000000000000011883b96c", fmt.Sprintf("%064x", *ExpectedWorkForBlockHash(CopyBytesIntoBlockHash(hexBytes))))

	}
	// Satoshi's genesis block hash.
	{
		hexBytes, err := hex.DecodeString("000000000019d6689c085ae165831e934ff763ae46a2a6c172b3f1b60a8ce26f")
		assert.NoError(err)
		assert.Equal("000000000000000000000000000000000000000000000000000009e8770a5c23", fmt.Sprintf("%064x", *ExpectedWorkForBlockHash(CopyBytesIntoBlockHash(hexBytes))))
	}
	// A more serious block.
	{

		hexBytes, err := hex.DecodeString("00000000000000000000c4c7bfde307b37ca6e4234d636cdea3e443df2926fff")
		assert.NoError(err)
		assert.Equal(
			"000000000000000000000000000000000000000000014d0aa0d2497b13fcd703",
			fmt.Sprintf("%064x", *ExpectedWorkForBlockHash(CopyBytesIntoBlockHash(hexBytes))))
	}
	// Some annoying edge cases.
	{
		hexBytes, err := hex.DecodeString("0000000000000000000000000000000000000000000000000000000000000000")
		assert.NoError(err)
		assert.Equal(
			"ffffffffffffffffffffffffffffffffffffffffffffffffffffffffffffffff",
			fmt.Sprintf("%064x", *ExpectedWorkForBlockHash(CopyBytesIntoBlockHash(hexBytes))))
	}
	{
		hexBytes, err := hex.DecodeString("ffffffffffffffffffffffffffffffffffffffffffffffffffffffffffffffff")
		assert.NoError(err)
		assert.Equal(
			"0000000000000000000000000000000000000000000000000000000000000000",
			fmt.Sprintf("%064x", *ExpectedWorkForBlockHash(CopyBytesIntoBlockHash(hexBytes))))
	}
	{
		hexBytes, err := hex.DecodeString("fffffffffffffffffffffffffffffffffffffffffffffffffffffffffffffffe")
		assert.NoError(err)
		assert.Equal(
			"0000000000000000000000000000000000000000000000000000000000000001",
			fmt.Sprintf("%064x", *ExpectedWorkForBlockHash(CopyBytesIntoBlockHash(hexBytes))))
	}
}

func _copyBlock(blk *MsgDeSoBlock) *MsgDeSoBlock {
	data, _ := blk.ToBytes(false)

	testBlock := NewMessage(MsgTypeBlock).(*MsgDeSoBlock)
	_ = testBlock.FromBytes(data)

	return testBlock
}

func getForkedChain(t *testing.T) (blockA1, blockA2, blockB1, blockB2,
	blockB3, blockB4, blockB5 *MsgDeSoBlock) {

	assert := assert.New(t)
	require := require.New(t)
	_, _ = assert, require

	var err error
	{
		chain1, params, _ := NewLowDifficultyBlockchain()
		mempool1, miner1 := NewTestMiner(t, chain1, params, true /*isSender*/)
		_ = mempool1

		// Mine two blocks to give the sender some DeSo.
		blockA1, err = miner1.MineAndProcessSingleBlock(0 /*threadIndex*/, mempool1)
		require.NoError(err)
		blockA2, err = miner1.MineAndProcessSingleBlock(0 /*threadIndex*/, mempool1)
		require.NoError(err)
	}
	{
		chain1, params, _ := NewLowDifficultyBlockchain()
		mempool1, miner1 := NewTestMiner(t, chain1, params, true /*isSender*/)
		_ = mempool1

		// Mine two blocks to give the sender some DeSo.
		blockB1, err = miner1.MineAndProcessSingleBlock(0 /*threadIndex*/, mempool1)
		require.NoError(err)
		blockB2, err = miner1.MineAndProcessSingleBlock(0 /*threadIndex*/, mempool1)
		require.NoError(err)
		blockB3, err = miner1.MineAndProcessSingleBlock(0 /*threadIndex*/, mempool1)
		require.NoError(err)
		blockB4, err = miner1.MineAndProcessSingleBlock(0 /*threadIndex*/, mempool1)
		require.NoError(err)
		blockB5, err = miner1.MineAndProcessSingleBlock(0 /*threadIndex*/, mempool1)
		require.NoError(err)
	}

	// The variables  are set above.
	return
}

func NewTestBlockchain() (*Blockchain, *DeSoParams, *badger.DB) {
	db, _ := GetTestBadgerDb()
	timesource := chainlib.NewMedianTime()

	// Set the number of txns per view regeneration to one while creating the txns
	ReadOnlyUtxoViewRegenerationIntervalTxns = 1

	// Set some special parameters for testing. If the blocks above are changed
	// these values should be updated to reflect the latest testnet values.
	paramsCopy := DeSoTestnetParams

	chain, err := NewBlockchain([]string{blockSignerPk}, 0, 0, &paramsCopy,
		timesource, db, nil, nil, nil)
	if err != nil {
		log.Fatal(err)
	}

	return chain, &paramsCopy, db
}

func NewLowDifficultyBlockchain() (
	*Blockchain, *DeSoParams, *badger.DB) {

	// Set the number of txns per view regeneration to one while creating the txns
	ReadOnlyUtxoViewRegenerationIntervalTxns = 1

	return NewLowDifficultyBlockchainWithParams(&DeSoTestnetParams)
}

func NewLowDifficultyBlockchainWithParams(params *DeSoParams) (
	*Blockchain, *DeSoParams, *badger.DB) {

	// Set the number of txns per view regeneration to one while creating the txns
	ReadOnlyUtxoViewRegenerationIntervalTxns = 1

	db, dbDir := GetTestBadgerDb()
	timesource := chainlib.NewMedianTime()
	var postgresDb *Postgres

	if len(os.Getenv("POSTGRES_URI")) > 0 {
		postgresDb = NewPostgres(pg.Connect(ParsePostgresURI(os.Getenv("POSTGRES_URI"))))
	}

	// Set some special parameters for testing. If the blocks above are changed
	// these values should be updated to reflect the latest testnet values.
	paramsCopy := *params
	paramsCopy.GenesisBlock = &MsgDeSoBlock{
		Header: &MsgDeSoHeader{
			Version:               0,
			PrevBlockHash:         mustDecodeHexBlockHash("0000000000000000000000000000000000000000000000000000000000000000"),
			TransactionMerkleRoot: mustDecodeHexBlockHash("097158f0d27e6d10565c4dc696c784652c3380e0ff8382d3599a4d18b782e965"),
			TstampSecs:            uint64(1560735050),
			Height:                uint64(0),
			Nonce:                 uint64(0),
			// No ExtraNonce is set in the genesis block
		},
		Txns: []*MsgDeSoTxn{
			{
				TxInputs:  []*DeSoInput{},
				TxOutputs: []*DeSoOutput{},
				TxnMeta: &BlockRewardMetadataa{
					ExtraData: []byte("They came here, to the new world. World 2.0, version 1776."),
				},
				// A signature is not required for BLOCK_REWARD transactions since they
				// don't spend anything.
			},
		},
	}
	paramsCopy.MinDifficultyTargetHex = "999999948931e5874cf66a74c0fda790dd8c7458243d400324511a4c71f54faa"
	paramsCopy.MinChainWorkHex = "0000000000000000000000000000000000000000000000000000000000000000"
	paramsCopy.MiningIterationsPerCycle = 500
	// Set maturity to 2 blocks so we can test spending on short chains. The
	// tests rely on the maturity equaling exactly two blocks (i.e. being
	// two times the time between blocks).
	paramsCopy.TimeBetweenBlocks = 2 * time.Second
	paramsCopy.BlockRewardMaturity = time.Second * 4
	paramsCopy.TimeBetweenDifficultyRetargets = 100 * time.Second
	paramsCopy.MaxDifficultyRetargetFactor = 2
	paramsCopy.SeedBalances = []*DeSoOutput{
		{
			PublicKey:   MustBase58CheckDecode(moneyPkString),
			AmountNanos: uint64(2000000 * NanosPerUnit),
		},
	}

	// Temporarily modify the seed balances to make a specific public
	// key have some DeSo
<<<<<<< HEAD
	snap, err, _ := NewSnapshot(db, dbDir, SnapshotBlockHeightPeriod, false, false, &paramsCopy)
	chain, err := NewBlockchain([]string{blockSignerPk}, 0, 0,
		&paramsCopy, timesource, db, nil, nil, snap)
=======
	chain, err := NewBlockchain([]string{blockSignerPk}, 0,
		&paramsCopy, timesource, db, postgresDb, nil)
>>>>>>> ca30aa9d
	if err != nil {
		log.Fatal(err)
	}

	return chain, &paramsCopy, db
}

func NewTestMiner(t *testing.T, chain *Blockchain, params *DeSoParams, isSender bool) (*DeSoMempool, *DeSoMiner) {
	assert := assert.New(t)
	require := require.New(t)
	_ = assert
	_ = require

	mempool := NewDeSoMempool(
		chain, 0, /* rateLimitFeeRateNanosPerKB */
		0 /* minFeeRateNanosPerKB */, "", true,
		"" /*dataDir*/, "")
	minerPubKeys := []string{}
	if isSender {
		minerPubKeys = append(minerPubKeys, senderPkString)
	} else {
		minerPubKeys = append(minerPubKeys, recipientPkString)
	}

	blockProducer, err := NewDeSoBlockProducer(
		0, 1,
		blockSignerSeed,
		mempool, chain,
		params, chain.postgres)
	require.NoError(err)

	newMiner, err := NewDeSoMiner(minerPubKeys, 1 /*numThreads*/, blockProducer, params)
	require.NoError(err)
	return mempool, newMiner
}

func _getBalance(t *testing.T, chain *Blockchain, mempool *DeSoMempool, pkStr string) uint64 {
	pkBytes, _, err := Base58CheckDecode(pkStr)
	require.NoError(t, err)

	utxoEntriesFound, err := chain.GetSpendableUtxosForPublicKey(pkBytes, mempool, nil)
	require.NoError(t, err)

	balanceForUserNanos := uint64(0)
	for _, utxoEntry := range utxoEntriesFound {
		balanceForUserNanos += utxoEntry.AmountNanos
	}

<<<<<<< HEAD
	utxoView, err := NewUtxoView(chain.db, chain.params, nil, chain.snapshot)
=======
	utxoView, err := NewUtxoView(chain.db, chain.params, chain.postgres)
>>>>>>> ca30aa9d
	require.NoError(t, err)
	if mempool != nil {
		utxoView, err = mempool.GetAugmentedUniversalView()
		require.NoError(t, err)
	}

	balanceNanos, err := utxoView.GetSpendableDeSoBalanceNanosForPublicKey(
		pkBytes, chain.headerTip().Height)
	require.NoError(t, err)

	// DO NOT REMOVE: This is used to test the similarity of UTXOs vs. the pubkey balance index.
	require.Equal(t, balanceForUserNanos, balanceNanos)

	return balanceForUserNanos
}

func _getCreatorCoinInfo(t *testing.T, chain *Blockchain, params *DeSoParams, pkStr string,
) (_desoLocked uint64, _coinsInCirculation uint64) {
	pkBytes, _, err := Base58CheckDecode(pkStr)
	require.NoError(t, err)

	utxoView, _ := NewUtxoView(chain.db, params, nil, chain.snapshot)

	// Profile fields
	creatorProfile := utxoView.GetProfileEntryForPublicKey(pkBytes)
	if creatorProfile == nil {
		return 0, 0
	}

	// Note that it's OK to cast creator coin to uint64 because we check for
	// overflow everywhere.
	return creatorProfile.CreatorCoinEntry.DeSoLockedNanos, creatorProfile.CreatorCoinEntry.CoinsInCirculationNanos.Uint64()
}

func _getBalanceWithView(t *testing.T, utxoView *UtxoView, pkStr string) uint64 {
	pkBytes, _, err := Base58CheckDecode(pkStr)
	require.NoError(t, err)

	utxoEntriesFound, err := utxoView.GetUnspentUtxoEntrysForPublicKey(pkBytes)
	require.NoError(t, err)

	totalBalanceNanos := uint64(0)
	for _, utxoEntry := range utxoEntriesFound {
		totalBalanceNanos += utxoEntry.AmountNanos
	}

	return totalBalanceNanos
}

func TestBasicTransferReorg(t *testing.T) {
	assert := assert.New(t)
	require := require.New(t)
	_ = assert
	_ = require

	chain1, params, _ := NewLowDifficultyBlockchain()
	{
		mempool1, miner1 := NewTestMiner(t, chain1, params, true /*isSender*/)

		// Mine two blocks to give the sender some DeSo.
		_, err := miner1.MineAndProcessSingleBlock(0 /*threadIndex*/, mempool1)
		require.NoError(err)
		_, err = miner1.MineAndProcessSingleBlock(0 /*threadIndex*/, mempool1)
		require.NoError(err)

		// Have the sender send some DeSo to the recipient and have the
		// recipient send some back. Mine both of these transactions into
		// a block.
		{
			txn := _assembleBasicTransferTxnFullySigned(t, chain1, 17, 0,
				senderPkString, recipientPkString, senderPrivString, mempool1)
			_, err := mempool1.ProcessTransaction(txn, false /*allowUnconnectedTxn*/, false /*rateLimit*/, 0 /*peerID*/, true /*verifySignatures*/)
			require.NoError(err)
		}
		{
			txn := _assembleBasicTransferTxnFullySigned(t, chain1, 4, 0,
				recipientPkString, senderPkString, recipientPrivString, mempool1)
			_, err := mempool1.ProcessTransaction(txn, false /*allowUnconnectedTxn*/, false /*rateLimit*/, 0 /*peerID*/, true /*verifySignatures*/)
			require.NoError(err)
		}
		block, err := miner1.MineAndProcessSingleBlock(0 /*threadIndex*/, mempool1)
		require.NoError(err)
		// block reward adds one txn.
		require.Equal(3, len(block.Txns))
		require.Equal(uint64(13), _getBalance(t, chain1, mempool1, recipientPkString))

		// Have the sender send a bit more DeSo over and mine that into a
		// block.
		{
			txn := _assembleBasicTransferTxnFullySigned(t, chain1, 2, 0,
				senderPkString, recipientPkString, senderPrivString, mempool1)
			_, err := mempool1.ProcessTransaction(txn, false /*allowUnconnectedTxn*/, false /*rateLimit*/, 0 /*peerID*/, true /*verifySignatures*/)
			require.NoError(err)
		}
		block, err = miner1.MineAndProcessSingleBlock(0 /*threadIndex*/, mempool1)
		require.NoError(err)
		// block reward adds one txn.
		require.Equal(2, len(block.Txns))
		require.Equal(uint64(15), _getBalance(t, chain1, mempool1, recipientPkString))

		// A transaction signed by the wrong private key should be rejected.
		{
			txn := _assembleBasicTransferTxnFullySigned(t, chain1, 2, 0,
				senderPkString, recipientPkString, recipientPrivString, mempool1)
			_, err := mempool1.ProcessTransaction(txn, false /*allowUnconnectedTxn*/, false /*rateLimit*/, 0 /*peerID*/, true /*verifySignatures*/)
			require.Error(err)
			require.Contains(err.Error(), RuleErrorInvalidTransactionSignature)
		}

		// Have the recipient send some DeSo back and mine that into a block.
		{
			txn := _assembleBasicTransferTxnFullySigned(t, chain1, 8, 0,
				recipientPkString, senderPkString, recipientPrivString, mempool1)
			_, err := mempool1.ProcessTransaction(txn, false /*allowUnconnectedTxn*/, false /*rateLimit*/, 0 /*peerID*/, true /*verifySignatures*/)
			require.NoError(err)
		}
		block, err = miner1.MineAndProcessSingleBlock(0 /*threadIndex*/, mempool1)
		require.NoError(err)
		// block reward adds one txn.
		require.Equal(2, len(block.Txns))

		// Recipient should have exactly 7 DeSo after all this.
		require.Equal(uint64(7), _getBalance(t, chain1, mempool1, recipientPkString))
	}

	// Create a second test chain so we can mine a fork.
	// Mine enough blocks to create a fork. Throw in a transaction
	// from the sender to the recipient right before the third block
	// just to make things interesting.
	chain2, _, _ := NewLowDifficultyBlockchain()
	forkBlocks := []*MsgDeSoBlock{}
	{
		mempool2, miner2 := NewTestMiner(t, chain2, params, true /*isSender*/)

		// Mine two blocks to give the sender some DeSo.
		block, err := miner2.MineAndProcessSingleBlock(0 /*threadIndex*/, mempool2)
		require.NoError(err)
		forkBlocks = append(forkBlocks, block)
		block, err = miner2.MineAndProcessSingleBlock(0 /*threadIndex*/, mempool2)
		require.NoError(err)
		forkBlocks = append(forkBlocks, block)

		// Have the sender send some DeSo to the recipient and have the
		// recipient send some back. Mine both of these transactions into
		// a block.
		{
			txn := _assembleBasicTransferTxnFullySigned(t, chain2, 7, 0,
				senderPkString, recipientPkString, senderPrivString, mempool2)
			_, err := mempool2.ProcessTransaction(txn, false /*allowUnconnectedTxn*/, false /*rateLimit*/, 0 /*peerID*/, true /*verifySignatures*/)
			require.NoError(err)
		}
		{
			txn := _assembleBasicTransferTxnFullySigned(t, chain2, 2, 0,
				recipientPkString, senderPkString, recipientPrivString, mempool2)
			_, err := mempool2.ProcessTransaction(txn, false /*allowUnconnectedTxn*/, false /*rateLimit*/, 0 /*peerID*/, true /*verifySignatures*/)
			require.NoError(err)
		}
		block, err = miner2.MineAndProcessSingleBlock(0 /*threadIndex*/, mempool2)
		require.NoError(err)
		forkBlocks = append(forkBlocks, block)
		// block reward adds one txn.
		require.Equal(3, len(block.Txns))
		require.Equal(uint64(5), _getBalance(t, chain2, mempool2, recipientPkString))

		// Mine several more blocks so we can make the fork dominant.
		block, err = miner2.MineAndProcessSingleBlock(0 /*threadIndex*/, mempool2)
		require.NoError(err)
		forkBlocks = append(forkBlocks, block)
		block, err = miner2.MineAndProcessSingleBlock(0 /*threadIndex*/, mempool2)
		require.NoError(err)
		forkBlocks = append(forkBlocks, block)
		block, err = miner2.MineAndProcessSingleBlock(0 /*threadIndex*/, mempool2)
		require.NoError(err)
		forkBlocks = append(forkBlocks, block)
		block, err = miner2.MineAndProcessSingleBlock(0 /*threadIndex*/, mempool2)
		require.NoError(err)
		forkBlocks = append(forkBlocks, block)
		block, err = miner2.MineAndProcessSingleBlock(0 /*threadIndex*/, mempool2)
		require.NoError(err)
		forkBlocks = append(forkBlocks, block)
	}

	// Process all of the fork blocks on the original chain to make it
	// experience a reorg.
	for _, forkBlock := range forkBlocks {
		_, _, err := chain1.ProcessBlock(forkBlock, true /*verifySignatures*/)
		require.NoError(err)
	}

	// Require that the tip of the first chain is now the same as the last
	// fork block.
	lastForkBlockHash, _ := forkBlocks[len(forkBlocks)-1].Hash()
	require.Equal(*lastForkBlockHash, *chain1.blockTip().Hash)

	// After the reorg, all of the transactions should have been undone
	// expcept the single spend from the sender to the recipient that
	/// occurred in the fork. As such the fork chain's balance should now
	// reflect the updated balance.
	require.Equal(uint64(5), _getBalance(t, chain1, nil, recipientPkString))
}

func TestProcessBlockConnectBlocks(t *testing.T) {
	assert := assert.New(t)
	require := require.New(t)
	_, _ = assert, require

	var blockA1 *MsgDeSoBlock
	{
		chain1, params, _ := NewLowDifficultyBlockchain()
		mempool1, miner1 := NewTestMiner(t, chain1, params, true /*isSender*/)
		_ = mempool1

		// Mine two blocks to give the sender some DeSo.
		var err error
		blockA1, err = miner1.MineAndProcessSingleBlock(0 /*threadIndex*/, mempool1)
		require.NoError(err)
	}

	chain, _, _ := NewLowDifficultyBlockchain()
	_shouldConnectBlock(blockA1, t, chain)
}

func _shouldConnectBlock(blk *MsgDeSoBlock, t *testing.T, chain *Blockchain) {
	require := require.New(t)

	blockHash, _ := blk.Hash()

	verifySignatures := true
	isMainChain, isOrphan, err := chain.ProcessBlock(blk, verifySignatures)
	require.NoError(err)
	require.Falsef(isOrphan, "Block %v should not be an orphan", blockHash)
	require.Truef(isMainChain, "Block %v should be on the main chain", blockHash)

	// The header tip and the block tip should now be equal to this block.
	require.Equal(*blockHash, *chain.headerTip().Hash)
	require.Equal(*blockHash, *chain.blockTip().Hash)
}

func TestSeedBalancesTest(t *testing.T) {
	assert, require := assert.New(t), require.New(t)
	_, _ = assert, require

	chain, params, db := NewTestBlockchain()
	for _, seedBalance := range params.SeedBalances {
		require.Equal(int64(482), int64(GetUtxoNumEntries(db, chain.snapshot)))
		foundUtxos, err := chain.GetSpendableUtxosForPublicKey(seedBalance.PublicKey, nil, nil)
		require.NoError(err)
		require.Equal(int64(1), int64(len(foundUtxos)))
		require.Equal(int64(seedBalance.AmountNanos), int64(foundUtxos[0].AmountNanos))
	}
}

func init() {
	// Set up logging.
	flag.Set("alsologtostderr", "true")
	glog.CopyStandardLogTo("INFO")
}

func TestProcessHeaderskReorgBlocks(t *testing.T) {
	assert := assert.New(t)
	require := require.New(t)
	_, _ = assert, require

	blockA1, blockA2, blockB1, blockB2, blockB3, _, _ := getForkedChain(t)

	chain, _, db := NewLowDifficultyBlockchain()

	{
		// These should connect without issue.
		fmt.Println("Connecting header A1")
		// We should start with one UTXO since there's a founder reward.
		require.Equal(uint64(1), GetUtxoNumEntries(db, chain.snapshot))
		headerHash, err := blockA1.Header.Hash()
		require.NoError(err)
		isMainChain, isOrphan, err := chain.ProcessHeader(blockA1.Header, headerHash)
		require.NoError(err)
		require.True(isMainChain)
		require.False(isOrphan)
		// Make sure the tip lines up.
		currentHash, err := blockA1.Hash()
		require.NoError(err)
		require.Equal(*currentHash, *(chain.headerTip().Hash))
	}
	{
		// These should connect without issue.
		fmt.Println("Connecting header A2")
		// We should start with one UTXO since there's a founder reward.
		require.Equal(uint64(1), GetUtxoNumEntries(db, chain.snapshot))
		headerHash, err := blockA2.Header.Hash()
		require.NoError(err)
		isMainChain, isOrphan, err := chain.ProcessHeader(blockA2.Header, headerHash)
		require.NoError(err)
		require.True(isMainChain)
		require.False(isOrphan)
		// Make sure the tip lines up.
		currentHash, err := blockA2.Hash()
		require.NoError(err)
		require.Equal(*currentHash, *(chain.headerTip().Hash))
	}
	{
		// These should connect without issue.
		fmt.Println("Connecting header B1")
		// We should start with one UTXO since there's a founder reward.
		require.Equal(uint64(1), GetUtxoNumEntries(db, chain.snapshot))
		headerHash, err := blockB1.Header.Hash()
		require.NoError(err)
		isMainChain, isOrphan, err := chain.ProcessHeader(blockB1.Header, headerHash)
		require.NoError(err)
		// Should not be main chain yet
		require.False(isMainChain)
		require.False(isOrphan)
		// Make sure the tip lines up.
		currentHash, err := blockA2.Hash()
		require.NoError(err)
		require.Equal(*currentHash, *(chain.headerTip().Hash))
	}
	{
		// These should connect without issue.
		fmt.Println("Connecting header B2")
		// We should start with one UTXO since there's a founder reward.
		require.Equal(uint64(1), GetUtxoNumEntries(db, chain.snapshot))
		headerHash, err := blockB2.Header.Hash()
		require.NoError(err)
		isMainChain, isOrphan, err := chain.ProcessHeader(blockB2.Header, headerHash)
		require.NoError(err)
		// Should not be main chain yet
		require.False(isMainChain)
		require.False(isOrphan)
		// Make sure the tip lines up.
		currentHash, err := blockA2.Hash()
		require.NoError(err)
		require.Equal(*currentHash, *(chain.headerTip().Hash))
	}
	{
		// These should connect without issue.
		fmt.Println("Connecting header B3")
		// We should start with one UTXO since there's a founder reward.
		require.Equal(uint64(1), GetUtxoNumEntries(db, chain.snapshot))
		headerHash, err := blockB3.Header.Hash()
		require.NoError(err)
		isMainChain, isOrphan, err := chain.ProcessHeader(blockB3.Header, headerHash)
		require.NoError(err)
		// Should not be main chain yet
		require.True(isMainChain)
		require.False(isOrphan)
		// Make sure the tip lines up.
		currentHash, err := blockB3.Hash()
		require.NoError(err)
		require.Equal(*currentHash, *(chain.headerTip().Hash))
	}
}

func TestProcessBlockReorgBlocks(t *testing.T) {
	assert := assert.New(t)
	require := require.New(t)
	_, _ = assert, require

	blockA1, blockA2, blockB1, blockB2, blockB3, _, _ := getForkedChain(t)

	chain, _, db := NewLowDifficultyBlockchain()

	{
		// These should connect without issue.
		fmt.Println("Connecting block a1")
		// We should start with one UTXO since there's a founder reward.
		require.Equal(uint64(1), GetUtxoNumEntries(db, chain.snapshot))
		_shouldConnectBlock(blockA1, t, chain)

		// Make sure the tip lines up.
		currentHash, err := blockA1.Hash()
		require.NoError(err)
		require.Equal(*currentHash, *(chain.headerTip().Hash))
		require.Equal(*currentHash, *(chain.blockTip().Hash))
	}

	{
		fmt.Println("Connecting block a2")
		require.Equal(uint64(2), GetUtxoNumEntries(db, chain.snapshot))
		_shouldConnectBlock(blockA2, t, chain)

		// Make sure the tip lines up.
		currentHash, err := blockA2.Hash()
		require.NoError(err)
		require.Equal(*currentHash, *(chain.headerTip().Hash))
		require.Equal(*currentHash, *(chain.blockTip().Hash))
	}

	verifySignatures := true
	{
		// These should not be on the main chain.
		// Block b1
		fmt.Println("Connecting block b1")
		require.Equal(uint64(3), GetUtxoNumEntries(db, chain.snapshot))
		isMainChain, isOrphan, err := chain.ProcessBlock(blockB1, verifySignatures)
		require.NoError(err)
		require.Falsef(isOrphan, "Block b1 should not be an orphan")
		require.Falsef(isMainChain, "Block b1 should not be on the main chain")

		// Make sure the tip lines up.
		currentHash, err := blockA2.Hash()
		require.NoError(err)
		require.Equal(*currentHash, *(chain.headerTip().Hash))
		require.Equal(*currentHash, *(chain.blockTip().Hash))
	}

	{
		// Block b2
		fmt.Println("Connecting block b2")
		require.Equal(uint64(3), GetUtxoNumEntries(db, chain.snapshot))
		isMainChain, isOrphan, err := chain.ProcessBlock(blockB2, verifySignatures)
		require.NoError(err)
		require.Falsef(isOrphan, "Block b2 should not be an orphan")
		require.Falsef(isMainChain, "Block b2 should not be on the main chain")

		// Make sure the tip lines up.
		currentHash, err := blockA2.Hash()
		require.NoError(err)
		require.Equal(*currentHash, *(chain.headerTip().Hash))
		require.Equal(*currentHash, *(chain.blockTip().Hash))
	}

	{
		// This should cause the fork to take over, changing the main chain.
		fmt.Println("Connecting block b3")
		require.Equal(uint64(3), GetUtxoNumEntries(db, chain.snapshot))
		_shouldConnectBlock(blockB3, t, chain)
		fmt.Println("b3 is connected")
		require.Equal(uint64(4), GetUtxoNumEntries(db, chain.snapshot))

		// Make sure the tip lines up.
		currentHash, err := blockB3.Hash()
		require.NoError(err)
		require.Equal(*currentHash, *(chain.headerTip().Hash))
		require.Equal(*currentHash, *(chain.blockTip().Hash))
	}
}

func _assembleBasicTransferTxnNoInputs(t *testing.T, amountNanos uint64) *MsgDeSoTxn {
	require := require.New(t)

	// manual_entropy_hex=0
	senderPkBytes, _, err := Base58CheckDecode(senderPkString)
	require.NoError(err)

	// manual_entropy_hex=1
	recipientPkBytes, _, err := Base58CheckDecode(recipientPkString)
	require.NoError(err)

	// Assemble the transaction so that inputs can be found and fees can
	// be computed.
	txnOutputs := []*DeSoOutput{}
	txnOutputs = append(txnOutputs, &DeSoOutput{
		PublicKey:   recipientPkBytes,
		AmountNanos: amountNanos,
	})
	txn := &MsgDeSoTxn{
		// The inputs will be set below.
		TxInputs:  []*DeSoInput{},
		TxOutputs: txnOutputs,
		PublicKey: senderPkBytes,
		TxnMeta:   &BasicTransferMetadata{},
		// We wait to compute the signature until we've added all the
		// inputs and change.
	}

	return txn
}

func _signTxn(t *testing.T, txn *MsgDeSoTxn, privKeyStrArg string) {
	require := require.New(t)

	privKeyBytes, _, err := Base58CheckDecode(privKeyStrArg)
	require.NoError(err)
	privKey, _ := btcec.PrivKeyFromBytes(btcec.S256(), privKeyBytes)
	txnSignature, err := txn.Sign(privKey)
	require.NoError(err)
	txn.Signature = txnSignature
}

// Signs the transaction with a derived key. Transaction ExtraData contains the derived
// public key, so that _verifySignature() knows transaction wasn't signed by the owner.
func _signTxnWithDerivedKey(t *testing.T, txn *MsgDeSoTxn, privKeyStrArg string) {
	require := require.New(t)

	privKeyBytes, _, err := Base58CheckDecode(privKeyStrArg)
	require.NoError(err)
	privateKey, publicKey := btcec.PrivKeyFromBytes(btcec.S256(), privKeyBytes)
	if txn.ExtraData == nil {
		txn.ExtraData = make(map[string][]byte)
	}
	txn.ExtraData[DerivedPublicKey] = publicKey.SerializeCompressed()
	txnSignature, err := txn.Sign(privateKey)
	require.NoError(err)

	txn.Signature = txnSignature
}

func _assembleBasicTransferTxnFullySigned(t *testing.T, chain *Blockchain,
	amountNanos uint64, feeRateNanosPerKB uint64, senderPkStrArg string,
	recipientPkStrArg string, privKeyStrArg string,
	mempool *DeSoMempool) *MsgDeSoTxn {

	require := require.New(t)

	// go run transaction_util.go --operation_type=generate_keys --manual_entropy_hex=0
	senderPkBytes, _, err := Base58CheckDecode(senderPkStrArg)
	require.NoError(err)

	// go run transaction_util.go --operation_type=generate_keys --manual_entropy_hex=1
	recipientPkBytes, _, err := Base58CheckDecode(recipientPkStrArg)
	require.NoError(err)

	// Assemble the transaction so that inputs can be found and fees can
	// be computed.
	txnOutputs := []*DeSoOutput{}
	txnOutputs = append(txnOutputs, &DeSoOutput{
		PublicKey:   recipientPkBytes,
		AmountNanos: amountNanos,
	})
	txn := &MsgDeSoTxn{
		// The inputs will be set below.
		TxInputs:  []*DeSoInput{},
		TxOutputs: txnOutputs,
		PublicKey: senderPkBytes,
		TxnMeta:   &BasicTransferMetadata{},
		// We wait to compute the signature until we've added all the
		// inputs and change.
	}

	totalInputAdded, spendAmount, totalChangeAdded, fee, err :=
		chain.AddInputsAndChangeToTransaction(txn, feeRateNanosPerKB, mempool)
	require.NoError(err)
	require.Equal(totalInputAdded, spendAmount+totalChangeAdded+fee)

	_signTxn(t, txn, privKeyStrArg)

	return txn
}

func TestAddInputsAndChangeToTransaction(t *testing.T) {
	assert := assert.New(t)
	require := require.New(t)
	_ = assert
	_ = require

	chain, _, db := NewLowDifficultyBlockchain()
	_ = db

	_, _, blockB1, blockB2, blockB3, _, _ := getForkedChain(t)

	// Spending nothing should be OK. It shouldn't add anything to the transaction.
	{
		txn := _assembleBasicTransferTxnNoInputs(t, 0)
		feeRateNanosPerKB := uint64(0)

		totalInputAdded, spendAmount, totalChangeAdded, fee, err :=
			chain.AddInputsAndChangeToTransaction(txn, feeRateNanosPerKB, nil)
		require.NoError(err)
		require.Equal(0, len(txn.TxInputs))
		require.Equal(1, len(txn.TxOutputs))
		require.Equal(totalInputAdded, uint64(0))
		require.Equal(spendAmount, uint64(0))
		require.Equal(totalChangeAdded, uint64(0))
		require.Equal(fee, uint64(0))
	}

	// Spending a nonzero amount should fail before we have mined a block
	// reward for ourselves.
	{
		txn := _assembleBasicTransferTxnNoInputs(t, 1)
		feeRateNanosPerKB := uint64(0)

		_, _, _, _, err :=
			chain.AddInputsAndChangeToTransaction(txn, feeRateNanosPerKB, nil)
		require.Error(err)
	}

	// Nonzero/high fee should also cause an error if we have no money.
	{
		txn := _assembleBasicTransferTxnNoInputs(t, 0)
		feeRateNanosPerKB := uint64(1000)

		_, _, _, _, err :=
			chain.AddInputsAndChangeToTransaction(txn, feeRateNanosPerKB, nil)
		require.Error(err)
	}

	// Save the block reward in the first block to use it for testing.
	firstBlockReward := CalcBlockRewardNanos(1)

	// Connect a block. The sender address should have mined some DeSo but
	// it should be unspendable until the block after this one. See
	// BlockRewardMaturity.
	_shouldConnectBlock(blockB1, t, chain)

	// Verify that spending a nonzero amount fails after the first block.
	{
		txn := _assembleBasicTransferTxnNoInputs(t, 1)
		feeRateNanosPerKB := uint64(0)

		_, _, _, _, err :=
			chain.AddInputsAndChangeToTransaction(txn, feeRateNanosPerKB, nil)
		require.Error(err)
	}

	_shouldConnectBlock(blockB2, t, chain)

	// Verify that spending a nonzero amount passes after the second block
	// since at this point it is presumed the transaction will be mined
	// into the third block at which point the block reward shouild be
	// mature.

	// Verify a moderate spend with a moderate feerate works.
	{
		testSpend := firstBlockReward / 2
		txn := _assembleBasicTransferTxnNoInputs(t, testSpend)
		feeRateNanosPerKB := uint64(testSpend)

		totalInputAdded, spendAmount, totalChangeAdded, fee, err :=
			chain.AddInputsAndChangeToTransaction(txn, feeRateNanosPerKB, nil)
		require.NoError(err)
		require.Equal(1, len(txn.TxInputs))
		require.Equal(2, len(txn.TxOutputs))
		require.Equal(spendAmount, uint64(testSpend))
		require.Greater(fee, uint64(0))
		require.Equal(uint64(firstBlockReward), totalInputAdded)
		require.Equal(totalInputAdded, spendAmount+totalChangeAdded+fee)
	}

	// Verify spending more than a block reward fails.
	{
		testSpend := firstBlockReward + 1
		txn := _assembleBasicTransferTxnNoInputs(t, testSpend)
		feeRateNanosPerKB := uint64(0)

		_, _, _, _, err :=
			chain.AddInputsAndChangeToTransaction(txn, feeRateNanosPerKB, nil)
		require.Error(err)
	}

	_shouldConnectBlock(blockB3, t, chain)

	// Verify spending more than the first block reward passes after the
	// next block.
	{
		testSpend := firstBlockReward + 1
		txn := _assembleBasicTransferTxnNoInputs(t, testSpend)
		feeRateNanosPerKB := uint64(0)

		_, _, _, _, err :=
			chain.AddInputsAndChangeToTransaction(txn, feeRateNanosPerKB, nil)
		require.NoError(err)
	}
}

func TestValidateBasicTransfer(t *testing.T) {
	assert := assert.New(t)
	require := require.New(t)
	_ = assert
	_ = require

	chain, _, db := NewLowDifficultyBlockchain()
	_ = db

	_, _, blockB1, blockB2, _, _, _ := getForkedChain(t)

	// Save the block reward in the first block to use it for testing.
	firstBlockReward := CalcBlockRewardNanos(1)

	// Connect a block. The sender address should have mined some DeSo but
	// it should be unspendable until the block after this one. See
	// BlockRewardMaturity.
	_shouldConnectBlock(blockB1, t, chain)
	_shouldConnectBlock(blockB2, t, chain)

	// Verify that a transaction spending a nonzero amount passes validation
	// after the second block due to the block reward having matured.
	{
		spendAmount := firstBlockReward / 2
		feeRateNanosPerKB := firstBlockReward
		txn := _assembleBasicTransferTxnFullySigned(t, chain, spendAmount, feeRateNanosPerKB,
			senderPkString, recipientPkString, senderPrivString, nil)
		err := chain.ValidateTransaction(txn, chain.blockTip().Height+1,
			true /*verifySignatures*/, nil)
		require.NoError(err)
	}

	// Verify that a transaction spending more than its input is shot down.
	{
		spendAmount := firstBlockReward / 2
		feeRateNanosPerKB := firstBlockReward
		txn := _assembleBasicTransferTxnFullySigned(t, chain, spendAmount, feeRateNanosPerKB,
			senderPkString, recipientPkString, senderPrivString, nil)
		{
			senderPkBytes, _, err := Base58CheckDecode(senderPkString)
			require.NoError(err)
			txn.TxOutputs = append(txn.TxOutputs, &DeSoOutput{
				PublicKey: senderPkBytes,
				// Guaranteed to be more than we're allowed to spend.
				AmountNanos: firstBlockReward,
			})
			// Re-sign the transaction.
			_signTxn(t, txn, senderPrivString)
		}

		err := chain.ValidateTransaction(txn, chain.blockTip().Height+1, true, nil)
		require.Error(err)
		require.Contains(err.Error(), RuleErrorTxnOutputExceedsInput)
	}

	// Verify that a transaction spending an immature block reward is shot down.
	{
		spendAmount := firstBlockReward
		feeRateNanosPerKB := uint64(0)
		txn := _assembleBasicTransferTxnFullySigned(t, chain, spendAmount, feeRateNanosPerKB,
			senderPkString, recipientPkString, senderPrivString, nil)
		// Try and spend the block reward from block B2, which should not have matured
		// yet.
		b2RewardHash := blockB2.Txns[0].Hash()
		require.NotNil(b2RewardHash)
		txn.TxInputs = append(txn.TxInputs, &DeSoInput{
			TxID:  *b2RewardHash,
			Index: 0,
		})
		// Re-sign the transaction.
		_signTxn(t, txn, senderPrivString)
		err := chain.ValidateTransaction(txn, chain.blockTip().Height+1, true, nil)
		require.Error(err)
		require.Contains(err.Error(), RuleErrorInputSpendsImmatureBlockReward)
	}
}

func TestComputeMerkle(t *testing.T) {
	//assert := assert.New(t)
	//require := require.New(t)
	//_ = assert
	//_ = require

	//blk := _copyBlock(expectedBlock)
	//merkleRoot1, _, err := ComputeMerkleRoot(blk.Txns)
	//require.NoError(err)

	//blk.Header.Nonce[0] = 0x00
	//merkleRoot2, _, err := ComputeMerkleRoot(blk.Txns)
	//require.NoError(err)
	//assert.Equal(merkleRoot1, merkleRoot2)

	//oldSigVal := blk.Txns[1].Signature[5]
	//blk.Txns[1].Signature[5] = 0x00
	//merkleRoot3, _, err := ComputeMerkleRoot(blk.Txns)
	//require.NoError(err)
	//assert.NotEqual(merkleRoot1, merkleRoot3)

	//blk.Txns[1].Signature[5] = oldSigVal
	//merkleRoot4, _, err := ComputeMerkleRoot(blk.Txns)
	//require.NoError(err)
	//assert.Equal(merkleRoot1, merkleRoot4)
}

func TestCalcNextDifficultyTargetHalvingDoublingHitLimit(t *testing.T) {
	assert := assert.New(t)
	require := require.New(t)
	_ = assert
	_ = require

	fakeParams := &DeSoParams{
		MinDifficultyTargetHex:         hex.EncodeToString(BigintToHash(big.NewInt(100000))[:]),
		TimeBetweenDifficultyRetargets: 6 * time.Second,
		TimeBetweenBlocks:              2 * time.Second,
		MaxDifficultyRetargetFactor:    2,
	}

	nodes := []*BlockNode{}
	diffsAsInts := []int64{}
	for ii := 0; ii < 13; ii++ {
		var lastNode *BlockNode
		if ii > 0 {
			lastNode = nodes[ii-1]
		}
		nextDiff, err := CalcNextDifficultyTarget(lastNode, HeaderVersion0, fakeParams)
		require.NoErrorf(err, "Block index: %d", ii)
		nodes = append(nodes, NewBlockNode(
			lastNode,
			nil,
			uint32(ii),
			nextDiff,
			nil,
			&MsgDeSoHeader{
				// Blocks generating every 1 second, which is 2x too fast.
				TstampSecs: uint64(ii),
			},
			StatusNone,
		))

		diffsAsInts = append(diffsAsInts, HashToBigint(nextDiff).Int64())
	}

	assert.Equal([]int64{
		100000,
		100000,
		100000,
		100000,
		100000,
		100000,
		100000,
		50000,
		50000,
		50000,
		25000,
		25000,
		25000,
	}, diffsAsInts)

	diffsAsInts = []int64{}
	for ii := 13; ii < 30; ii++ {
		lastNode := nodes[ii-1]
		nextDiff, err := CalcNextDifficultyTarget(lastNode, HeaderVersion0, fakeParams)
		require.NoErrorf(err, "Block index: %d", ii)
		nodes = append(nodes, NewBlockNode(
			lastNode,
			nil,
			uint32(ii),
			nextDiff,
			nil,
			&MsgDeSoHeader{
				// Blocks generating every 4 second, which is 2x too slow.
				TstampSecs: uint64(ii * 4),
			},
			StatusNone,
		))

		diffsAsInts = append(diffsAsInts, HashToBigint(nextDiff).Int64())
	}

	assert.Equal([]int64{
		12500,
		12500,
		12500,
		25000,
		25000,
		25000,
		50000,
		50000,
		50000,
		100000,
		100000,
		100000,
		100000,
		100000,
		100000,
		100000,
		100000,
	}, diffsAsInts)
}

func TestCalcNextDifficultyTargetHittingLimitsSlow(t *testing.T) {
	assert := assert.New(t)
	require := require.New(t)
	_ = assert
	_ = require

	fakeParams := &DeSoParams{
		MinDifficultyTargetHex:         hex.EncodeToString(BigintToHash(big.NewInt(100000))[:]),
		TimeBetweenDifficultyRetargets: 6 * time.Second,
		TimeBetweenBlocks:              2 * time.Second,
		MaxDifficultyRetargetFactor:    2,
	}

	nodes := []*BlockNode{}
	diffsAsInts := []int64{}
	for ii := 0; ii < 13; ii++ {
		var lastNode *BlockNode
		if ii > 0 {
			lastNode = nodes[ii-1]
		}
		nextDiff, err := CalcNextDifficultyTarget(lastNode, HeaderVersion0, fakeParams)
		require.NoErrorf(err, "Block index: %d", ii)
		nodes = append(nodes, NewBlockNode(
			lastNode,
			nil,
			uint32(ii),
			nextDiff,
			nil,
			&MsgDeSoHeader{
				// Blocks generating every 1 second, which is 2x too fast.
				TstampSecs: uint64(ii),
			},
			StatusNone,
		))

		diffsAsInts = append(diffsAsInts, HashToBigint(nextDiff).Int64())
	}

	assert.Equal([]int64{
		100000,
		100000,
		100000,
		100000,
		100000,
		100000,
		100000,
		50000,
		50000,
		50000,
		25000,
		25000,
		25000,
	}, diffsAsInts)

	diffsAsInts = []int64{}
	for ii := 13; ii < 30; ii++ {
		lastNode := nodes[ii-1]
		nextDiff, err := CalcNextDifficultyTarget(lastNode, HeaderVersion0, fakeParams)
		require.NoErrorf(err, "Block index: %d", ii)
		nodes = append(nodes, NewBlockNode(
			lastNode,
			nil,
			uint32(ii),
			nextDiff,
			nil,
			&MsgDeSoHeader{
				// Blocks generating every 8 second, which is >2x too slow.
				TstampSecs: uint64(ii * 4),
			},
			StatusNone,
		))

		diffsAsInts = append(diffsAsInts, HashToBigint(nextDiff).Int64())
	}

	assert.Equal([]int64{
		12500,
		12500,
		12500,
		25000,
		25000,
		25000,
		50000,
		50000,
		50000,
		100000,
		100000,
		100000,
		100000,
		100000,
		100000,
		100000,
		100000,
	}, diffsAsInts)
}

func TestCalcNextDifficultyTargetHittingLimitsFast(t *testing.T) {
	assert := assert.New(t)
	require := require.New(t)
	_ = assert
	_ = require

	fakeParams := &DeSoParams{
		MinDifficultyTargetHex:         hex.EncodeToString(BigintToHash(big.NewInt(100000))[:]),
		TimeBetweenDifficultyRetargets: 6 * time.Second,
		TimeBetweenBlocks:              2 * time.Second,
		MaxDifficultyRetargetFactor:    2,
	}

	nodes := []*BlockNode{}
	diffsAsInts := []int64{}
	for ii := 0; ii < 13; ii++ {
		var lastNode *BlockNode
		if ii > 0 {
			lastNode = nodes[ii-1]
		}
		nextDiff, err := CalcNextDifficultyTarget(lastNode, HeaderVersion0, fakeParams)
		require.NoErrorf(err, "Block index: %d", ii)
		nodes = append(nodes, NewBlockNode(
			lastNode,
			nil,
			uint32(ii),
			nextDiff,
			nil,
			&MsgDeSoHeader{
				// Blocks generating all at once.
				TstampSecs: uint64(0),
			},
			StatusNone,
		))

		diffsAsInts = append(diffsAsInts, HashToBigint(nextDiff).Int64())
	}

	assert.Equal([]int64{
		100000,
		100000,
		100000,
		100000,
		100000,
		100000,
		100000,
		50000,
		50000,
		50000,
		25000,
		25000,
		25000,
	}, diffsAsInts)
}

func TestCalcNextDifficultyTargetJustRight(t *testing.T) {
	assert := assert.New(t)
	require := require.New(t)
	_ = assert
	_ = require

	fakeParams := &DeSoParams{
		MinDifficultyTargetHex:         hex.EncodeToString(BigintToHash(big.NewInt(100000))[:]),
		TimeBetweenDifficultyRetargets: 6 * time.Second,
		TimeBetweenBlocks:              2 * time.Second,
		MaxDifficultyRetargetFactor:    3,
	}

	nodes := []*BlockNode{}
	diffsAsInts := []int64{}
	for ii := 0; ii < 13; ii++ {
		var lastNode *BlockNode
		if ii > 0 {
			lastNode = nodes[ii-1]
		}
		nextDiff, err := CalcNextDifficultyTarget(lastNode, HeaderVersion0, fakeParams)
		require.NoErrorf(err, "Block index: %d", ii)
		nodes = append(nodes, NewBlockNode(
			lastNode,
			nil,
			uint32(ii),
			nextDiff,
			nil,
			&MsgDeSoHeader{
				// Blocks generating every 2 second, which is under the limit.
				TstampSecs: uint64(ii * 2),
			},
			StatusNone,
		))

		diffsAsInts = append(diffsAsInts, HashToBigint(nextDiff).Int64())
	}

	assert.Equal([]int64{
		100000,
		100000,
		100000,
		100000,
		100000,
		100000,
		100000,
		100000,
		100000,
		100000,
		100000,
		100000,
		100000,
	}, diffsAsInts)
}

func TestCalcNextDifficultyTargetSlightlyOff(t *testing.T) {
	assert := assert.New(t)
	require := require.New(t)
	_ = assert
	_ = require

	fakeParams := &DeSoParams{
		MinDifficultyTargetHex:         hex.EncodeToString(BigintToHash(big.NewInt(100000))[:]),
		TimeBetweenDifficultyRetargets: 6 * time.Second,
		TimeBetweenBlocks:              2 * time.Second,
		MaxDifficultyRetargetFactor:    2,
	}

	nodes := []*BlockNode{}
	diffsAsInts := []int64{}
	for ii := 0; ii < 13; ii++ {
		var lastNode *BlockNode
		if ii > 0 {
			lastNode = nodes[ii-1]
		}
		nextDiff, err := CalcNextDifficultyTarget(lastNode, HeaderVersion0, fakeParams)
		require.NoErrorf(err, "Block index: %d", ii)
		nodes = append(nodes, NewBlockNode(
			lastNode,
			nil,
			uint32(ii),
			nextDiff,
			nil,
			&MsgDeSoHeader{
				// Blocks generating every 1 second, which is 2x too fast.
				TstampSecs: uint64(ii),
			},
			StatusNone,
		))

		diffsAsInts = append(diffsAsInts, HashToBigint(nextDiff).Int64())
	}

	assert.Equal([]int64{
		100000,
		100000,
		100000,
		100000,
		100000,
		100000,
		100000,
		50000,
		50000,
		50000,
		25000,
		25000,
		25000,
	}, diffsAsInts)

	diffsAsInts = []int64{}
	for ii := 13; ii < 34; ii++ {
		lastNode := nodes[ii-1]
		nextDiff, err := CalcNextDifficultyTarget(lastNode, HeaderVersion0, fakeParams)
		require.NoErrorf(err, "Block index: %d", ii)
		nodes = append(nodes, NewBlockNode(
			lastNode,
			nil,
			uint32(ii),
			nextDiff,
			nil,
			&MsgDeSoHeader{
				// Blocks generating every 3 seconds, which is slow but under the limit.
				TstampSecs: uint64(float32(ii) * 3),
			},
			StatusNone,
		))

		diffsAsInts = append(diffsAsInts, HashToBigint(nextDiff).Int64())
	}

	assert.Equal([]int64{
		12500,
		12500,
		12500,
		25000,
		25000,
		25000,
		37500,
		37500,
		37500,
		56250,
		56250,
		56250,
		84375,
		84375,
		84375,
		100000,
		100000,
		100000,
		100000,
		100000,
		100000,
	}, diffsAsInts)
}

func _testMerkleRoot(t *testing.T, shouldFail bool, blk *MsgDeSoBlock) {
	assert := assert.New(t)
	require := require.New(t)
	_, _ = assert, require

	computedMerkle, _, err := ComputeMerkleRoot(blk.Txns)
	require.NoError(err)
	if shouldFail {
		require.NotEqual(blk.Header.TransactionMerkleRoot, computedMerkle)
	} else {
		require.Equal(blk.Header.TransactionMerkleRoot, computedMerkle)
	}
}

func TestBadMerkleRoot(t *testing.T) {
	assert := assert.New(t)
	require := require.New(t)
	_, _ = assert, require

	// Grab some block hex by running miner.go at v=2 and use test_scratch.go
	// to perturb the merkle root to mess it up.
	blockA1, _, _, _, _, _, _ := getForkedChain(t)
	_testMerkleRoot(t, false /*shouldFail*/, blockA1)
	blockA1.Header.TransactionMerkleRoot = &BlockHash{}
	_testMerkleRoot(t, true /*shouldFail*/, blockA1)
}

func TestBadBlockSignature(t *testing.T) {
	assert := assert.New(t)
	require := require.New(t)
	_, _ = assert, require

	chain, params, db := NewLowDifficultyBlockchainWithParams(&DeSoTestnetParams)

	// Change the trusted public keys expected by the blockchain.
	chain.trustedBlockProducerPublicKeys = make(map[PkMapKey]bool)
	senderPkBytes, _, err := Base58CheckDecode(senderPkString)
	require.NoError(err)
	chain.trustedBlockProducerPublicKeys[MakePkMapKey(senderPkBytes)] = true

	// The "blockSignerPk" does not match "senderPk" so processing the block will fail.
	mempool, miner := NewTestMiner(t, chain, params, true /*isSender*/)
	finalBlock1, err := miner.MineAndProcessSingleBlock(0 /*threadIndex*/, mempool)
	require.Error(err)
	require.Contains(err.Error(), RuleErrorBlockProducerPublicKeyNotInWhitelist)

	// Since MineAndProcesssSingleBlock returns a valid block above, we can play with its
	// signature and re-process the block to see what happens.
	blockProducerInfoCopy := &BlockProducerInfo{Signature: &btcec.Signature{}}
	blockProducerInfoCopy.PublicKey = append([]byte{}, finalBlock1.BlockProducerInfo.PublicKey...)
	*blockProducerInfoCopy.Signature = *finalBlock1.BlockProducerInfo.Signature

	// A bad signature with the right public key should fail.
	finalBlock1.BlockProducerInfo.PublicKey = senderPkBytes
	_, _, err = chain.ProcessBlock(finalBlock1, true)
	require.Error(err)
	require.Contains(err.Error(), RuleErrorInvalidBlockProducerSIgnature)

	// A signature that's outright missing should fail
	blockSignerPkBytes, _, err := Base58CheckDecode(blockSignerPk)
	require.NoError(err)
	finalBlock1.BlockProducerInfo.PublicKey = blockSignerPkBytes
	finalBlock1.BlockProducerInfo.Signature = nil
	_, _, err = chain.ProcessBlock(finalBlock1, true)
	require.Error(err)
	require.Contains(err.Error(), RuleErrorMissingBlockProducerSignature)

	// If all the BlockProducerInfo is missing, things should fail
	finalBlock1.BlockProducerInfo = nil
	_, _, err = chain.ProcessBlock(finalBlock1, true)
	require.Error(err)
	require.Contains(err.Error(), RuleErrorMissingBlockProducerSignature)

	// Now let's add blockSignerPK to the map of trusted keys and confirm that the block processes.
	chain.trustedBlockProducerPublicKeys[MakePkMapKey(blockSignerPkBytes)] = true
	finalBlock1.BlockProducerInfo = blockProducerInfoCopy
	_, _, err = chain.ProcessBlock(finalBlock1, true)
	require.NoError(err)

	_, _ = finalBlock1, db
}

func TestForbiddenBlockSignaturePubKey(t *testing.T) {
	assert := assert.New(t)
	require := require.New(t)
	_, _ = assert, require

	chain, params, _ := NewLowDifficultyBlockchainWithParams(&DeSoTestnetParams)
	mempool, miner := NewTestMiner(t, chain, params, true /*isSender*/)

	// Make the senderPk a paramUpdater for this test
	senderPkBytes, _, err := Base58CheckDecode(senderPkString)
	params.ParamUpdaterPublicKeys[MakePkMapKey(senderPkBytes)] = true

	// Mine a few blocks to give the senderPkString some money.
	_, err = miner.MineAndProcessSingleBlock(0 /*threadIndex*/, mempool)
	require.NoError(err)
	_, err = miner.MineAndProcessSingleBlock(0 /*threadIndex*/, mempool)
	require.NoError(err)
	_, err = miner.MineAndProcessSingleBlock(0 /*threadIndex*/, mempool)
	require.NoError(err)
	_, err = miner.MineAndProcessSingleBlock(0 /*threadIndex*/, mempool)
	require.NoError(err)

	// Ban the block signer public key.
	blockSignerPkBytes, _, err := Base58CheckDecode(blockSignerPk)
	require.NoError(err)
	txn, _, _, _, err := chain.CreateUpdateGlobalParamsTxn(
		senderPkBytes, -1, -1, -1, -1, -1, blockSignerPkBytes, 100 /*feeRateNanosPerKB*/, nil, []*DeSoOutput{})
	require.NoError(err)

	// Mine a few blocks to give the senderPkString some money.
	_, err = miner.MineAndProcessSingleBlock(0 /*threadIndex*/, mempool)
	require.NoError(err)

	// Sign the transaction now that its inputs are set up.
	_signTxn(t, txn, senderPrivString)

	// Process the signed transaction.
	txDescsAdded, err := mempool.processTransaction(
		txn, true /*allowOrphan*/, true /*rateLimit*/, 0, /*peerID*/
		true /*verifySignatures*/)
	require.NoError(err)
	require.Equal(1, len(txDescsAdded))

	// Make sure that the forbidden pub key made it into the mempool properly.
	_, entryExists := mempool.universalUtxoView.ForbiddenPubKeyToForbiddenPubKeyEntry[MakePkMapKey(blockSignerPkBytes)]
	require.True(entryExists)

	// Mine the transaction.
	forbiddenPubKeyBlock, err := miner.MineAndProcessSingleBlock(0 /*threadIndex*/, mempool)
	require.NoError(err)
	require.Equal(2, len(forbiddenPubKeyBlock.Txns))

	// Now mining a block should fail now that the block signer pub key is forbidden.
	_, err = miner.MineAndProcessSingleBlock(0 /*threadIndex*/, mempool)
	require.Error(err)
	require.Contains(err.Error(), RuleErrorForbiddenBlockProducerPublicKey)
}<|MERGE_RESOLUTION|>--- conflicted
+++ resolved
@@ -222,14 +222,9 @@
 
 	// Temporarily modify the seed balances to make a specific public
 	// key have some DeSo
-<<<<<<< HEAD
 	snap, err, _ := NewSnapshot(db, dbDir, SnapshotBlockHeightPeriod, false, false, &paramsCopy)
 	chain, err := NewBlockchain([]string{blockSignerPk}, 0, 0,
-		&paramsCopy, timesource, db, nil, nil, snap)
-=======
-	chain, err := NewBlockchain([]string{blockSignerPk}, 0,
-		&paramsCopy, timesource, db, postgresDb, nil)
->>>>>>> ca30aa9d
+		&paramsCopy, timesource, db, postgresDb, nil, snap)
 	if err != nil {
 		log.Fatal(err)
 	}
@@ -278,11 +273,7 @@
 		balanceForUserNanos += utxoEntry.AmountNanos
 	}
 
-<<<<<<< HEAD
-	utxoView, err := NewUtxoView(chain.db, chain.params, nil, chain.snapshot)
-=======
-	utxoView, err := NewUtxoView(chain.db, chain.params, chain.postgres)
->>>>>>> ca30aa9d
+	utxoView, err := NewUtxoView(chain.db, chain.params, chain.postgres, chain.snapshot)
 	require.NoError(t, err)
 	if mempool != nil {
 		utxoView, err = mempool.GetAugmentedUniversalView()
