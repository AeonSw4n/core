package lib

import (
	"io/ioutil"
	"log"
	"math/big"
	"os"
	"testing"
	"time"

	"github.com/btcsuite/btcd/btcec"
	"github.com/dgraph-io/badger/v3"
	"github.com/stretchr/testify/assert"
	"github.com/stretchr/testify/require"
)

func _GetTestBlockNode() *BlockNode {
	bs := BlockNode{}

	// Hash
	bs.Hash = &BlockHash{
		0x00, 0x01, 0x02, 0x03, 0x04, 0x05, 0x06, 0x07, 0x08, 0x09,
		0x10, 0x11, 0x12, 0x13, 0x14, 0x15, 0x16, 0x17, 0x18, 0x19,
		0x20, 0x21, 0x22, 0x23, 0x24, 0x25, 0x26, 0x27, 0x28, 0x29,
		0x30, 0x31,
	}

	// Height
	bs.Height = 123456789

	// DifficultyTarget
	bs.DifficultyTarget = &BlockHash{
		0x20, 0x21, 0x22, 0x23, 0x24, 0x25, 0x26, 0x27, 0x28, 0x29,
		0x10, 0x11, 0x12, 0x13, 0x14, 0x15, 0x16, 0x17, 0x18, 0x19,
		0x00, 0x01, 0x02, 0x03, 0x04, 0x05, 0x06, 0x07, 0x08, 0x09,
		0x30, 0x31,
	}

	// CumWork
	bs.CumWork = big.NewInt(5)

	// Header (make a copy)
	bs.Header = NewMessage(MsgTypeHeader).(*MsgDeSoHeader)
	headerBytes, _ := expectedBlockHeader.ToBytes(false)
	bs.Header.FromBytes(headerBytes)

	// Status
	bs.Status = StatusBlockValidated

	return &bs
}

func GetTestBadgerDb() (_db *badger.DB, _dir string) {
	dir, err := ioutil.TempDir("", "badgerdb")
	if err != nil {
		log.Fatal(err)
	}

	// Open a badgerdb in a temporary directory.
	opts := badger.DefaultOptions(dir)
	opts.Dir = dir
	opts.ValueDir = dir
	opts.MemTableSize = 1024 << 20
	db, err := badger.Open(opts)
	if err != nil {
		log.Fatal(err)
	}

	return db, dir
}

func TestBlockNodeSerialize(t *testing.T) {
	assert := assert.New(t)
	require := require.New(t)
	_ = assert
	_ = require

	bs := _GetTestBlockNode()

	serialized, err := SerializeBlockNode(bs)
	require.NoError(err)
	deserialized, err := DeserializeBlockNode(serialized)
	require.NoError(err)

	assert.Equal(bs, deserialized)
}

func TestBlockNodePutGet(t *testing.T) {
	assert := assert.New(t)
	require := require.New(t)
	_ = assert
	_ = require

	// Create a test db and clean up the files at the end.
	db, dir := GetTestBadgerDb()
	defer os.RemoveAll(dir)

	// Make a blockchain that looks as follows:
	// b1 - -> b2 -> b3
	//    \ -> b4
	// I.e. there's a side chain in there.
	b1 := _GetTestBlockNode()
	b1.Height = 0
	b2 := _GetTestBlockNode()
	b2.Hash[0] = 0x99 // Make the hash of b2 sort lexographically later than b4 for kicks.
	b2.Header.PrevBlockHash = b1.Hash
	b2.Height = 1
	b3 := _GetTestBlockNode()
	b3.Hash[0] = 0x03
	b3.Header.PrevBlockHash = b2.Hash
	b3.Height = 2
	b4 := _GetTestBlockNode()
	b4.Hash[0] = 0x04
	b4.Header.PrevBlockHash = b1.Hash
	b4.Height = 1

	err := PutHeightHashToNodeInfo(db, nil, b1, false /*bitcoinNodes*/)
	require.NoError(err)

	err = PutHeightHashToNodeInfo(db, nil, b2, false /*bitcoinNodes*/)
	require.NoError(err)

	err = PutHeightHashToNodeInfo(db, nil, b3, false /*bitcoinNodes*/)
	require.NoError(err)

	err = PutHeightHashToNodeInfo(db, nil, b4, false /*bitcoinNodes*/)
	require.NoError(err)

	blockIndex, err := GetBlockIndex(db, false /*bitcoinNodes*/)
	require.NoError(err)

	require.Len(blockIndex, 4)
	b1Ret, exists := blockIndex[*b1.Hash]
	require.True(exists, "b1 not found")

	b2Ret, exists := blockIndex[*b2.Hash]
	require.True(exists, "b2 not found")

	b3Ret, exists := blockIndex[*b3.Hash]
	require.True(exists, "b3 not found")

	b4Ret, exists := blockIndex[*b4.Hash]
	require.True(exists, "b4 not found")

	// Make sure the hashes all line up.
	require.Equal(b1.Hash[:], b1Ret.Hash[:])
	require.Equal(b2.Hash[:], b2Ret.Hash[:])
	require.Equal(b3.Hash[:], b3Ret.Hash[:])
	require.Equal(b4.Hash[:], b4Ret.Hash[:])

	// Make sure the nodes are connected properly.
	require.Nil(b1Ret.Parent)
	require.Equal(b2Ret.Parent, b1Ret)
	require.Equal(b3Ret.Parent, b2Ret)
	require.Equal(b4Ret.Parent, b1Ret)

	// Check that getting the best chain works.
	{
		bestChain, err := GetBestChain(b3Ret, blockIndex)
		require.NoError(err)
		require.Len(bestChain, 3)
		require.Equal(b1Ret, bestChain[0])
		require.Equal(b2Ret, bestChain[1])
		require.Equal(b3Ret, bestChain[2])
	}
}

func TestInitDbWithGenesisBlock(t *testing.T) {
	assert := assert.New(t)
	require := require.New(t)
	_ = assert
	_ = require

	// Create a test db and clean up the files at the end.
	db, dir := GetTestBadgerDb()
	defer os.RemoveAll(dir)

	err := InitDbWithDeSoGenesisBlock(&DeSoTestnetParams, db, nil, nil)
	require.NoError(err)

	// Check the block index.
	blockIndex, err := GetBlockIndex(db, false /*bitcoinNodes*/)
	require.NoError(err)
	require.Len(blockIndex, 1)
	genesisHash := *MustDecodeHexBlockHash(DeSoTestnetParams.GenesisBlockHashHex)
	genesis, exists := blockIndex[genesisHash]
	require.True(exists, "genesis block not found in index")
	require.NotNil(genesis)
	require.Equal(&genesisHash, genesis.Hash)

	// Check the bestChain.
	bestChain, err := GetBestChain(genesis, blockIndex)
	require.NoError(err)
	require.Len(bestChain, 1)
	require.Equal(genesis, bestChain[0])
}

func TestPrivateMessages(t *testing.T) {
	assert := assert.New(t)
	require := require.New(t)
	_ = assert
	_ = require

	// Create a test db and clean up the files at the end.
	db, dir := GetTestBadgerDb()
	defer os.RemoveAll(dir)

	priv1, err := btcec.NewPrivateKey(btcec.S256())
	require.NoError(err)
	pk1 := priv1.PubKey().SerializeCompressed()

	priv2, err := btcec.NewPrivateKey(btcec.S256())
	require.NoError(err)
	pk2 := priv2.PubKey().SerializeCompressed()

	priv3, err := btcec.NewPrivateKey(btcec.S256())
	require.NoError(err)
	pk3 := priv3.PubKey().SerializeCompressed()

	tstamp1 := uint64(1)
	tstamp2 := uint64(2)
	tstamp3 := uint64(12345)
	tstamp4 := uint64(time.Now().UnixNano())
	tstamp5 := uint64(time.Now().UnixNano())
<<<<<<< HEAD
	if tstamp5 == tstamp4 {
		tstamp5 += 1
=======
	// Because M1 actually evaluates two consecutive time.Now().UnixNano() to the same number lol!
	if tstamp5 == tstamp4 {
		tstamp5 = tstamp4 + 1
>>>>>>> c56e1cbf
	}

	message1Str := []byte("message1: abcdef")
	message2Str := []byte("message2: ghi")
	message3Str := []byte("message3: klmn\123\000\000\000_")
	message4Str := append([]byte("message4: "), RandomBytes(100)...)
	message5Str := append([]byte("message5: "), RandomBytes(123)...)

<<<<<<< HEAD
	// pk1 -> pk2: message1Str, tstamp1
	require.NoError(DbPutMessageEntry(
		db, nil, &MessageEntry{
			SenderPublicKey:    pk1,
			TstampNanos:        tstamp1,
			RecipientPublicKey: pk2,
			EncryptedText:      message1Str,
		}))
	// pk2 -> pk1: message2Str, tstamp2
	require.NoError(DbPutMessageEntry(
		db, nil, &MessageEntry{
			SenderPublicKey:    pk2,
			TstampNanos:        tstamp2,
			RecipientPublicKey: pk1,
			EncryptedText:      message2Str,
		}))
	// pk3 -> pk1: message3Str, tstamp3
	require.NoError(DbPutMessageEntry(
		db, nil, &MessageEntry{
			SenderPublicKey:    pk3,
			TstampNanos:        tstamp3,
			RecipientPublicKey: pk1,
			EncryptedText:      message3Str,
		}))
	// pk2 -> pk1: message4Str, tstamp4
	require.NoError(DbPutMessageEntry(
		db, nil, &MessageEntry{
			SenderPublicKey:    pk2,
			TstampNanos:        tstamp4,
			RecipientPublicKey: pk1,
			EncryptedText:      message4Str,
		}))
	// pk1 -> pk3: message5Str, tstamp5
	require.NoError(DbPutMessageEntry(
		db, nil, &MessageEntry{
			SenderPublicKey:    pk1,
			TstampNanos:        tstamp5,
			RecipientPublicKey: pk3,
			EncryptedText:      message5Str,
		}))

=======
>>>>>>> c56e1cbf
	// Define all the messages as they appear in the db.
	message1 := &MessageEntry{
		SenderPublicKey:                NewPublicKey(pk1),
		RecipientPublicKey:             NewPublicKey(pk2),
		EncryptedText:                  message1Str,
		TstampNanos:                    tstamp1,
		Version:                        1,
		SenderMessagingPublicKey:       NewPublicKey(pk1),
		SenderMessagingGroupKeyName:    BaseGroupKeyName(),
		RecipientMessagingPublicKey:    NewPublicKey(pk2),
		RecipientMessagingGroupKeyName: BaseGroupKeyName(),
	}
	message2 := &MessageEntry{
		SenderPublicKey:                NewPublicKey(pk2),
		RecipientPublicKey:             NewPublicKey(pk1),
		EncryptedText:                  message2Str,
		TstampNanos:                    tstamp2,
		Version:                        1,
		SenderMessagingPublicKey:       NewPublicKey(pk2),
		SenderMessagingGroupKeyName:    BaseGroupKeyName(),
		RecipientMessagingPublicKey:    NewPublicKey(pk1),
		RecipientMessagingGroupKeyName: BaseGroupKeyName(),
	}
	message3 := &MessageEntry{
		SenderPublicKey:                NewPublicKey(pk3),
		RecipientPublicKey:             NewPublicKey(pk1),
		EncryptedText:                  message3Str,
		TstampNanos:                    tstamp3,
		Version:                        1,
		SenderMessagingPublicKey:       NewPublicKey(pk3),
		SenderMessagingGroupKeyName:    BaseGroupKeyName(),
		RecipientMessagingPublicKey:    NewPublicKey(pk1),
		RecipientMessagingGroupKeyName: BaseGroupKeyName(),
	}
	message4 := &MessageEntry{
		SenderPublicKey:                NewPublicKey(pk2),
		RecipientPublicKey:             NewPublicKey(pk1),
		EncryptedText:                  message4Str,
		TstampNanos:                    tstamp4,
		Version:                        1,
		SenderMessagingPublicKey:       NewPublicKey(pk2),
		SenderMessagingGroupKeyName:    BaseGroupKeyName(),
		RecipientMessagingPublicKey:    NewPublicKey(pk1),
		RecipientMessagingGroupKeyName: BaseGroupKeyName(),
	}
	message5 := &MessageEntry{
		SenderPublicKey:                NewPublicKey(pk1),
		RecipientPublicKey:             NewPublicKey(pk3),
		EncryptedText:                  message5Str,
		TstampNanos:                    tstamp5,
		Version:                        1,
		SenderMessagingPublicKey:       NewPublicKey(pk1),
		SenderMessagingGroupKeyName:    BaseGroupKeyName(),
		RecipientMessagingPublicKey:    NewPublicKey(pk3),
		RecipientMessagingGroupKeyName: BaseGroupKeyName(),
	}

	// pk1 -> pk2: message1Str, tstamp1
	require.NoError(DBPutMessageEntry(
		db, MessageKey{
			PublicKey: *NewPublicKey(pk1),
			TstampNanos: tstamp1,
		}, message1))
	// same message but also store for pk2
	require.NoError(DBPutMessageEntry(
		db, MessageKey{
			PublicKey: *NewPublicKey(pk2),
			TstampNanos: tstamp1,
		}, message1))

	// pk2 -> pk1: message2Str, tstamp2
	require.NoError(DBPutMessageEntry(
		db, MessageKey{
			PublicKey: *NewPublicKey(pk2),
			TstampNanos: tstamp2,
		}, message2))
	// same message but also store for pk1
	require.NoError(DBPutMessageEntry(
		db, MessageKey{
			PublicKey: *NewPublicKey(pk1),
			TstampNanos: tstamp2,
		}, message2))

	// pk3 -> pk1: message3Str, tstamp3
	require.NoError(DBPutMessageEntry(
		db, MessageKey{
			PublicKey: *NewPublicKey(pk3),
			TstampNanos: tstamp3,
		}, message3))
	// same message but also store for pk1
	require.NoError(DBPutMessageEntry(
		db, MessageKey{
			PublicKey: *NewPublicKey(pk1),
			TstampNanos: tstamp3,
		}, message3))

	// pk2 -> pk1: message4Str, tstamp4
	require.NoError(DBPutMessageEntry(
		db, MessageKey{
			PublicKey: *NewPublicKey(pk2),
			TstampNanos: tstamp4,
		}, message4))
	// same message but also store for pk1
	require.NoError(DBPutMessageEntry(
		db, MessageKey{
			PublicKey: *NewPublicKey(pk1),
			TstampNanos: tstamp4,
		}, message4))

	// pk1 -> pk3: message5Str, tstamp5
	require.NoError(DBPutMessageEntry(
		db, MessageKey{
			PublicKey: *NewPublicKey(pk1),
			TstampNanos: tstamp5,
		}, message5))
	// same message but also store for pk3
	require.NoError(DBPutMessageEntry(
		db, MessageKey{
			PublicKey: *NewPublicKey(pk3),
			TstampNanos: tstamp5,
		}, message5))

	// Fetch message3 directly using both public keys.
	{
<<<<<<< HEAD
		msg := DbGetMessageEntry(db, nil, pk3, tstamp3)
		require.Equal(message3, msg)
	}
	{
		msg := DbGetMessageEntry(db, nil, pk1, tstamp3)
=======
		msg := DBGetMessageEntry(db, pk3, tstamp3)
		require.Equal(message3, msg)
	}
	{
		msg := DBGetMessageEntry(db, pk1, tstamp3)
>>>>>>> c56e1cbf
		require.Equal(message3, msg)
	}

	// Fetch all messages for pk1
	{
		messages, err := DBGetMessageEntriesForPublicKey(db, pk1)
		require.NoError(err)

		require.Equal([]*MessageEntry{
			message1,
			message2,
			message3,
			message4,
			message5,
		}, messages)
	}

	// Fetch all messages for pk2
	{
		messages, err := DBGetMessageEntriesForPublicKey(db, pk2)
		require.NoError(err)

		require.Equal([]*MessageEntry{
			message1,
			message2,
			message4,
		}, messages)
	}

	// Fetch all messages for pk3
	{
		messages, err := DBGetMessageEntriesForPublicKey(db, pk3)
		require.NoError(err)

		require.Equal([]*MessageEntry{
			message3,
			message5,
		}, messages)
	}

	// Delete message3
<<<<<<< HEAD
	require.NoError(DbDeleteMessageEntryMappings(db, nil, pk1, tstamp3))
=======
	require.NoError(DBDeleteMessageEntryMappings(db, pk1, tstamp3))
	require.NoError(DBDeleteMessageEntryMappings(db, pk3, tstamp3))
>>>>>>> c56e1cbf

	// Now all the messages returned should exclude message3
	{
		messages, err := DBGetMessageEntriesForPublicKey(db, pk1)
		require.NoError(err)

		require.Equal([]*MessageEntry{
			message1,
			message2,
			message4,
			message5,
		}, messages)
	}
	{
		messages, err := DBGetMessageEntriesForPublicKey(db, pk2)
		require.NoError(err)

		require.Equal([]*MessageEntry{
			message1,
			message2,
			message4,
		}, messages)
	}
	{
		messages, err := DBGetMessageEntriesForPublicKey(db, pk3)
		require.NoError(err)

		require.Equal([]*MessageEntry{
			message5,
		}, messages)
	}

<<<<<<< HEAD
	// Delete all remaining messages, sometimes using the recipient rather
	// than the sender public key
	require.NoError(DbDeleteMessageEntryMappings(db, nil, pk2, tstamp1))
	require.NoError(DbDeleteMessageEntryMappings(db, nil, pk1, tstamp2))
	require.NoError(DbDeleteMessageEntryMappings(db, nil, pk2, tstamp4))
	require.NoError(DbDeleteMessageEntryMappings(db, nil, pk1, tstamp5))
=======
	// Delete all remaining messages
	// message1
	require.NoError(DBDeleteMessageEntryMappings(db, pk2, tstamp1))
	require.NoError(DBDeleteMessageEntryMappings(db, pk1, tstamp1))
	// message2
	require.NoError(DBDeleteMessageEntryMappings(db, pk1, tstamp2))
	require.NoError(DBDeleteMessageEntryMappings(db, pk2, tstamp2))
	// message4
	require.NoError(DBDeleteMessageEntryMappings(db, pk2, tstamp4))
	require.NoError(DBDeleteMessageEntryMappings(db, pk1, tstamp4))
	// message5
	require.NoError(DBDeleteMessageEntryMappings(db, pk1, tstamp5))
	require.NoError(DBDeleteMessageEntryMappings(db, pk3, tstamp5))
>>>>>>> c56e1cbf

	// Now all public keys should have zero messages.
	{
		messages, err := DBGetMessageEntriesForPublicKey(db, pk1)
		require.NoError(err)
		require.Equal(0, len(messages))
	}
	{
		messages, err := DBGetMessageEntriesForPublicKey(db, pk2)
		require.NoError(err)
		require.Equal(0, len(messages))
	}
	{
		messages, err := DBGetMessageEntriesForPublicKey(db, pk3)
		require.NoError(err)
		require.Equal(0, len(messages))
	}
}

func TestFollows(t *testing.T) {
	assert := assert.New(t)
	require := require.New(t)
	_ = assert
	_ = require

	// Create a test db and clean up the files at the end.
	db, dir := GetTestBadgerDb()
	defer os.RemoveAll(dir)

	priv1, err := btcec.NewPrivateKey(btcec.S256())
	require.NoError(err)
	pk1 := priv1.PubKey().SerializeCompressed()

	priv2, err := btcec.NewPrivateKey(btcec.S256())
	require.NoError(err)
	pk2 := priv2.PubKey().SerializeCompressed()

	priv3, err := btcec.NewPrivateKey(btcec.S256())
	require.NoError(err)
	pk3 := priv3.PubKey().SerializeCompressed()

	// Get the PKIDs for all the public keys
	pkid1 := DBGetPKIDEntryForPublicKey(db, nil, pk1).PKID
	pkid2 := DBGetPKIDEntryForPublicKey(db, nil, pk2).PKID
	pkid3 := DBGetPKIDEntryForPublicKey(db, nil, pk3).PKID

	// PK2 follows everyone. Make sure "get" works properly.
	require.Nil(DbGetFollowerToFollowedMapping(db, nil, pkid2, pkid1))
	require.NoError(DbPutFollowMappings(db, nil, pkid2, pkid1))
	require.NotNil(DbGetFollowerToFollowedMapping(db, nil, pkid2, pkid1))
	require.Nil(DbGetFollowerToFollowedMapping(db, nil, pkid2, pkid3))
	require.NoError(DbPutFollowMappings(db, nil, pkid2, pkid3))
	require.NotNil(DbGetFollowerToFollowedMapping(db, nil, pkid2, pkid3))

	// pkid3 only follows pkid1. Make sure "get" works properly.
	require.Nil(DbGetFollowerToFollowedMapping(db, nil, pkid3, pkid1))
	require.NoError(DbPutFollowMappings(db, nil, pkid3, pkid1))
	require.NotNil(DbGetFollowerToFollowedMapping(db, nil, pkid3, pkid1))

	// Check PK1's followers.
	{
		pubKeys, err := DbGetPubKeysFollowingYou(db, nil, pk1)
		require.NoError(err)
		for i := 0; i < len(pubKeys); i++ {
			require.Contains([][]byte{pk2, pk3}, pubKeys[i])
		}
	}

	// Check PK1's follows.
	{
		pubKeys, err := DbGetPubKeysYouFollow(db, nil, pk1)
		require.NoError(err)
		require.Equal(len(pubKeys), 0)
	}

	// Check PK2's followers.
	{
		pubKeys, err := DbGetPubKeysFollowingYou(db, nil, pk2)
		require.NoError(err)
		require.Equal(len(pubKeys), 0)
	}

	// Check PK2's follows.
	{
		pubKeys, err := DbGetPubKeysYouFollow(db, nil, pk2)
		require.NoError(err)
		for i := 0; i < len(pubKeys); i++ {
			require.Contains([][]byte{pk1, pk3}, pubKeys[i])
		}
	}

	// Check PK3's followers.
	{
		pubKeys, err := DbGetPubKeysFollowingYou(db, nil, pk3)
		require.NoError(err)
		for i := 0; i < len(pubKeys); i++ {
			require.Contains([][]byte{pk2}, pubKeys[i])
		}
	}

	// Check PK3's follows.
	{
		pubKeys, err := DbGetPubKeysYouFollow(db, nil, pk3)
		require.NoError(err)
		for i := 0; i < len(pubKeys); i++ {
			require.Contains([][]byte{pk1, pk1}, pubKeys[i])
		}
	}

	// Delete PK2's follows.
	require.NoError(DbDeleteFollowMappings(db, nil, pkid2, pkid1))
	require.NoError(DbDeleteFollowMappings(db, nil, pkid2, pkid3))

	// Check PK2's follows were actually deleted.
	{
		pubKeys, err := DbGetPubKeysYouFollow(db, nil, pk2)
		require.NoError(err)
		require.Equal(len(pubKeys), 0)
	}
}<|MERGE_RESOLUTION|>--- conflicted
+++ resolved
@@ -222,14 +222,9 @@
 	tstamp3 := uint64(12345)
 	tstamp4 := uint64(time.Now().UnixNano())
 	tstamp5 := uint64(time.Now().UnixNano())
-<<<<<<< HEAD
-	if tstamp5 == tstamp4 {
-		tstamp5 += 1
-=======
 	// Because M1 actually evaluates two consecutive time.Now().UnixNano() to the same number lol!
 	if tstamp5 == tstamp4 {
 		tstamp5 = tstamp4 + 1
->>>>>>> c56e1cbf
 	}
 
 	message1Str := []byte("message1: abcdef")
@@ -238,50 +233,6 @@
 	message4Str := append([]byte("message4: "), RandomBytes(100)...)
 	message5Str := append([]byte("message5: "), RandomBytes(123)...)
 
-<<<<<<< HEAD
-	// pk1 -> pk2: message1Str, tstamp1
-	require.NoError(DbPutMessageEntry(
-		db, nil, &MessageEntry{
-			SenderPublicKey:    pk1,
-			TstampNanos:        tstamp1,
-			RecipientPublicKey: pk2,
-			EncryptedText:      message1Str,
-		}))
-	// pk2 -> pk1: message2Str, tstamp2
-	require.NoError(DbPutMessageEntry(
-		db, nil, &MessageEntry{
-			SenderPublicKey:    pk2,
-			TstampNanos:        tstamp2,
-			RecipientPublicKey: pk1,
-			EncryptedText:      message2Str,
-		}))
-	// pk3 -> pk1: message3Str, tstamp3
-	require.NoError(DbPutMessageEntry(
-		db, nil, &MessageEntry{
-			SenderPublicKey:    pk3,
-			TstampNanos:        tstamp3,
-			RecipientPublicKey: pk1,
-			EncryptedText:      message3Str,
-		}))
-	// pk2 -> pk1: message4Str, tstamp4
-	require.NoError(DbPutMessageEntry(
-		db, nil, &MessageEntry{
-			SenderPublicKey:    pk2,
-			TstampNanos:        tstamp4,
-			RecipientPublicKey: pk1,
-			EncryptedText:      message4Str,
-		}))
-	// pk1 -> pk3: message5Str, tstamp5
-	require.NoError(DbPutMessageEntry(
-		db, nil, &MessageEntry{
-			SenderPublicKey:    pk1,
-			TstampNanos:        tstamp5,
-			RecipientPublicKey: pk3,
-			EncryptedText:      message5Str,
-		}))
-
-=======
->>>>>>> c56e1cbf
 	// Define all the messages as they appear in the db.
 	message1 := &MessageEntry{
 		SenderPublicKey:                NewPublicKey(pk1),
@@ -341,84 +292,76 @@
 
 	// pk1 -> pk2: message1Str, tstamp1
 	require.NoError(DBPutMessageEntry(
-		db, MessageKey{
+		db, nil, MessageKey{
 			PublicKey: *NewPublicKey(pk1),
 			TstampNanos: tstamp1,
 		}, message1))
 	// same message but also store for pk2
 	require.NoError(DBPutMessageEntry(
-		db, MessageKey{
+		db, nil, MessageKey{
 			PublicKey: *NewPublicKey(pk2),
 			TstampNanos: tstamp1,
 		}, message1))
 
 	// pk2 -> pk1: message2Str, tstamp2
 	require.NoError(DBPutMessageEntry(
-		db, MessageKey{
+		db, nil, MessageKey{
 			PublicKey: *NewPublicKey(pk2),
 			TstampNanos: tstamp2,
 		}, message2))
 	// same message but also store for pk1
 	require.NoError(DBPutMessageEntry(
-		db, MessageKey{
+		db, nil, MessageKey{
 			PublicKey: *NewPublicKey(pk1),
 			TstampNanos: tstamp2,
 		}, message2))
 
 	// pk3 -> pk1: message3Str, tstamp3
 	require.NoError(DBPutMessageEntry(
-		db, MessageKey{
+		db, nil, MessageKey{
 			PublicKey: *NewPublicKey(pk3),
 			TstampNanos: tstamp3,
 		}, message3))
 	// same message but also store for pk1
 	require.NoError(DBPutMessageEntry(
-		db, MessageKey{
+		db, nil, MessageKey{
 			PublicKey: *NewPublicKey(pk1),
 			TstampNanos: tstamp3,
 		}, message3))
 
 	// pk2 -> pk1: message4Str, tstamp4
 	require.NoError(DBPutMessageEntry(
-		db, MessageKey{
+		db, nil, MessageKey{
 			PublicKey: *NewPublicKey(pk2),
 			TstampNanos: tstamp4,
 		}, message4))
 	// same message but also store for pk1
 	require.NoError(DBPutMessageEntry(
-		db, MessageKey{
+		db, nil, MessageKey{
 			PublicKey: *NewPublicKey(pk1),
 			TstampNanos: tstamp4,
 		}, message4))
 
 	// pk1 -> pk3: message5Str, tstamp5
 	require.NoError(DBPutMessageEntry(
-		db, MessageKey{
+		db, nil, MessageKey{
 			PublicKey: *NewPublicKey(pk1),
 			TstampNanos: tstamp5,
 		}, message5))
 	// same message but also store for pk3
 	require.NoError(DBPutMessageEntry(
-		db, MessageKey{
+		db, nil, MessageKey{
 			PublicKey: *NewPublicKey(pk3),
 			TstampNanos: tstamp5,
 		}, message5))
 
 	// Fetch message3 directly using both public keys.
 	{
-<<<<<<< HEAD
-		msg := DbGetMessageEntry(db, nil, pk3, tstamp3)
+		msg := DBGetMessageEntry(db, nil, pk3, tstamp3)
 		require.Equal(message3, msg)
 	}
 	{
-		msg := DbGetMessageEntry(db, nil, pk1, tstamp3)
-=======
-		msg := DBGetMessageEntry(db, pk3, tstamp3)
-		require.Equal(message3, msg)
-	}
-	{
-		msg := DBGetMessageEntry(db, pk1, tstamp3)
->>>>>>> c56e1cbf
+		msg := DBGetMessageEntry(db, nil, pk1, tstamp3)
 		require.Equal(message3, msg)
 	}
 
@@ -460,12 +403,8 @@
 	}
 
 	// Delete message3
-<<<<<<< HEAD
-	require.NoError(DbDeleteMessageEntryMappings(db, nil, pk1, tstamp3))
-=======
-	require.NoError(DBDeleteMessageEntryMappings(db, pk1, tstamp3))
-	require.NoError(DBDeleteMessageEntryMappings(db, pk3, tstamp3))
->>>>>>> c56e1cbf
+	require.NoError(DBDeleteMessageEntryMappings(db, nil, pk1, tstamp3))
+	require.NoError(DBDeleteMessageEntryMappings(db, nil, pk3, tstamp3))
 
 	// Now all the messages returned should exclude message3
 	{
@@ -498,28 +437,19 @@
 		}, messages)
 	}
 
-<<<<<<< HEAD
-	// Delete all remaining messages, sometimes using the recipient rather
-	// than the sender public key
-	require.NoError(DbDeleteMessageEntryMappings(db, nil, pk2, tstamp1))
-	require.NoError(DbDeleteMessageEntryMappings(db, nil, pk1, tstamp2))
-	require.NoError(DbDeleteMessageEntryMappings(db, nil, pk2, tstamp4))
-	require.NoError(DbDeleteMessageEntryMappings(db, nil, pk1, tstamp5))
-=======
 	// Delete all remaining messages
 	// message1
-	require.NoError(DBDeleteMessageEntryMappings(db, pk2, tstamp1))
-	require.NoError(DBDeleteMessageEntryMappings(db, pk1, tstamp1))
+	require.NoError(DBDeleteMessageEntryMappings(db, nil, pk2, tstamp1))
+	require.NoError(DBDeleteMessageEntryMappings(db, nil, pk1, tstamp1))
 	// message2
-	require.NoError(DBDeleteMessageEntryMappings(db, pk1, tstamp2))
-	require.NoError(DBDeleteMessageEntryMappings(db, pk2, tstamp2))
+	require.NoError(DBDeleteMessageEntryMappings(db, nil, pk1, tstamp2))
+	require.NoError(DBDeleteMessageEntryMappings(db, nil, pk2, tstamp2))
 	// message4
-	require.NoError(DBDeleteMessageEntryMappings(db, pk2, tstamp4))
-	require.NoError(DBDeleteMessageEntryMappings(db, pk1, tstamp4))
+	require.NoError(DBDeleteMessageEntryMappings(db, nil, pk2, tstamp4))
+	require.NoError(DBDeleteMessageEntryMappings(db, nil, pk1, tstamp4))
 	// message5
-	require.NoError(DBDeleteMessageEntryMappings(db, pk1, tstamp5))
-	require.NoError(DBDeleteMessageEntryMappings(db, pk3, tstamp5))
->>>>>>> c56e1cbf
+	require.NoError(DBDeleteMessageEntryMappings(db, nil, pk1, tstamp5))
+	require.NoError(DBDeleteMessageEntryMappings(db, nil, pk3, tstamp5))
 
 	// Now all public keys should have zero messages.
 	{
