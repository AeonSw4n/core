--- conflicted
+++ resolved
@@ -3671,12 +3671,6 @@
 }
 
 type NFTBidTxindexMetadata struct {
-<<<<<<< HEAD
-	NFTPostHashHex string
-	SerialNumber   uint64
-	BidAmountNanos uint64
-	IsBuyNowBid    bool
-=======
 	NFTPostHashHex            string
 	SerialNumber              uint64
 	BidAmountNanos            uint64
@@ -3684,7 +3678,6 @@
 	OwnerPublicKeyBase58Check string
 	// We omit the empty object here as a bid that doesn't trigger a "buy now" operation will have no royalty metadata
 	NFTRoyaltiesMetadata `json:",omitempty"`
->>>>>>> f42d8216
 }
 
 type AcceptNFTBidTxindexMetadata struct {
