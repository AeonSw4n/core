package lib

import (
	"fmt"
	"github.com/btcsuite/btcd/btcec"
	"github.com/dgraph-io/badger/v3"
	"github.com/golang/glog"
	"github.com/pkg/errors"
	"reflect"
)

func (bav *UtxoView) FlushToDb() error {
	// Make sure everything happens inside a single transaction.
	var err error
	if bav.Postgres != nil {
		err = bav.Postgres.FlushView(bav)
		if err != nil {
			return err
		}
	}

	err = bav.Handle.Update(func(txn *badger.Txn) error {
		return bav.FlushToDbWithTxn(txn)
	})
	if err != nil {
		return err
	}

	// After a successful flush, reset the in-memory mappings for the view
	// so that it can be re-used if desired.
	//
	// Note that the TipHash does not get reset as part of _ResetViewMappingsAfterFlush because
	// it is not something that is affected by a flush operation. Moreover, its value
	// is consistent with the view regardless of whether or not the view is flushed or
	// not.
	bav._ResetViewMappingsAfterFlush()

	return nil
}

func (bav *UtxoView) FlushToDbWithTxn(txn *badger.Txn) error {
	// Increment snapshot semaphore counter to indicate we're about to flush.
	var counter uint64
	if bav.Snapshot != nil {
		counter = bav.Snapshot.PrepareAncestralFlush()
	}

	// Only flush to BadgerDB if Postgres is disabled
	if bav.Postgres == nil {
		if err := bav._flushUtxosToDbWithTxn(txn); err != nil {
			return err
		}
		if err := bav._flushProfileEntriesToDbWithTxn(txn); err != nil {
			return err
		}
		if err := bav._flushPKIDEntriesToDbWithTxn(txn); err != nil {
			return err
		}
		if err := bav._flushPostEntriesToDbWithTxn(txn); err != nil {
			return err
		}
		if err := bav._flushLikeEntriesToDbWithTxn(txn); err != nil {
			return err
		}
		if err := bav._flushFollowEntriesToDbWithTxn(txn); err != nil {
			return err
		}
		if err := bav._flushDiamondEntriesToDbWithTxn(txn); err != nil {
			return err
		}
		if err := bav._flushMessageEntriesToDbWithTxn(txn); err != nil {
			return err
		}
		if err := bav._flushBalanceEntriesToDbWithTxn(txn); err != nil {
			return err
		}
		if err := bav._flushDAOCoinBalanceEntriesToDbWithTxn(txn); err != nil {
			return err
		}
		if err := bav._flushDeSoBalancesToDbWithTxn(txn); err != nil {
			return err
		}
		if err := bav._flushForbiddenPubKeyEntriesToDbWithTxn(txn); err != nil {
			return err
		}
		if err := bav._flushNFTEntriesToDbWithTxn(txn); err != nil {
			return err
		}
		if err := bav._flushNFTBidEntriesToDbWithTxn(txn); err != nil {
			return err
		}
		if err := bav._flushDerivedKeyEntryToDbWithTxn(txn); err != nil {
			return err
		}
	}

	// Always flush to BadgerDB.
	if err := bav._flushBitcoinExchangeDataWithTxn(txn); err != nil {
		return err
	}
	if err := bav._flushGlobalParamsEntryToDbWithTxn(txn); err != nil {
		return err
	}
	if err := bav._flushAcceptedBidEntriesToDbWithTxn(txn); err != nil {
		return err
	}
	if err := bav._flushRepostEntriesToDbWithTxn(txn); err != nil {
		return err
	}
	if err := bav._flushMessagingGroupEntriesToDbWithTxn(txn); err != nil {
		return err
	}

	if bav.Snapshot != nil {
		bav.Snapshot.FlushAncestralRecords(counter)
		stateChecksum, err := bav.Snapshot.Checksum.ToBytes()
		if err != nil {
			glog.Errorf("FlushToDbWithTxn: Problem getting checksum bytes (%v)", err)
		}
		glog.Infof("FlushToDbWithTxn: Current checksum (%v)", stateChecksum)
	}
	return nil
}

func (bav *UtxoView) _flushUtxosToDbWithTxn(txn *badger.Txn) error {
	glog.V(1).Infof("_flushUtxosToDbWithTxn: flushing %d mappings", len(bav.UtxoKeyToUtxoEntry))

	for utxoKeyIter, utxoEntry := range bav.UtxoKeyToUtxoEntry {
		// Make a copy of the iterator since it might change from under us.
		utxoKey := utxoKeyIter

		// As a sanity-check, make sure the back-reference for each entry
		// points to its key.
		if utxoEntry.UtxoKey == nil || *utxoEntry.UtxoKey != utxoKey {
			return fmt.Errorf("_flushUtxosToDbWithTxn: Found utxoEntry %+v for "+
				"utxoKey %v has invalid back-refernce utxoKey %v",
				utxoEntry, utxoKey, utxoEntry.UtxoKey)
		}

		// Start by deleting the pre-existing mappings in the db for this key if they
		// have not yet been modified.
		if err := DeleteUnmodifiedMappingsForUtxoWithTxn(txn, bav.Snapshot, &utxoKey); err != nil {
			return err
		}
	}
	numDeleted := 0
	numPut := 0
	for utxoKeyIter, utxoEntry := range bav.UtxoKeyToUtxoEntry {
		// Make a copy of the iterator since it might change from under us.
		utxoKey := utxoKeyIter

		if utxoEntry.isSpent {
			numDeleted++
			// If an entry is spent then there's nothing to do, since the mappings in
			// the db have already been deleted.
		} else {
			numPut++
			// If the entry is unspent, then we need to re-set its mappings in the db
			// appropriately.
			if err := PutMappingsForUtxoWithTxn(txn, bav.Snapshot, &utxoKey, utxoEntry); err != nil {
				return err
			}
		}
	}

	glog.V(1).Infof("_flushUtxosToDbWithTxn: deleted %d mappings, put %d mappings", numDeleted, numPut)

	// Now update the number of entries in the db with confidence.
	if err := PutUtxoNumEntriesWithTxn(txn, bav.Snapshot, bav.NumUtxoEntries); err != nil {
		return err
	}

	// At this point, the db's position index should be updated and the (key -> entry)
	// index should be updated to remove all spent utxos. The number of entries field
	// in the db should also be accurate.

	return nil
}

func (bav *UtxoView) _flushDeSoBalancesToDbWithTxn(txn *badger.Txn) error {
	glog.V(1).Infof("_flushDeSoBalancesToDbWithTxn: flushing %d mappings",
		len(bav.PublicKeyToDeSoBalanceNanos))

	for pubKeyIter := range bav.PublicKeyToDeSoBalanceNanos {
		// Make a copy of the iterator since it might change from under us.
		pubKey := pubKeyIter[:]

		// Start by deleting the pre-existing mappings in the db for this key if they
		// have not yet been modified.
		if err := DbDeletePublicKeyToDeSoBalanceWithTxn(txn, bav.Snapshot, pubKey); err != nil {
			return err
		}
	}
	for pubKeyIter, balanceNanos := range bav.PublicKeyToDeSoBalanceNanos {
		// Make a copy of the iterator since it might change from under us.
		pubKey := pubKeyIter[:]

		if balanceNanos > 0 {
			if err := DbPutDeSoBalanceForPublicKeyWithTxn(txn, bav.Snapshot, pubKey, balanceNanos); err != nil {
				return err
			}
		}
	}

	return nil
}

func (bav *UtxoView) _flushGlobalParamsEntryToDbWithTxn(txn *badger.Txn) error {
	globalParamsEntry := bav.GlobalParamsEntry
	if err := DbPutGlobalParamsEntryWithTxn(txn, bav.Snapshot, *globalParamsEntry); err != nil {
		return errors.Wrapf(err, "_flushGlobalParamsEntryToDbWithTxn: Problem putting global params entry in DB")
	}
	return nil
}

func (bav *UtxoView) _flushForbiddenPubKeyEntriesToDbWithTxn(txn *badger.Txn) error {

	// Go through all the entries in the KeyTorepostEntry map.
	for _, forbiddenPubKeyEntry := range bav.ForbiddenPubKeyToForbiddenPubKeyEntry {
		// Delete the existing mappings in the db for this ForbiddenPubKeyEntry. They will be re-added
		// if the corresponding entry in memory has isDeleted=false.
		if err := DbDeleteForbiddenBlockSignaturePubKeyWithTxn(txn,
			bav.Snapshot, forbiddenPubKeyEntry.PubKey[:]); err != nil {

			return errors.Wrapf(
				err, "_flushForbiddenPubKeyEntriesToDbWithTxn: Problem deleting "+
					"forbidden public key: %v: ", &forbiddenPubKeyEntry.PubKey)
		}
	}
	for _, forbiddenPubKeyEntry := range bav.ForbiddenPubKeyToForbiddenPubKeyEntry {
		if forbiddenPubKeyEntry.isDeleted {
			// If the ForbiddenPubKeyEntry has isDeleted=true then there's nothing to do because
			// we already deleted the entry above.
		} else {
			// If the ForbiddenPubKeyEntry has (isDeleted = false) then we put the corresponding
			// mappings for it into the db.
			if err := DbPutForbiddenBlockSignaturePubKeyWithTxn(txn, bav.Snapshot,
				forbiddenPubKeyEntry.PubKey); err != nil {

				return err
			}
		}
	}

	return nil
}

func (bav *UtxoView) _flushBitcoinExchangeDataWithTxn(txn *badger.Txn) error {
	// Iterate through our in-memory map. If anything has a value of false it means
	// that particular mapping should be expunged from the db. If anything has a value
	// of true it means that mapping should be added to the db.
	for bitcoinBurnTxIDIter, mappingExists := range bav.BitcoinBurnTxIDs {
		// Be paranoid and copy the iterator in case anything takes a reference below.
		bitcoinBurnTxID := bitcoinBurnTxIDIter

		if mappingExists {
			// In this case we should add the mapping to the db.
			if err := DbPutBitcoinBurnTxIDWithTxn(txn, bav.Snapshot, &bitcoinBurnTxID); err != nil {
				return errors.Wrapf(err, "UtxoView._flushBitcoinExchangeDataWithTxn: "+
					"Problem putting BitcoinBurnTxID %v to db", &bitcoinBurnTxID)
			}
		} else {
			// In this case we should delete the mapping from the db.
			if err := DbDeleteBitcoinBurnTxIDWithTxn(txn, bav.Snapshot, &bitcoinBurnTxID); err != nil {
				return errors.Wrapf(err, "UtxoView._flushBitcoinExchangeDataWithTxn: "+
					"Problem deleting BitcoinBurnTxID %v to db", &bitcoinBurnTxID)
			}
		}
	}

	// Update NanosPurchased
	if err := DbPutNanosPurchasedWithTxn(txn, bav.Snapshot, bav.NanosPurchased); err != nil {
		errors.Wrapf(err, "UtxoView._flushBitcoinExchangeDataWithTxn: "+
			"Problem putting NanosPurchased %d to db", bav.NanosPurchased)
	}

	// Update the BitcoinUSDExchangeRate in the db
	if err := DbPutUSDCentsPerBitcoinExchangeRateWithTxn(txn, bav.Snapshot, bav.USDCentsPerBitcoin); err != nil {
		errors.Wrapf(err, "UtxoView.FlushToDBWithTxn: "+
			"Problem putting USDCentsPerBitcoin %d to db", bav.USDCentsPerBitcoin)
	}

	// DB should be fully up to date as far as BitcoinBurnTxIDs and NanosPurchased go.
	return nil
}

func (bav *UtxoView) _flushMessageEntriesToDbWithTxn(txn *badger.Txn) error {
	// Go through all the entries in the MessageKeyToMessageEntry map.
	for messageKeyIter, messageEntry := range bav.MessageKeyToMessageEntry {
		// Make a copy of the iterator since we take references to it below.
		messageKey := messageKeyIter

		// Delete the existing mappings in the db for this MessageKey. They will be re-added
		// if the corresponding entry in memory has isDeleted=false.
<<<<<<< HEAD
		if err := DbDeleteMessageEntryMappingsWithTxn(txn, bav.Snapshot,
			messageKey.PublicKey[:], messageKey.TstampNanos); err != nil {
=======
		if err := DBDeleteMessageEntryMappingsWithTxn(
			txn, messageKey.PublicKey[:], messageKey.TstampNanos); err != nil {
>>>>>>> c56e1cbf

			return errors.Wrapf(
				err, "_flushMessageEntriesToDbWithTxn: Problem deleting mappings "+
					"for MessageKey: %v: ", &messageKey)
		}

		if messageEntry.isDeleted {
			// If the MessageEntry has isDeleted=true then there's nothing to do because
			// we already deleted the entry above.
		} else {
			// If the MessageEntry has (isDeleted = false) then we put the corresponding
			// mappings for it into the db.
<<<<<<< HEAD
			if err := DbPutMessageEntryWithTxn(txn, bav.Snapshot, messageEntry); err != nil {

=======
			if err := DBPutMessageEntryWithTxn(txn, messageKey, messageEntry); err != nil {
>>>>>>> c56e1cbf
				return err
			}
		}
	}

	// At this point all of the MessageEntry mappings in the db should be up-to-date.

	return nil
}

func (bav *UtxoView) _flushRepostEntriesToDbWithTxn(txn *badger.Txn) error {

	// Go through all the entries in the repostKeyTorepostEntry map.
	for repostKeyIter, repostEntry := range bav.RepostKeyToRepostEntry {
		// Make a copy of the iterator since we make references to it below.
		repostKey := repostKeyIter

		// Sanity-check that the RepostKey computed from the RepostEntry is
		// equal to the RepostKey that maps to that entry.
		repostKeyInEntry := MakeRepostKey(repostEntry.ReposterPubKey, *repostEntry.RepostedPostHash)
		if repostKeyInEntry != repostKey {
			return fmt.Errorf("_flushRepostEntriesToDbWithTxn: RepostEntry has "+
				"RepostKey: %v, which doesn't match the RepostKeyToRepostEntry map key %v",
				&repostKeyInEntry, &repostKey)
		}

		// Delete the existing mappings in the db for this RepostKey. They will be re-added
		// if the corresponding entry in memory has isDeleted=false.
		if err := DbDeleteRepostMappingsWithTxn(txn, bav.Snapshot,
			repostKey.ReposterPubKey[:], repostKey.RepostedPostHash); err != nil {

			return errors.Wrapf(
				err, "_flushRepostEntriesToDbWithTxn: Problem deleting mappings "+
					"for RepostKey: %v: ", &repostKey)
		}
	}
	for _, repostEntry := range bav.RepostKeyToRepostEntry {
		if repostEntry.isDeleted {
			// If the RepostedEntry has isDeleted=true then there's nothing to do because
			// we already deleted the entry above.
		} else {
			// If the RepostEntry has (isDeleted = false) then we put the corresponding
			// mappings for it into the db.
			if err := DbPutRepostMappingsWithTxn(txn, bav.Snapshot, repostEntry.ReposterPubKey,
				*repostEntry.RepostedPostHash, *repostEntry); err != nil {

				return err
			}
		}
	}

	// At this point all of the RepostEntry mappings in the db should be up-to-date.

	return nil
}

func (bav *UtxoView) _flushLikeEntriesToDbWithTxn(txn *badger.Txn) error {

	// Go through all the entries in the LikeKeyToLikeEntry map.
	for likeKeyIter, likeEntry := range bav.LikeKeyToLikeEntry {
		// Make a copy of the iterator since we make references to it below.
		likeKey := likeKeyIter

		// Sanity-check that the LikeKey computed from the LikeEntry is
		// equal to the LikeKey that maps to that entry.
		likeKeyInEntry := MakeLikeKey(likeEntry.LikerPubKey, *likeEntry.LikedPostHash)
		if likeKeyInEntry != likeKey {
			return fmt.Errorf("_flushLikeEntriesToDbWithTxn: LikeEntry has "+
				"LikeKey: %v, which doesn't match the LikeKeyToLikeEntry map key %v",
				&likeKeyInEntry, &likeKey)
		}

		// Delete the existing mappings in the db for this LikeKey. They will be re-added
		// if the corresponding entry in memory has isDeleted=false.
		if err := DbDeleteLikeMappingsWithTxn(txn, bav.Snapshot,
			likeKey.LikerPubKey[:], likeKey.LikedPostHash); err != nil {

			return errors.Wrapf(
				err, "_flushLikeEntriesToDbWithTxn: Problem deleting mappings "+
					"for LikeKey: %v: ", &likeKey)
		}
	}

	// Go through all the entries in the LikeKeyToLikeEntry map.
	for _, likeEntry := range bav.LikeKeyToLikeEntry {

		if likeEntry.isDeleted {
			// If the LikeEntry has isDeleted=true then there's nothing to do because
			// we already deleted the entry above.
		} else {
			// If the LikeEntry has (isDeleted = false) then we put the corresponding
			// mappings for it into the db.
			if err := DbPutLikeMappingsWithTxn(txn, bav.Snapshot,
				likeEntry.LikerPubKey, *likeEntry.LikedPostHash); err != nil {

				return err
			}
		}
	}

	return nil
}

func (bav *UtxoView) _flushFollowEntriesToDbWithTxn(txn *badger.Txn) error {

	// Go through all the entries in the FollowKeyToFollowEntry map.
	for followKeyIter, followEntry := range bav.FollowKeyToFollowEntry {
		// Make a copy of the iterator since we make references to it below.
		followKey := followKeyIter

		// Sanity-check that the FollowKey computed from the FollowEntry is
		// equal to the FollowKey that maps to that entry.
		followKeyInEntry := MakeFollowKey(
			followEntry.FollowerPKID, followEntry.FollowedPKID)
		if followKeyInEntry != followKey {
			return fmt.Errorf("_flushFollowEntriesToDbWithTxn: FollowEntry has "+
				"FollowKey: %v, which doesn't match the FollowKeyToFollowEntry map key %v",
				&followKeyInEntry, &followKey)
		}

		// Delete the existing mappings in the db for this FollowKey. They will be re-added
		// if the corresponding entry in memory has isDeleted=false.
		if err := DbDeleteFollowMappingsWithTxn(txn, bav.Snapshot,
			followEntry.FollowerPKID, followEntry.FollowedPKID); err != nil {

			return errors.Wrapf(
				err, "_flushFollowEntriesToDbWithTxn: Problem deleting mappings "+
					"for FollowKey: %v: ", &followKey)
		}
	}

	// Go through all the entries in the FollowKeyToFollowEntry map.
	for _, followEntry := range bav.FollowKeyToFollowEntry {
		if followEntry.isDeleted {
			// If the FollowEntry has isDeleted=true then there's nothing to do because
			// we already deleted the entry above.
		} else {
			// If the FollowEntry has (isDeleted = false) then we put the corresponding
			// mappings for it into the db.
			if err := DbPutFollowMappingsWithTxn(txn, bav.Snapshot,
				followEntry.FollowerPKID, followEntry.FollowedPKID); err != nil {

				return err
			}
		}
	}

	return nil
}

func (bav *UtxoView) _flushNFTEntriesToDbWithTxn(txn *badger.Txn) error {

	// Go through and delete all the entries so they can be added back fresh.
	for nftKeyIter, nftEntry := range bav.NFTKeyToNFTEntry {
		// Make a copy of the iterator since we make references to it below.
		nftKey := nftKeyIter

		// Sanity-check that the NFTKey computed from the NFTEntry is
		// equal to the NFTKey that maps to that entry.
		nftKeyInEntry := MakeNFTKey(nftEntry.NFTPostHash, nftEntry.SerialNumber)
		if nftKeyInEntry != nftKey {
			return fmt.Errorf("_flushNFTEntriesToDbWithTxn: NFTEntry has "+
				"NFTKey: %v, which doesn't match the NFTKeyToNFTEntry map key %v",
				&nftKeyInEntry, &nftKey)
		}

		// Delete the existing mappings in the db for this NFTKey. They will be re-added
		// if the corresponding entry in memory has isDeleted=false.
		if err := DBDeleteNFTMappingsWithTxn(txn, bav.Snapshot,
			nftEntry.NFTPostHash, nftEntry.SerialNumber); err != nil {

			return errors.Wrapf(
				err, "_flushNFTEntriesToDbWithTxn: Problem deleting mappings "+
					"for NFTKey: %v: ", &nftKey)
		}
	}

	// Add back all of the entries that aren't deleted.
	for _, nftEntry := range bav.NFTKeyToNFTEntry {
		if nftEntry.isDeleted {
			// If the NFTEntry has isDeleted=true then there's nothing to do because
			// we already deleted the entry above.
		} else {
			// If the NFTEntry has (isDeleted = false) then we put the corresponding
			// mappings for it into the db.
			if err := DBPutNFTEntryMappingsWithTxn(txn, bav.Snapshot, nftEntry); err != nil {
				return err
			}
		}
	}

	return nil
}

func (bav *UtxoView) _flushAcceptedBidEntriesToDbWithTxn(txn *badger.Txn) error {

	// Go through and delete all the entries so they can be added back fresh.
	for nftKeyIter, _ := range bav.NFTKeyToAcceptedNFTBidHistory {
		// Make a copy of the iterator since we make references to it below.
		nftKey := nftKeyIter

		// We skip the standard sanity check.  Since it is possible to accept a bid on serial number 0, it is possible
		// that none of the accepted bids have the same serial number as the key.

		// Delete the existing mappings in the db for this NFTKey. They will be re-added
		// if the corresponding entry in memory has isDeleted=false.
		if err := DBDeleteAcceptedNFTBidEntriesMappingsWithTxn(txn, bav.Snapshot,
			&nftKey.NFTPostHash, nftKey.SerialNumber); err != nil {

			return errors.Wrapf(
				err, "_flushAcceptedBidEntriesToDbWithTxn: Problem deleting mappings "+
					"for NFTKey: %v: ", &nftKey)
		}
	}

	// Add back all of the entries that aren't nil or of length 0
	for nftKeyIter, acceptedNFTBidEntries := range bav.NFTKeyToAcceptedNFTBidHistory {
		nftKey := nftKeyIter
		if acceptedNFTBidEntries == nil || len(*acceptedNFTBidEntries) == 0 {
			// If the acceptedNFTBidEntries is nil or has length 0 then there's nothing to do because
			// we already deleted the entry above. length 0 means that there are no accepted bids yet.
		} else {
			// If the NFTEntry has (isDeleted = false) then we put the corresponding
			// mappings for it into the db.
			if err := DBPutAcceptedNFTBidEntriesMappingWithTxn(txn, bav.Snapshot,
				nftKey, acceptedNFTBidEntries); err != nil {

				return err
			}
		}
	}

	return nil
}

func (bav *UtxoView) _flushNFTBidEntriesToDbWithTxn(txn *badger.Txn) error {

	// Go through and delete all the entries so they can be added back fresh.
	for nftBidKeyIter, nftBidEntry := range bav.NFTBidKeyToNFTBidEntry {
		// Make a copy of the iterator since we make references to it below.
		nftBidKey := nftBidKeyIter

		// Sanity-check that the NFTBidKey computed from the NFTBidEntry is
		// equal to the NFTBidKey that maps to that entry.
		nftBidKeyInEntry := MakeNFTBidKey(
			nftBidEntry.BidderPKID, nftBidEntry.NFTPostHash, nftBidEntry.SerialNumber)
		if nftBidKeyInEntry != nftBidKey {
			return fmt.Errorf("_flushNFTBidEntriesToDbWithTxn: NFTBidEntry has "+
				"NFTBidKey: %v, which doesn't match the NFTBidKeyToNFTEntry map key %v",
				&nftBidKeyInEntry, &nftBidKey)
		}

		// Delete the existing mappings in the db for this NFTBidKey. They will be re-added
		// if the corresponding entry in memory has isDeleted=false.
		if err := DBDeleteNFTBidMappingsWithTxn(txn, bav.Snapshot, &nftBidKey); err != nil {

			return errors.Wrapf(
				err, "_flushNFTBidEntriesToDbWithTxn: Problem deleting mappings "+
					"for NFTBidKey: %v: ", &nftBidKey)
		}
	}

	// Add back all of the entries that aren't deleted.
	for _, nftBidEntry := range bav.NFTBidKeyToNFTBidEntry {
		if nftBidEntry.isDeleted {
			// If the NFTEntry has isDeleted=true then there's nothing to do because
			// we already deleted the entry above.
		} else {
			// If the NFTEntry has (isDeleted = false) then we put the corresponding
			// mappings for it into the db.
			if err := DBPutNFTBidEntryMappingsWithTxn(txn, bav.Snapshot, nftBidEntry); err != nil {
				return err
			}
		}
	}

	return nil
}

func (bav *UtxoView) _flushDiamondEntriesToDbWithTxn(txn *badger.Txn) error {

	// Go through and delete all the entries so they can be added back fresh.
	for diamondKeyIter, diamondEntry := range bav.DiamondKeyToDiamondEntry {
		// Make a copy of the iterator since we make references to it below.
		diamondKey := diamondKeyIter

		// Sanity-check that the DiamondKey computed from the DiamondEntry is
		// equal to the DiamondKey that maps to that entry.
		diamondKeyInEntry := MakeDiamondKey(
			diamondEntry.SenderPKID, diamondEntry.ReceiverPKID, diamondEntry.DiamondPostHash)
		if diamondKeyInEntry != diamondKey {
			return fmt.Errorf("_flushDiamondEntriesToDbWithTxn: DiamondEntry has "+
				"DiamondKey: %v, which doesn't match the DiamondKeyToDiamondEntry map key %v",
				&diamondKeyInEntry, &diamondKey)
		}

		// Delete the existing mappings in the db for this DiamondKey. They will be re-added
		// if the corresponding entry in memory has isDeleted=false.
		if err := DbDeleteDiamondMappingsWithTxn(txn, bav.Snapshot, diamondEntry); err != nil {

			return errors.Wrapf(
				err, "_flushDiamondEntriesToDbWithTxn: Problem deleting mappings "+
					"for DiamondKey: %v: ", &diamondKey)
		}
	}

	// Add back all of the entries that aren't deleted.
	for _, diamondEntry := range bav.DiamondKeyToDiamondEntry {
		if diamondEntry.isDeleted {
			// If the DiamondEntry has isDeleted=true then there's nothing to do because
			// we already deleted the entry above.
		} else {
			// If the DiamondEntry has (isDeleted = false) then we put the corresponding
			// mappings for it into the db.
			if err := DbPutDiamondMappingsWithTxn(txn,
				bav.Snapshot, diamondEntry); err != nil {

				return err
			}
		}
	}

	// At this point all of the MessageEntry mappings in the db should be up-to-date.

	return nil
}

func (bav *UtxoView) _flushPostEntriesToDbWithTxn(txn *badger.Txn) error {
	// TODO(DELETEME): Remove flush logging after debugging MarkBlockInvalid bug.
	glog.V(1).Infof("_flushPostEntriesToDbWithTxn: flushing %d mappings", len(bav.PostHashToPostEntry))

	// Go through all the entries in the PostHashToPostEntry map.
	for postHashIter, postEntry := range bav.PostHashToPostEntry {
		// Make a copy of the iterator since we take references to it below.
		postHash := postHashIter

		// Sanity-check that the hash in the post is the same as the hash in the
		// entry
		if postHash != *postEntry.PostHash {
			return fmt.Errorf("_flushPostEntriesToDbWithTxn: PostEntry has "+
				"PostHash: %v, neither of which match "+
				"the PostHashToPostEntry map key %v",
				postHash, postEntry.PostHash)
		}

		// Delete the existing mappings in the db for this PostHash. They will be re-added
		// if the corresponding entry in memory has isDeleted=false.
		if err := DBDeletePostEntryMappingsWithTxn(txn,
			bav.Snapshot, &postHash, bav.Params); err != nil {

			return errors.Wrapf(
				err, "_flushPostEntriesToDbWithTxn: Problem deleting mappings "+
					"for PostHash: %v: ", postHash)
		}
	}
	numDeleted := 0
	numPut := 0
	for _, postEntry := range bav.PostHashToPostEntry {
		if postEntry.isDeleted {
			numDeleted++
			// If the PostEntry has isDeleted=true then there's nothing to do because
			// we already deleted the entry above.
		} else {
			numPut++
			// If the PostEntry has (isDeleted = false) then we put the corresponding
			// mappings for it into the db.
			if err := DBPutPostEntryMappingsWithTxn(txn, bav.Snapshot,
				postEntry, bav.Params); err != nil {

				return err
			}
		}
	}

	// TODO(DELETEME): Remove flush logging after debugging MarkBlockInvalid bug.
	glog.V(1).Infof("_flushPostEntriesToDbWithTxn: deleted %d mappings, put %d mappings", numDeleted, numPut)

	// At this point all of the PostEntry mappings in the db should be up-to-date.

	return nil
}
func (bav *UtxoView) _flushPKIDEntriesToDbWithTxn(txn *badger.Txn) error {
	for pubKeyIter, pkidEntry := range bav.PublicKeyToPKIDEntry {
		pubKeyCopy := make([]byte, btcec.PubKeyBytesLenCompressed)
		copy(pubKeyCopy, pubKeyIter[:])

		// Delete the existing mappings in the db for this PKID. They will be re-added
		// if the corresponding entry in memory has isDeleted=false.
		if err := DBDeletePKIDMappingsWithTxn(txn, bav.Snapshot,
			pubKeyCopy, bav.Params); err != nil {

			return errors.Wrapf(
				err, "_flushPKIDEntriesToDbWithTxn: Problem deleting mappings "+
					"for pkid: %v, public key: %v: ", PkToString(pkidEntry.PKID[:], bav.Params),
				PkToString(pubKeyCopy, bav.Params))
		}
	}

	// Go through all the entries in the ProfilePublicKeyToProfileEntry map.
	for pubKeyIter, pkidEntry := range bav.PublicKeyToPKIDEntry {
		pubKeyCopy := make([]byte, btcec.PubKeyBytesLenCompressed)
		copy(pubKeyCopy, pubKeyIter[:])

		if pkidEntry.isDeleted {
			// If the ProfileEntry has isDeleted=true then there's nothing to do because
			// we already deleted the entry above.
		} else {
			// Sanity-check that the public key in the entry matches the public key in
			// the mapping.
			if !reflect.DeepEqual(pubKeyCopy, pkidEntry.PublicKey) {
				return fmt.Errorf("_flushPKIDEntriesToDbWithTxn: Sanity-check failed. "+
					"Public key in entry %v does not match public key in mapping %v ",
					PkToString(pkidEntry.PublicKey[:], bav.Params),
					PkToString(pubKeyCopy, bav.Params))
			}
			// Sanity-check that the mapping in the public key map lines up with the mapping
			// in the PKID map.
			if _, pkidEntryExists := bav.PKIDToPublicKey[*pkidEntry.PKID]; !pkidEntryExists {
				return fmt.Errorf("_flushPKIDEntriesToDbWithTxn: Sanity-check failed. "+
					"PKID %v for public key %v does not exist in PKIDToPublicKey map.",
					PkToString(pkidEntry.PKID[:], bav.Params),
					PkToString(pubKeyCopy, bav.Params))
			}

			// If the ProfileEntry has (isDeleted = false) then we put the corresponding
			// mappings for it into the db.
			if err := DBPutPKIDMappingsWithTxn(txn, bav.Snapshot,
				pubKeyCopy, pkidEntry, bav.Params); err != nil {

				return err
			}
		}
	}

	// At this point all of the PKIDEntry mappings in the db should be up-to-date.
	return nil
}

func (bav *UtxoView) _flushProfileEntriesToDbWithTxn(txn *badger.Txn) error {
	glog.V(1).Infof("_flushProfilesToDbWithTxn: flushing %d mappings", len(bav.ProfilePKIDToProfileEntry))

	// Go through all the entries in the ProfilePublicKeyToProfileEntry map.
	for profilePKIDIter, profileEntry := range bav.ProfilePKIDToProfileEntry {
		// Make a copy of the iterator since we take references to it below.
		profilePKID := profilePKIDIter

		// Delete the existing mappings in the db for this PKID. They will be re-added
		// if the corresponding entry in memory has isDeleted=false.
		if err := DBDeleteProfileEntryMappingsWithTxn(txn, bav.Snapshot,
			&profilePKID, bav.Params); err != nil {

			return errors.Wrapf(
				err, "_flushProfileEntriesToDbWithTxn: Problem deleting mappings "+
					"for pkid: %v, public key: %v: ", PkToString(profilePKID[:], bav.Params),
				PkToString(profileEntry.PublicKey, bav.Params))
		}
	}
	numDeleted := 0
	numPut := 0
	for profilePKIDIter, profileEntry := range bav.ProfilePKIDToProfileEntry {
		// Make a copy of the iterator since we take references to it below.
		profilePKID := profilePKIDIter

		if profileEntry.isDeleted {
			numDeleted++
			// If the ProfileEntry has isDeleted=true then there's nothing to do because
			// we already deleted the entry above.
		} else {
			numPut++
			// Get the PKID according to another map in the view and
			// sanity-check that it lines up.
			viewPKIDEntry := bav.GetPKIDForPublicKey(profileEntry.PublicKey)
			if viewPKIDEntry == nil || viewPKIDEntry.isDeleted || *viewPKIDEntry.PKID != profilePKID {
				return fmt.Errorf("_flushProfileEntriesToDbWithTxn: Sanity-check failed: PKID %v does "+
					"not exist in view mapping for profile with public key %v",
					PkToString(profilePKID[:], bav.Params),
					PkToString(profileEntry.PublicKey, bav.Params))
			}

			// If the ProfileEntry has (isDeleted = false) then we put the corresponding
			// mappings for it into the db.
			if err := DBPutProfileEntryMappingsWithTxn(txn, bav.Snapshot,
				profileEntry, &profilePKID, bav.Params); err != nil {

				return err
			}
		}
	}

	glog.V(1).Infof("_flushProfilesToDbWithTxn: deleted %d mappings, put %d mappings", numDeleted, numPut)

	// At this point all of the PostEntry mappings in the db should be up-to-date.

	return nil
}

// TODO: All of these functions should be renamed "CreatorCoinBalanceEntry" to
// distinguish them from DAOCoinBalanceEntry, which is a different but similar index
// that got introduced later.
func (bav *UtxoView) _flushBalanceEntriesToDbWithTxn(txn *badger.Txn) error {
	glog.V(1).Infof("_flushBalanceEntriesToDbWithTxn: flushing %d mappings", len(bav.HODLerPKIDCreatorPKIDToBalanceEntry))

	// Go through all the entries in the HODLerPubKeyCreatorPubKeyToBalanceEntry map.
	for balanceKeyIter, balanceEntry := range bav.HODLerPKIDCreatorPKIDToBalanceEntry {
		// Make a copy of the iterator since we take references to it below.
		balanceKey := balanceKeyIter

		// Sanity-check that the balance key in the map is the same
		// as the public key in the entry.
		computedBalanceKey := MakeBalanceEntryKey(
			balanceEntry.HODLerPKID, balanceEntry.CreatorPKID)
		if !reflect.DeepEqual(balanceKey, computedBalanceKey) {
			return fmt.Errorf("_flushBalanceEntriesToDbWithTxn: BalanceEntry has "+
				"map key: %v which does not match match "+
				"the HODLerPubKeyCreatorPubKeyToBalanceEntry map key %v",
				balanceKey, computedBalanceKey)
		}

		// Delete the existing mappings in the db for this balance key. They will be re-added
		// if the corresponding entry in memory has isDeleted=false.
<<<<<<< HEAD
		if err := DBDeleteCreatorCoinBalanceEntryMappingsWithTxn(txn, bav.Snapshot,
			&(balanceKey.HODLerPKID), &(balanceKey.CreatorPKID)); err != nil {
=======
		if err := DBDeleteBalanceEntryMappingsWithTxn(
			txn, &(balanceKey.HODLerPKID), &(balanceKey.CreatorPKID), false); err != nil {
>>>>>>> c56e1cbf

			return errors.Wrapf(
				err, "_flushBalanceEntriesToDbWithTxn: Problem deleting mappings "+
					"for public key: %v: ", balanceKey)
		}
	}
	numDeleted := 0
	numPut := 0
	// Go through all the entries in the HODLerPubKeyCreatorPubKeyToBalanceEntry map.
	for _, balanceEntry := range bav.HODLerPKIDCreatorPKIDToBalanceEntry {
		// Make a copy of the iterator since we take references to it below.
		if balanceEntry.isDeleted {
			numDeleted++
			// If the ProfileEntry has isDeleted=true then there's nothing to do because
			// we already deleted the entry above.
		} else {
			numPut++
			// If the ProfileEntry has (isDeleted = false) then we put the corresponding
			// mappings for it into the db.
<<<<<<< HEAD
			if err := DBPutCreatorCoinBalanceEntryMappingsWithTxn(
				txn, bav.Snapshot, balanceEntry); err != nil {
=======
			if err := DBPutBalanceEntryMappingsWithTxn(
				txn, balanceEntry, false); err != nil {
>>>>>>> c56e1cbf

				return err
			}
		}
	}

	glog.V(1).Infof("_flushBalanceEntriesToDbWithTxn: deleted %d mappings, put %d mappings", numDeleted, numPut)

	// At this point all of the creator coin mappings in the db should be up-to-date.

	return nil
}

// TODO: This could theoretically be consolidated with the other BalanceEntry flusher.
func (bav *UtxoView) _flushDAOCoinBalanceEntriesToDbWithTxn(txn *badger.Txn) error {
	glog.V(1).Infof("_flushDAOCoinBalanceEntriesToDbWithTxn: flushing %d mappings", len(bav.HODLerPKIDCreatorPKIDToDAOCoinBalanceEntry))

	// Go through all the entries in the HODLerPubKeyCreatorPubKeyToBalanceEntry map.
	for balanceKeyIter, balanceEntry := range bav.HODLerPKIDCreatorPKIDToDAOCoinBalanceEntry {
		// Make a copy of the iterator since we take references to it below.
		balanceKey := balanceKeyIter

		// Sanity-check that the balance key in the map is the same
		// as the public key in the entry.
		computedBalanceKey := MakeBalanceEntryKey(
			balanceEntry.HODLerPKID, balanceEntry.CreatorPKID)
		if !reflect.DeepEqual(balanceKey, computedBalanceKey) {
			return fmt.Errorf("_flushDAOCoinBalanceEntriesToDbWithTxn: BalanceEntry has "+
				"map key: %v which does not match match "+
				"the HODLerPubKeyCreatorPubKeyToBalanceEntry map key %v",
				balanceKey, computedBalanceKey)
		}

		// Delete the existing mappings in the db for this balance key. They will be re-added
		// if the corresponding entry in memory has isDeleted=false.
		if err := DBDeleteBalanceEntryMappingsWithTxn(
			txn, &(balanceKey.HODLerPKID), &(balanceKey.CreatorPKID), true); err != nil {

			return errors.Wrapf(
				err, "_flushDAOCoinBalanceEntriesToDbWithTxn: Problem deleting mappings "+
					"for public key: %v: ", balanceKey)
		}
	}
	numDeleted := 0
	numPut := 0
	// Go through all the entries in the HODLerPKIDCreatorPKIDToDAOCoinBalanceEntry map.
	for _, balanceEntry := range bav.HODLerPKIDCreatorPKIDToDAOCoinBalanceEntry {
		// Make a copy of the iterator since we take references to it below.
		if balanceEntry.isDeleted {
			numDeleted++
			// If the ProfileEntry has isDeleted=true then there's nothing to do because
			// we already deleted the entry above.
		} else {
			numPut++
			// If the ProfileEntry has (isDeleted = false) then we put the corresponding
			// mappings for it into the db.
			if err := DBPutBalanceEntryMappingsWithTxn(
				txn, balanceEntry, true); err != nil {

				return err
			}
		}
	}

	glog.V(1).Infof("_flushDAOCoinBalanceEntriesToDbWithTxn: deleted %d mappings, put %d mappings", numDeleted, numPut)

	// At this point all of the DAO coin mappings in the db should be up-to-date.

	return nil
}

func (bav *UtxoView) _flushDerivedKeyEntryToDbWithTxn(txn *badger.Txn) error {
	glog.V(1).Infof("_flushDerivedKeyEntryToDbWithTxn: flushing %d mappings", len(bav.DerivedKeyToDerivedEntry))

	// Go through all entries in the DerivedKeyToDerivedEntry map and add them to the DB.
	for derivedKeyMapKey, derivedKeyEntry := range bav.DerivedKeyToDerivedEntry {
		// Delete the existing mapping in the DB for this map key, this will be re-added
		// later if isDeleted=false.
		if err := DBDeleteDerivedKeyMappingWithTxn(txn, bav.Snapshot,
			derivedKeyMapKey.OwnerPublicKey, derivedKeyMapKey.DerivedPublicKey); err != nil {
			return errors.Wrapf(err, "UtxoView._flushDerivedKeyEntryToDbWithTxn: "+
				"Problem deleting DerivedKeyEntry %v from db", *derivedKeyEntry)
		}

		numDeleted := 0
		numPut := 0
		if derivedKeyEntry.isDeleted {
			// Since entry is deleted, there's nothing to do.
			numDeleted++
		} else {
			// In this case we add the mapping to the DB.
			if err := DBPutDerivedKeyMappingWithTxn(txn, bav.Snapshot, derivedKeyMapKey.OwnerPublicKey,
				derivedKeyMapKey.DerivedPublicKey, derivedKeyEntry); err != nil {

				return errors.Wrapf(err, "UtxoView._flushDerivedKeyEntryToDbWithTxn: "+
					"Problem putting DerivedKeyEntry %v to db", *derivedKeyEntry)
			}
			numPut++
		}
		glog.V(1).Infof("_flushDerivedKeyEntryToDbWithTxn: deleted %d mappings, put %d mappings", numDeleted, numPut)
	}

	return nil
}

func (bav *UtxoView) _flushMessagingGroupEntriesToDbWithTxn(txn *badger.Txn) error {
	glog.V(1).Infof("_flushMessagingGroupEntriesToDbWithTxn: flushing %d mappings", len(bav.MessagingGroupKeyToMessagingGroupEntry))
	numDeleted := 0
	numPut := 0

	// Go through all entries in MessagingGroupKeyToMessagingGroupEntry and add them to the DB.
	// These records are part of the DeSo V3 Messages.
	for messagingGroupKey, messagingGroupEntry := range bav.MessagingGroupKeyToMessagingGroupEntry {
		// Delete the existing mapping in the DB for this map key, this will be re-added
		// later if isDeleted=false. Messaging entries can have a list of members, and
		// we store these members under a separate prefix. To delete a messaging group
		// we also have to go delete all of the recipients.
		//
		// TODO: We should have a single DeleteMappings function in db_utils.go that we push this
		// complexity into.
		existingMessagingGroupEntry := DBGetMessagingGroupEntryWithTxn(txn, &messagingGroupKey)
		if existingMessagingGroupEntry != nil {
			if err := DBDeleteMessagingGroupEntryWithTxn(txn, &messagingGroupKey); err != nil {
				return errors.Wrapf(err, "UtxoView._flushMessagingGroupEntriesToDbWithTxn: "+
					"Problem deleting MessagingGroupEntry %v from db", *messagingGroupEntry)
			}
			for _, member := range existingMessagingGroupEntry.MessagingGroupMembers {
				if err := DBDeleteMessagingGroupMemberMappingWithTxn(txn, member, existingMessagingGroupEntry); err != nil {
					return errors.Wrapf(err, "UtxoView._flushMessagingGroupEntriesToDbWithTxn: "+
						"Problem deleting MessagingGroupEntry recipients (%v) from db", member)
				}
			}
		}

		if messagingGroupEntry.isDeleted {
			// Since entry is deleted, there's nothing to do.
			numDeleted++
		} else {
			// The entry isn't deleted so we re-add it to the DB. In particular, we add
			// all of the recipients.
			//
			// TODO: We should have a single PutMappings function in db_utils.go that we push this
			// complexity into.
			ownerPublicKey := messagingGroupKey.OwnerPublicKey
			if err := DBPutMessagingGroupEntryWithTxn(txn, &ownerPublicKey, messagingGroupEntry); err != nil {
				return errors.Wrapf(err, "UtxoView._flushMessagingGroupEntriesToDbWithTxn: "+
					"Problem putting MessagingGroupEntry %v to db", *messagingGroupEntry)
			}
			for _, recipient := range messagingGroupEntry.MessagingGroupMembers {
				// Group owner can be one of the recipients, particularly when we want to add the
				// encrypted key addressed to the owner. This could happen when the group is created
				// by a derived key, and we want to allow the main owner key to be able to read the chat.
				if reflect.DeepEqual(recipient.GroupMemberPublicKey[:], ownerPublicKey[:]) {
					continue
				}
				if err := DBPutMessagingGroupMemberWithTxn(txn, recipient, &ownerPublicKey, messagingGroupEntry); err != nil {
					return errors.Wrapf(err, "UtxoView._flushMessagingGroupEntriesToDbWithTxn: "+
						"Problem putting MessagingGroupEntry recipient (%v) to db", recipient)
				}
			}
			numPut++
		}
	}

	glog.V(1).Infof("_flushMessagingGroupEntriesToDbWithTxn: deleted %d mappings, put %d mappings", numDeleted, numPut)
	return nil
}<|MERGE_RESOLUTION|>--- conflicted
+++ resolved
@@ -292,13 +292,8 @@
 
 		// Delete the existing mappings in the db for this MessageKey. They will be re-added
 		// if the corresponding entry in memory has isDeleted=false.
-<<<<<<< HEAD
-		if err := DbDeleteMessageEntryMappingsWithTxn(txn, bav.Snapshot,
+		if err := DBDeleteMessageEntryMappingsWithTxn(txn, bav.Snapshot,
 			messageKey.PublicKey[:], messageKey.TstampNanos); err != nil {
-=======
-		if err := DBDeleteMessageEntryMappingsWithTxn(
-			txn, messageKey.PublicKey[:], messageKey.TstampNanos); err != nil {
->>>>>>> c56e1cbf
 
 			return errors.Wrapf(
 				err, "_flushMessageEntriesToDbWithTxn: Problem deleting mappings "+
@@ -311,12 +306,7 @@
 		} else {
 			// If the MessageEntry has (isDeleted = false) then we put the corresponding
 			// mappings for it into the db.
-<<<<<<< HEAD
-			if err := DbPutMessageEntryWithTxn(txn, bav.Snapshot, messageEntry); err != nil {
-
-=======
-			if err := DBPutMessageEntryWithTxn(txn, messageKey, messageEntry); err != nil {
->>>>>>> c56e1cbf
+			if err := DBPutMessageEntryWithTxn(txn, bav.Snapshot, messageKey, messageEntry); err != nil {
 				return err
 			}
 		}
@@ -837,13 +827,8 @@
 
 		// Delete the existing mappings in the db for this balance key. They will be re-added
 		// if the corresponding entry in memory has isDeleted=false.
-<<<<<<< HEAD
-		if err := DBDeleteCreatorCoinBalanceEntryMappingsWithTxn(txn, bav.Snapshot,
-			&(balanceKey.HODLerPKID), &(balanceKey.CreatorPKID)); err != nil {
-=======
-		if err := DBDeleteBalanceEntryMappingsWithTxn(
-			txn, &(balanceKey.HODLerPKID), &(balanceKey.CreatorPKID), false); err != nil {
->>>>>>> c56e1cbf
+		if err := DBDeleteBalanceEntryMappingsWithTxn(txn, bav.Snapshot,
+			&(balanceKey.HODLerPKID), &(balanceKey.CreatorPKID), false); err != nil {
 
 			return errors.Wrapf(
 				err, "_flushBalanceEntriesToDbWithTxn: Problem deleting mappings "+
@@ -863,13 +848,8 @@
 			numPut++
 			// If the ProfileEntry has (isDeleted = false) then we put the corresponding
 			// mappings for it into the db.
-<<<<<<< HEAD
-			if err := DBPutCreatorCoinBalanceEntryMappingsWithTxn(
-				txn, bav.Snapshot, balanceEntry); err != nil {
-=======
 			if err := DBPutBalanceEntryMappingsWithTxn(
-				txn, balanceEntry, false); err != nil {
->>>>>>> c56e1cbf
+				txn, bav.Snapshot, balanceEntry, false); err != nil {
 
 				return err
 			}
@@ -905,8 +885,8 @@
 
 		// Delete the existing mappings in the db for this balance key. They will be re-added
 		// if the corresponding entry in memory has isDeleted=false.
-		if err := DBDeleteBalanceEntryMappingsWithTxn(
-			txn, &(balanceKey.HODLerPKID), &(balanceKey.CreatorPKID), true); err != nil {
+		if err := DBDeleteBalanceEntryMappingsWithTxn(txn, bav.Snapshot,
+			&(balanceKey.HODLerPKID), &(balanceKey.CreatorPKID), true); err != nil {
 
 			return errors.Wrapf(
 				err, "_flushDAOCoinBalanceEntriesToDbWithTxn: Problem deleting mappings "+
@@ -926,8 +906,8 @@
 			numPut++
 			// If the ProfileEntry has (isDeleted = false) then we put the corresponding
 			// mappings for it into the db.
-			if err := DBPutBalanceEntryMappingsWithTxn(
-				txn, balanceEntry, true); err != nil {
+			if err := DBPutBalanceEntryMappingsWithTxn(txn, bav.Snapshot,
+				balanceEntry, true); err != nil {
 
 				return err
 			}
@@ -990,14 +970,15 @@
 		//
 		// TODO: We should have a single DeleteMappings function in db_utils.go that we push this
 		// complexity into.
-		existingMessagingGroupEntry := DBGetMessagingGroupEntryWithTxn(txn, &messagingGroupKey)
+		existingMessagingGroupEntry := DBGetMessagingGroupEntryWithTxn(txn, bav.Snapshot, &messagingGroupKey)
 		if existingMessagingGroupEntry != nil {
-			if err := DBDeleteMessagingGroupEntryWithTxn(txn, &messagingGroupKey); err != nil {
+			if err := DBDeleteMessagingGroupEntryWithTxn(txn, bav.Snapshot, &messagingGroupKey); err != nil {
 				return errors.Wrapf(err, "UtxoView._flushMessagingGroupEntriesToDbWithTxn: "+
 					"Problem deleting MessagingGroupEntry %v from db", *messagingGroupEntry)
 			}
 			for _, member := range existingMessagingGroupEntry.MessagingGroupMembers {
-				if err := DBDeleteMessagingGroupMemberMappingWithTxn(txn, member, existingMessagingGroupEntry); err != nil {
+				if err := DBDeleteMessagingGroupMemberMappingWithTxn(txn, bav.Snapshot,
+					member, existingMessagingGroupEntry); err != nil {
 					return errors.Wrapf(err, "UtxoView._flushMessagingGroupEntriesToDbWithTxn: "+
 						"Problem deleting MessagingGroupEntry recipients (%v) from db", member)
 				}
@@ -1014,7 +995,8 @@
 			// TODO: We should have a single PutMappings function in db_utils.go that we push this
 			// complexity into.
 			ownerPublicKey := messagingGroupKey.OwnerPublicKey
-			if err := DBPutMessagingGroupEntryWithTxn(txn, &ownerPublicKey, messagingGroupEntry); err != nil {
+			if err := DBPutMessagingGroupEntryWithTxn(txn, bav.Snapshot,
+				&ownerPublicKey, messagingGroupEntry); err != nil {
 				return errors.Wrapf(err, "UtxoView._flushMessagingGroupEntriesToDbWithTxn: "+
 					"Problem putting MessagingGroupEntry %v to db", *messagingGroupEntry)
 			}
@@ -1025,7 +1007,8 @@
 				if reflect.DeepEqual(recipient.GroupMemberPublicKey[:], ownerPublicKey[:]) {
 					continue
 				}
-				if err := DBPutMessagingGroupMemberWithTxn(txn, recipient, &ownerPublicKey, messagingGroupEntry); err != nil {
+				if err := DBPutMessagingGroupMemberWithTxn(txn, bav.Snapshot,
+					recipient, &ownerPublicKey, messagingGroupEntry); err != nil {
 					return errors.Wrapf(err, "UtxoView._flushMessagingGroupEntriesToDbWithTxn: "+
 						"Problem putting MessagingGroupEntry recipient (%v) to db", recipient)
 				}
