--- conflicted
+++ resolved
@@ -3970,11 +3970,7 @@
 	}
 	if blockHeight >= bc.params.ForkHeights.DerivedKeySetSpendingLimitsBlockHeight {
 		if err := _verifyAccessSignatureWithTransactionSpendingLimit(ownerPublicKey, derivedPublicKey,
-<<<<<<< HEAD
-			expirationBlock, transactionSpendingLimit, accessSignature, uint64(blockHeight)); err != nil {
-=======
-			expirationBlock, transactionSpendingLimitBytes, accessSignature); err != nil {
->>>>>>> 78927c1a
+			expirationBlock, transactionSpendingLimitBytes, accessSignature, uint64(blockHeight)); err != nil {
 			return nil, 0, 0, 0, errors.Wrapf(err,
 				"Blockchain.CreateAuthorizeDerivedKeyTxn: Problem verifying access signature with transaction"+
 					" spending limit")
