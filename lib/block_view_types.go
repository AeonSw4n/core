--- conflicted
+++ resolved
@@ -337,13 +337,9 @@
 	AcceptNFTBidCreatorPublicKey        []byte
 	AcceptNFTBidBidderPublicKey         []byte
 	AcceptNFTBidCreatorRoyaltyNanos     uint64
-<<<<<<< HEAD
-	AcceptNFTBidAdditionalCoinRoyalties []*PublicKeyRoyaltyPair
-=======
 	AcceptNFTBidCreatorDESORoyaltyNanos uint64
 	AcceptNFTBidAdditionalCoinRoyalties []*PublicKeyRoyaltyPair
 	AcceptNFTBidAdditionalDESORoyalties []*PublicKeyRoyaltyPair
->>>>>>> f42d8216
 
 	// These values are used by Rosetta in order to create input and output
 	// operations. They make it so that we don't have to reconnect all txns
@@ -351,13 +347,9 @@
 	NFTBidCreatorPublicKey        []byte
 	NFTBidBidderPublicKey         []byte
 	NFTBidCreatorRoyaltyNanos     uint64
-<<<<<<< HEAD
-	NFTBidAdditionalCoinRoyalties []*PublicKeyRoyaltyPair
-=======
 	NFTBidCreatorDESORoyaltyNanos uint64
 	NFTBidAdditionalCoinRoyalties []*PublicKeyRoyaltyPair
 	NFTBidAdditionalDESORoyalties []*PublicKeyRoyaltyPair
->>>>>>> f42d8216
 }
 
 func (utxoEntry *UtxoEntry) String() string {
@@ -1164,8 +1156,6 @@
 	return false
 }
 
-<<<<<<< HEAD
-=======
 func (transferRestrictionStatus TransferRestrictionStatus) String() string {
 	switch transferRestrictionStatus {
 	case TransferRestrictionStatusUnrestricted:
@@ -1181,7 +1171,6 @@
 	}
 }
 
->>>>>>> f42d8216
 // This struct contains all the information required to support coin
 // buy/sell transactions on profiles.
 type CoinEntry struct {
