--- conflicted
+++ resolved
@@ -97,6 +97,8 @@
 	EncoderTypePKID
 	EncoderTypePublicKey
 	EncoderTypeBlockHash
+	EncoderTypeDAOCoinLimitOrderEntry
+	EncoderTypeFilledDAOCoinLimitOrder
 )
 
 // Txindex encoder types
@@ -107,6 +109,8 @@
 	EncoderTypeCreatorCoinTxindexMetadata
 	EncoderTypeCreatorCoinTransferTxindexMetadata
 	EncoderTypeDAOCoinTransferTxindexMetadata
+	EncoderTypeFilledDAOCoinLimitOrderMetadata
+	EncoderTypeDAOCoinLimitOrderTxindexMetadata
 	EncoderTypeUpdateProfileTxindexMetadata
 	EncoderTypeSubmitPostTxindexMetadata
 	EncoderTypeLikeTxindexMetadata
@@ -183,6 +187,10 @@
 		return &PublicKey{}
 	case EncoderTypeBlockHash:
 		return &BlockHash{}
+	case EncoderTypeDAOCoinLimitOrderEntry:
+		return &DAOCoinLimitOrderEntry{}
+	case EncoderTypeFilledDAOCoinLimitOrder:
+		return &FilledDAOCoinLimitOrder{}
 	}
 
 	// Txindex encoder types
@@ -199,6 +207,10 @@
 		return &CreatorCoinTransferTxindexMetadata{}
 	case EncoderTypeDAOCoinTransferTxindexMetadata:
 		return &DAOCoinTransferTxindexMetadata{}
+	case EncoderTypeFilledDAOCoinLimitOrderMetadata:
+		return &FilledDAOCoinLimitOrderMetadata{}
+	case EncoderTypeDAOCoinLimitOrderTxindexMetadata:
+		return &DAOCoinLimitOrderTxindexMetadata{}
 	case EncoderTypeUpdateProfileTxindexMetadata:
 		return &UpdateProfileTxindexMetadata{}
 	case EncoderTypeSubmitPostTxindexMetadata:
@@ -727,43 +739,72 @@
 
 func (op *UtxoOperation) RawEncodeWithoutMetadata(blockHeight uint64, skipMetadata ...bool) []byte {
 	var data []byte
+	// Type
 	data = append(data, UintToBuf(uint64(op.Type))...)
 
+	// Entry
 	// The op.Entry encoding will be prefixed by a single-byte flag that tells us if it existed.
 	// If the flag is set to 1 then the entry existed, otherwise the flag will be set to 0.
 	data = append(data, EncodeToBytes(blockHeight, op.Entry, skipMetadata...)...)
+
+	// Key
 	data = append(data, EncodeToBytes(blockHeight, op.Key, skipMetadata...)...)
 
+	// PrevNanosPurchased
 	data = append(data, UintToBuf(op.PrevNanosPurchased)...)
+
+	// PrevUSDCentsPerBitcoin
 	data = append(data, UintToBuf(op.PrevUSDCentsPerBitcoin)...)
 
+	// PrevPostEntry
 	data = append(data, EncodeToBytes(blockHeight, op.PrevPostEntry, skipMetadata...)...)
+
+	// PrevParentPostEntry
 	data = append(data, EncodeToBytes(blockHeight, op.PrevParentPostEntry, skipMetadata...)...)
+
+	// PrevGrandparentPostEntry
 	data = append(data, EncodeToBytes(blockHeight, op.PrevGrandparentPostEntry, skipMetadata...)...)
+
+	// PrevRepostedPostEntry
 	data = append(data, EncodeToBytes(blockHeight, op.PrevRepostedPostEntry, skipMetadata...)...)
 
+	// PrevProfileEntry
 	data = append(data, EncodeToBytes(blockHeight, op.PrevProfileEntry, skipMetadata...)...)
 
+	// PrevLikeEntry
 	data = append(data, EncodeToBytes(blockHeight, op.PrevLikeEntry, skipMetadata...)...)
+
+	// PrevLikeCount
 	data = append(data, UintToBuf(op.PrevLikeCount)...)
 
+	// PrevDiamondEntry
 	data = append(data, EncodeToBytes(blockHeight, op.PrevDiamondEntry, skipMetadata...)...)
 
+	// PrevNFTEntry
 	data = append(data, EncodeToBytes(blockHeight, op.PrevNFTEntry, skipMetadata...)...)
+
+	// PrevNFTBidEntry
 	data = append(data, EncodeToBytes(blockHeight, op.PrevNFTBidEntry, skipMetadata...)...)
 
+	// DeletedNFTBidEntries
 	data = append(data, UintToBuf(uint64(len(op.DeletedNFTBidEntries)))...)
 	for _, bidEntry := range op.DeletedNFTBidEntries {
 		data = append(data, EncodeToBytes(blockHeight, bidEntry, skipMetadata...)...)
 	}
+
+	// NFTPaymentUtxoKeys
 	data = append(data, UintToBuf(uint64(len(op.NFTPaymentUtxoKeys)))...)
 	for _, utxoKey := range op.NFTPaymentUtxoKeys {
 		data = append(data, EncodeToBytes(blockHeight, utxoKey, skipMetadata...)...)
 	}
+
+	// NFTSpentUtxoEntries
 	data = append(data, UintToBuf(uint64(len(op.NFTSpentUtxoEntries)))...)
 	for _, utxoEntry := range op.NFTSpentUtxoEntries {
 		data = append(data, EncodeToBytes(blockHeight, utxoEntry, skipMetadata...)...)
 	}
+
+	// PrevAcceptedNFTBidEntries
 	// Similarly to op.Entry, we encode an existence flag for the PrevAcceptedNFTBidEntries.
 	if op.PrevAcceptedNFTBidEntries != nil {
 		data = append(data, BoolToByte(true))
@@ -775,14 +816,21 @@
 		data = append(data, BoolToByte(false))
 	}
 
+	// PrevDerivedKeyEntry
 	data = append(data, EncodeToBytes(blockHeight, op.PrevDerivedKeyEntry, skipMetadata...)...)
 
+	// PrevMessagingKeyEntry
 	data = append(data, EncodeToBytes(blockHeight, op.PrevMessagingKeyEntry, skipMetadata...)...)
 
+	// PrevRepostEntry
 	data = append(data, EncodeToBytes(blockHeight, op.PrevRepostEntry, skipMetadata...)...)
+
+	// PrevRepostCount
 	data = append(data, UintToBuf(op.PrevRepostCount)...)
 
+	// PrevCoinEntry
 	data = append(data, EncodeToBytes(blockHeight, op.PrevCoinEntry, skipMetadata...)...)
+
 	// Encode the PrevCoinRoyaltyCoinEntries map. We define a helper struct to store the <PKID, CoinEntry>
 	// objects as byte arrays. For coin entry, we first encode the struct, and then encode it as byte array.
 	type royaltyEntry struct {
@@ -801,9 +849,10 @@
 		data = append(data, UintToBuf(uint64(len(op.PrevCoinRoyaltyCoinEntries)))...)
 		for pkid, coinEntry := range op.PrevCoinRoyaltyCoinEntries {
 			newPKID := pkid
+			newCoin := coinEntry
 			royaltyCoinEntries = append(royaltyCoinEntries, &royaltyEntry{
 				pkid:      newPKID.ToBytes(),
-				coinEntry: EncodeToBytes(blockHeight, &coinEntry, skipMetadata...),
+				coinEntry: EncodeToBytes(blockHeight, &newCoin, skipMetadata...),
 			})
 		}
 		sort.Slice(royaltyCoinEntries, func(i int, j int) bool {
@@ -824,61 +873,173 @@
 		data = append(data, BoolToByte(false))
 	}
 
+	// PrevTransactorBalanceEntry
 	data = append(data, EncodeToBytes(blockHeight, op.PrevTransactorBalanceEntry, skipMetadata...)...)
+
+	// PrevCreatorBalanceEntry
 	data = append(data, EncodeToBytes(blockHeight, op.PrevCreatorBalanceEntry, skipMetadata...)...)
 
+	// FounderRewardUtxoKey
 	data = append(data, EncodeToBytes(blockHeight, op.FounderRewardUtxoKey, skipMetadata...)...)
 
+	// PrevSenderBalanceEntry
 	data = append(data, EncodeToBytes(blockHeight, op.PrevSenderBalanceEntry, skipMetadata...)...)
+
+	// PrevReceiverBalanceEntry
 	data = append(data, EncodeToBytes(blockHeight, op.PrevReceiverBalanceEntry, skipMetadata...)...)
 
+	// PrevGlobalParamsEntry
 	data = append(data, EncodeToBytes(blockHeight, op.PrevGlobalParamsEntry, skipMetadata...)...)
+
+	// PrevForbiddenPubKeyEntry
 	data = append(data, EncodeToBytes(blockHeight, op.PrevForbiddenPubKeyEntry, skipMetadata...)...)
 
+	// ClobberedProfileBugDESOLockedNanos
 	data = append(data, UintToBuf(op.ClobberedProfileBugDESOLockedNanos)...)
+
+	// CreatorCoinDESOLockedNanosDiff
 	// Note that int64 is encoded identically to uint64, the sign bit is just interpreted differently.
 	data = append(data, UintToBuf(uint64(op.CreatorCoinDESOLockedNanosDiff))...)
 
+	// SwapIdentityFromDESOLockedNanos
 	data = append(data, UintToBuf(op.SwapIdentityFromDESOLockedNanos)...)
+
+	// SwapIdentityToDESOLockedNanos
 	data = append(data, UintToBuf(op.SwapIdentityToDESOLockedNanos)...)
 
+	// AcceptNFTBidCreatorPublicKey
 	data = append(data, EncodeByteArray(op.AcceptNFTBidCreatorPublicKey)...)
+
+	// AcceptNFTBidBidderPublicKey
 	data = append(data, EncodeByteArray(op.AcceptNFTBidBidderPublicKey)...)
+
+	// AcceptNFTBidCreatorRoyaltyNanos
 	data = append(data, UintToBuf(op.AcceptNFTBidCreatorRoyaltyNanos)...)
+
+	// AcceptNFTBidCreatorDESORoyaltyNanos
 	data = append(data, UintToBuf(op.AcceptNFTBidCreatorDESORoyaltyNanos)...)
 
+	// AcceptNFTBidAdditionalCoinRoyalties
 	data = append(data, UintToBuf(uint64(len(op.AcceptNFTBidAdditionalCoinRoyalties)))...)
 	for _, pair := range op.AcceptNFTBidAdditionalCoinRoyalties {
 		data = append(data, EncodeToBytes(blockHeight, pair, skipMetadata...)...)
 	}
+
+	// AcceptNFTBidAdditionalDESORoyalties
 	data = append(data, UintToBuf(uint64(len(op.AcceptNFTBidAdditionalDESORoyalties)))...)
 	for _, pair := range op.AcceptNFTBidAdditionalDESORoyalties {
 		data = append(data, EncodeToBytes(blockHeight, pair, skipMetadata...)...)
 	}
 
+	// NFTBidCreatorPublicKey
 	data = append(data, EncodeByteArray(op.NFTBidCreatorPublicKey)...)
+
+	// NFTBidBidderPublicKey
 	data = append(data, EncodeByteArray(op.NFTBidBidderPublicKey)...)
+
+	// NFTBidCreatorRoyaltyNanos
 	data = append(data, UintToBuf(op.NFTBidCreatorRoyaltyNanos)...)
+
+	// NFTBidCreatorDESORoyaltyNanos
 	data = append(data, UintToBuf(op.NFTBidCreatorDESORoyaltyNanos)...)
 
+	// NFTBidAdditionalCoinRoyalties
 	data = append(data, UintToBuf(uint64(len(op.NFTBidAdditionalCoinRoyalties)))...)
 	for _, pair := range op.NFTBidAdditionalCoinRoyalties {
 		data = append(data, EncodeToBytes(blockHeight, pair, skipMetadata...)...)
 	}
+
+	// NFTBidAdditionalDESORoyalties
 	data = append(data, UintToBuf(uint64(len(op.NFTBidAdditionalDESORoyalties)))...)
 	for _, pair := range op.NFTBidAdditionalDESORoyalties {
 		data = append(data, EncodeToBytes(blockHeight, pair, skipMetadata...)...)
 	}
+
+	// PrevTransactorDAOCoinLimitOrderEntry
+	data = append(data, EncodeToBytes(blockHeight, op.PrevTransactorDAOCoinLimitOrderEntry, skipMetadata...)...)
+
+	// PrevBalanceEntries. We translate the map[PKID]map[PKID]*BalanceEntry to a tuple <PKID, PKID, BalanceEntry>.
+	// Then we sort the bytes to make the ordering deterministic.
+	type prevBalance struct {
+		primaryPKID   []byte
+		secondaryPKID []byte
+		balanceBytes  []byte
+	}
+	encodePrevBalance := func(entry *prevBalance) []byte {
+		var data []byte
+		data = append(data, EncodeByteArray(entry.primaryPKID)...)
+		data = append(data, EncodeByteArray(entry.secondaryPKID)...)
+		data = append(data, EncodeByteArray(entry.balanceBytes)...)
+		return data
+	}
+	var prevBalanceEntries []*prevBalance
+	if op.PrevBalanceEntries != nil {
+		data = append(data, BoolToByte(true))
+		for primaryPkidIter, secondaryMap := range op.PrevBalanceEntries {
+			primaryPkid := primaryPkidIter
+			for secondaryPkidIter, balanceEntry := range secondaryMap {
+				secondaryPkid := secondaryPkidIter
+				newBalance := *balanceEntry
+				prevBalanceEntries = append(prevBalanceEntries, &prevBalance{
+					primaryPKID:   primaryPkid.ToBytes(),
+					secondaryPKID: secondaryPkid.ToBytes(),
+					balanceBytes:  EncodeToBytes(blockHeight, &newBalance, skipMetadata...),
+				})
+			}
+		}
+		sort.Slice(prevBalanceEntries, func(i int, j int) bool {
+			switch bytes.Compare(prevBalanceEntries[i].primaryPKID, prevBalanceEntries[j].primaryPKID) {
+			case 0:
+				switch bytes.Compare(prevBalanceEntries[i].secondaryPKID, prevBalanceEntries[j].secondaryPKID) {
+				case 0:
+					return true
+				case -1:
+					return true
+				case 1:
+					return false
+				}
+				// Return true here (contrary to the false at the end of this sort) even though we will never get here.
+				return true
+			case -1:
+				return true
+			case 1:
+				return false
+			}
+			return false
+		})
+		data = append(data, UintToBuf(uint64(len(prevBalanceEntries)))...)
+		for _, entry := range prevBalanceEntries {
+			data = append(data, encodePrevBalance(entry)...)
+		}
+	} else {
+		data = append(data, BoolToByte(false))
+	}
+
+	// PrevMatchingOrders
+	data = append(data, UintToBuf(uint64(len(op.PrevMatchingOrders)))...)
+	for _, entry := range op.PrevMatchingOrders {
+		data = append(data, EncodeToBytes(blockHeight, entry, skipMetadata...)...)
+	}
+
+	// FilledDAOCoinLimitOrders
+	data = append(data, UintToBuf(uint64(len(op.FilledDAOCoinLimitOrders)))...)
+	for _, entry := range op.FilledDAOCoinLimitOrders {
+		data = append(data, EncodeToBytes(blockHeight, entry, skipMetadata...)...)
+	}
+
 	return data
 }
 
 func (op *UtxoOperation) RawDecodeWithoutMetadata(blockHeight uint64, rr *bytes.Reader) error {
+
+	// Type
 	typeUint64, err := ReadUvarint(rr)
 	if err != nil {
 		return errors.Wrapf(err, "UtxoOperation.Decode: Problem reading type")
 	}
 	op.Type = OperationType(uint(typeUint64))
 
+	// Entry
 	entry := &UtxoEntry{}
 	if exist, err := DecodeFromBytes(entry, rr); exist && err == nil {
 		op.Entry = entry
@@ -886,6 +1047,7 @@
 		return errors.Wrapf(err, "UtxoOperation.Decode: Problem reading Entry")
 	}
 
+	// Key
 	key := &UtxoKey{}
 	if exist, err := DecodeFromBytes(key, rr); exist && err == nil {
 		op.Key = key
@@ -893,15 +1055,19 @@
 		return errors.Wrapf(err, "UtxoOperation.Decode: Problem reading Key")
 	}
 
+	// PrevNanosPurchased
 	op.PrevNanosPurchased, err = ReadUvarint(rr)
 	if err != nil {
 		return errors.Wrapf(err, "UtxoOperation.Decode: Problem reading PrevNanosPurchased")
 	}
+
+	// PrevUSDCentsPerBitcoin
 	op.PrevUSDCentsPerBitcoin, err = ReadUvarint(rr)
 	if err != nil {
 		return errors.Wrapf(err, "UtxoOperation.Decode: Problem reading PrevUSDCentsPerBitcoin")
 	}
 
+	// PrevPostEntry
 	prevPostEntry := &PostEntry{}
 	if exist, err := DecodeFromBytes(prevPostEntry, rr); exist && err == nil {
 		op.PrevPostEntry = prevPostEntry
@@ -909,6 +1075,7 @@
 		return errors.Wrapf(err, "UtxoOperation.Decode: Problem reading PrevPostEntry")
 	}
 
+	// PrevParentPostEntry
 	prevParentPostEntry := &PostEntry{}
 	if exist, err := DecodeFromBytes(prevParentPostEntry, rr); exist && err == nil {
 		op.PrevParentPostEntry = prevParentPostEntry
@@ -916,6 +1083,7 @@
 		return errors.Wrapf(err, "UtxoOperation.Decode: Problem reading PrevParentPostEntry")
 	}
 
+	// PrevGrandparentPostEntry
 	prevGrandparentPostEntry := &PostEntry{}
 	if exist, err := DecodeFromBytes(prevGrandparentPostEntry, rr); exist && err == nil {
 		op.PrevGrandparentPostEntry = prevGrandparentPostEntry
@@ -923,6 +1091,7 @@
 		return errors.Wrapf(err, "UtxoOperation.Decode: Problem reading PrevGrandparentPostEntry")
 	}
 
+	// PrevRepostedPostEntry
 	prevRepostedPostEntry := &PostEntry{}
 	if exist, err := DecodeFromBytes(prevRepostedPostEntry, rr); exist && err == nil {
 		op.PrevRepostedPostEntry = prevRepostedPostEntry
@@ -930,6 +1099,7 @@
 		return errors.Wrapf(err, "UtxoOperation.Decode: Problem reading PrevRepostedPostEntry")
 	}
 
+	// PrevProfileEntry
 	prevProfileEntry := &ProfileEntry{}
 	if exist, err := DecodeFromBytes(prevProfileEntry, rr); exist && err == nil {
 		op.PrevProfileEntry = prevProfileEntry
@@ -937,6 +1107,7 @@
 		return errors.Wrapf(err, "UtxoOperation.Decode: Problem reading PrevProfileEntry")
 	}
 
+	// PrevLikeEntry
 	prevLikeEntry := &LikeEntry{}
 	if exist, err := DecodeFromBytes(prevLikeEntry, rr); exist && err == nil {
 		op.PrevLikeEntry = prevLikeEntry
@@ -944,11 +1115,13 @@
 		return errors.Wrapf(err, "UtxoOperation.Decode: Problem reading PrevLikeEntry")
 	}
 
+	// PrevLikeCount
 	op.PrevLikeCount, err = ReadUvarint(rr)
 	if err != nil {
 		return errors.Wrapf(err, "UtxoOperation.Decode: Problem reading PrevLikeCount")
 	}
 
+	// PrevDiamondEntry
 	prevDiamondEntry := &DiamondEntry{}
 	if exist, err := DecodeFromBytes(prevDiamondEntry, rr); exist && err == nil {
 		op.PrevDiamondEntry = prevDiamondEntry
@@ -956,6 +1129,7 @@
 		return errors.Wrapf(err, "UtxoOperation.Decode: Problem reading PrevDiamondEntry")
 	}
 
+	// PrevNFTEntry
 	prevNFTEntry := &NFTEntry{}
 	if exist, err := DecodeFromBytes(prevNFTEntry, rr); exist && err == nil {
 		op.PrevNFTEntry = prevNFTEntry
@@ -963,6 +1137,7 @@
 		return errors.Wrapf(err, "UtxoOperation.Decode: Problem reading PrevNFTEntry")
 	}
 
+	// PrevNFTBidEntry
 	prevNFTBidEntry := &NFTBidEntry{}
 	if exist, err := DecodeFromBytes(prevNFTBidEntry, rr); exist && err == nil {
 		op.PrevNFTBidEntry = prevNFTBidEntry
@@ -970,6 +1145,7 @@
 		return errors.Wrapf(err, "UtxoOperation.Decode: Problem reading PrevNFTBidEntry")
 	}
 
+	// DeletedNFTBidEntries
 	lenDeletedNFTBidEntries, err := ReadUvarint(rr)
 	if err != nil {
 		return errors.Wrapf(err, "UtxoOperation.Decode: Problem reading len of DeletedNFTBidEntries")
@@ -978,11 +1154,12 @@
 		deletedNFTBidEntry := &NFTBidEntry{}
 		if exist, err := DecodeFromBytes(deletedNFTBidEntry, rr); exist && err == nil {
 			op.DeletedNFTBidEntries = append(op.DeletedNFTBidEntries, deletedNFTBidEntry)
-		} else if err != nil {
+		} else {
 			return errors.Wrapf(err, "UtxoOperation.Decode: Problem reading deletedNFTBidEntry")
 		}
 	}
 
+	// NFTPaymentUtxoKeys
 	lenNFTPaymentUtxoKeys, err := ReadUvarint(rr)
 	if err != nil {
 		return errors.Wrapf(err, "UtxoOperation.Decode: Problem reading len of NFTPaymentUtxoKeys")
@@ -991,11 +1168,12 @@
 		NFTPaymentUtxoKey := &UtxoKey{}
 		if exist, err := DecodeFromBytes(NFTPaymentUtxoKey, rr); exist && err == nil {
 			op.NFTPaymentUtxoKeys = append(op.NFTPaymentUtxoKeys, NFTPaymentUtxoKey)
-		} else if err != nil {
+		} else {
 			return errors.Wrapf(err, "UtxoOperation.Decode: Problem reading NFTPaymentUtxoKey")
 		}
 	}
 
+	// NFTSpentUtxoEntries
 	lenNFTSpentUtxoEntries, err := ReadUvarint(rr)
 	if err != nil {
 		return errors.Wrapf(err, "UtxoOperation.Decode: Problem reading len of NFTSpentUtxoEntries")
@@ -1004,11 +1182,12 @@
 		NFTSpentUtxoEntry := &UtxoEntry{}
 		if exist, err := DecodeFromBytes(NFTSpentUtxoEntry, rr); exist && err == nil {
 			op.NFTSpentUtxoEntries = append(op.NFTSpentUtxoEntries, NFTSpentUtxoEntry)
-		} else if err != nil {
+		} else {
 			return errors.Wrapf(err, "UtxoOperation.Decode: Problem reading NFTSpentUtxoEntry")
 		}
 	}
 
+	// PrevAcceptedNFTBidEntries
 	if existByte, err := ReadBoolByte(rr); existByte && err == nil {
 		lenPrevAcceptedNFTBidEntries, err := ReadUvarint(rr)
 		if err != nil {
@@ -1019,7 +1198,7 @@
 			PrevAcceptedNFTBidEntry := &NFTBidEntry{}
 			if exist, err := DecodeFromBytes(PrevAcceptedNFTBidEntry, rr); exist && err == nil {
 				prevAcceptedNFTBidEntries = append(prevAcceptedNFTBidEntries, PrevAcceptedNFTBidEntry)
-			} else if err != nil {
+			} else {
 				return errors.Wrapf(err, "UtxoOperation.Decode: Problem reading PrevAcceptedNFTBidEntry")
 			}
 		}
@@ -1028,6 +1207,7 @@
 		return errors.Wrapf(err, "UtxoOperation.Decode: Problem reading PrevAcceptedNFTBidEntries")
 	}
 
+	// PrevDerivedKeyEntry
 	prevDerivedKeyEntry := &DerivedKeyEntry{}
 	if exist, err := DecodeFromBytes(prevDerivedKeyEntry, rr); exist && err == nil {
 		op.PrevDerivedKeyEntry = prevDerivedKeyEntry
@@ -1035,6 +1215,7 @@
 		return errors.Wrapf(err, "UtxoOperation.Decode: Problem reading PrevDerivedKeyEntry")
 	}
 
+	// PrevMessagingKeyEntry
 	prevMessagingKeyEntry := &MessagingGroupEntry{}
 	if exist, err := DecodeFromBytes(prevMessagingKeyEntry, rr); exist && err == nil {
 		op.PrevMessagingKeyEntry = prevMessagingKeyEntry
@@ -1042,6 +1223,7 @@
 		return errors.Wrapf(err, "UtxoOperation.Decode: Problem reading PrevMessagingKeyEntry")
 	}
 
+	// PrevRepostEntry
 	prevRepostEntry := &RepostEntry{}
 	if exist, err := DecodeFromBytes(prevRepostEntry, rr); exist && err == nil {
 		op.PrevRepostEntry = prevRepostEntry
@@ -1049,11 +1231,13 @@
 		return errors.Wrapf(err, "UtxoOperation.Decode: Problem reading PrevRepostEntry")
 	}
 
+	// PrevRepostCount
 	op.PrevRepostCount, err = ReadUvarint(rr)
 	if err != nil {
 		return errors.Wrapf(err, "UtxoOperation.Decode: Problem reading PrevRepostCount")
 	}
 
+	// PrevCoinEntry
 	prevCoinEntry := &CoinEntry{}
 	if exist, err := DecodeFromBytes(prevCoinEntry, rr); exist && err == nil {
 		op.PrevCoinEntry = prevCoinEntry
@@ -1061,6 +1245,7 @@
 		return errors.Wrapf(err, "UtxoOperation.Decode: Problem reading PrevCoinEntry")
 	}
 
+	// PrevCoinRoyaltyCoinEntries
 	type royaltyEntry struct {
 		pkid      []byte
 		coinEntry []byte
@@ -1077,7 +1262,6 @@
 		}
 		return entry, nil
 	}
-
 	if existByte, err := ReadBoolByte(rr); existByte && err == nil {
 		op.PrevCoinRoyaltyCoinEntries = make(map[PKID]CoinEntry)
 		lenPrevCoinRoyaltyCoinEntries, err := ReadUvarint(rr)
@@ -1102,6 +1286,7 @@
 		return errors.Wrapf(err, "UtxoOperation.Decode: Problem reading PrevCoinRoyaltyCoinEntries")
 	}
 
+	// PrevTransactorBalanceEntry
 	prevTransactorBalanceEntry := &BalanceEntry{}
 	if exist, err := DecodeFromBytes(prevTransactorBalanceEntry, rr); exist && err == nil {
 		op.PrevTransactorBalanceEntry = prevTransactorBalanceEntry
@@ -1109,6 +1294,7 @@
 		return errors.Wrapf(err, "UtxoOperation.Decode: Problem reading PrevTransactorBalanceEntry")
 	}
 
+	// PrevCreatorBalanceEntry
 	prevCreatorBalanceEntry := &BalanceEntry{}
 	if exist, err := DecodeFromBytes(prevCreatorBalanceEntry, rr); exist && err == nil {
 		op.PrevCreatorBalanceEntry = prevCreatorBalanceEntry
@@ -1116,6 +1302,7 @@
 		return errors.Wrapf(err, "UtxoOperation.Decode: Problem reading PrevCreatorBalanceEntry")
 	}
 
+	// FounderRewardUtxoKey
 	founderRewardUtxoKey := &UtxoKey{}
 	if exist, err := DecodeFromBytes(founderRewardUtxoKey, rr); exist && err == nil {
 		op.FounderRewardUtxoKey = founderRewardUtxoKey
@@ -1123,12 +1310,15 @@
 		return errors.Wrapf(err, "UtxoOperation.Decode: Problem reading FounderRewardUtxoKey")
 	}
 
+	// PrevSenderBalanceEntry
 	prevSenderBalanceEntry := &BalanceEntry{}
 	if exist, err := DecodeFromBytes(prevSenderBalanceEntry, rr); exist && err == nil {
 		op.PrevSenderBalanceEntry = prevSenderBalanceEntry
 	} else if err != nil {
 		return errors.Wrapf(err, "UtxoOperation.Decode: Problem reading PrevSenderBalanceEntry")
 	}
+
+	// PrevReceiverBalanceEntry
 	prevReceiverBalanceEntry := &BalanceEntry{}
 	if exist, err := DecodeFromBytes(prevReceiverBalanceEntry, rr); exist && err == nil {
 		op.PrevReceiverBalanceEntry = prevReceiverBalanceEntry
@@ -1136,12 +1326,15 @@
 		return errors.Wrapf(err, "UtxoOperation.Decode: Problem reading PrevReceiverBalanceEntry")
 	}
 
+	// PrevGlobalParamsEntry
 	prevGlobalParamsEntry := &GlobalParamsEntry{}
 	if exist, err := DecodeFromBytes(prevGlobalParamsEntry, rr); exist && err == nil {
 		op.PrevGlobalParamsEntry = prevGlobalParamsEntry
 	} else if err != nil {
 		return errors.Wrapf(err, "UtxoOperation.Decode: Problem reading PrevGlobalParamsEntry")
 	}
+
+	// PrevForbiddenPubKeyEntry
 	prevForbiddenPubKeyEntry := &ForbiddenPubKeyEntry{}
 	if exist, err := DecodeFromBytes(prevForbiddenPubKeyEntry, rr); exist && err == nil {
 		op.PrevForbiddenPubKeyEntry = prevForbiddenPubKeyEntry
@@ -1149,40 +1342,56 @@
 		return errors.Wrapf(err, "UtxoOperation.Decode: Problem reading PrevForbiddenPubKeyEntry")
 	}
 
+	// ClobberedProfileBugDESOLockedNanos
 	op.ClobberedProfileBugDESOLockedNanos, err = ReadUvarint(rr)
 	if err != nil {
 		return errors.Wrapf(err, "UtxoOperation.Decode: Problem reading ClobberedProfileBugDESOLockedNanos")
 	}
+
+	// CreatorCoinDESOLockedNanosDiff
 	uint64CreatorCoinDESOLockedNanosDiff, err := ReadUvarint(rr)
 	if err != nil {
 		return errors.Wrapf(err, "UtxoOperation.Decode: Problem reading CreatorCoinDESOLockedNanosDiff")
 	}
 	op.CreatorCoinDESOLockedNanosDiff = int64(uint64CreatorCoinDESOLockedNanosDiff)
+
+	// SwapIdentityFromDESOLockedNanos
 	op.SwapIdentityFromDESOLockedNanos, err = ReadUvarint(rr)
 	if err != nil {
 		return errors.Wrapf(err, "UtxoOperation.Decode: Problem reading SwapIdentityFromDESOLockedNanos")
 	}
+
+	// SwapIdentityToDESOLockedNanos
 	op.SwapIdentityToDESOLockedNanos, err = ReadUvarint(rr)
 	if err != nil {
 		return errors.Wrapf(err, "UtxoOperation.Decode: Problem reading SwapIdentityToDESOLockedNanos")
 	}
+
+	// AcceptNFTBidCreatorPublicKey
 	op.AcceptNFTBidCreatorPublicKey, err = DecodeByteArray(rr)
 	if err != nil {
 		return errors.Wrapf(err, "UtxoOperation.Decode: Problem reading AcceptNFTBidCreatorPublicKey")
 	}
+
+	// AcceptNFTBidBidderPublicKey
 	op.AcceptNFTBidBidderPublicKey, err = DecodeByteArray(rr)
 	if err != nil {
 		return errors.Wrapf(err, "UtxoOperation.Decode: Problem reading AcceptNFTBidBidderPublicKey")
 	}
+
+	// AcceptNFTBidCreatorRoyaltyNanos
 	op.AcceptNFTBidCreatorRoyaltyNanos, err = ReadUvarint(rr)
 	if err != nil {
 		return errors.Wrapf(err, "UtxoOperation.Decode: Problem reading AcceptNFTBidCreatorRoyaltyNanos")
 	}
+
+	// AcceptNFTBidCreatorDESORoyaltyNanos
 	op.AcceptNFTBidCreatorDESORoyaltyNanos, err = ReadUvarint(rr)
 	if err != nil {
 		return errors.Wrapf(err, "UtxoOperation.Decode: Problem reading AcceptNFTBidCreatorDESORoyaltyNanos")
 	}
 
+	// AcceptNFTBidAdditionalCoinRoyalties
 	lenAcceptNFTBidAdditionalCoinRoyalties, err := ReadUvarint(rr)
 	if err != nil {
 		return errors.Wrapf(err, "UtxoOperation.Decode: Problem reading AcceptNFTBidAdditionalCoinRoyalties")
@@ -1191,11 +1400,12 @@
 		pair := &PublicKeyRoyaltyPair{}
 		if exist, err := DecodeFromBytes(pair, rr); exist && err == nil {
 			op.AcceptNFTBidAdditionalCoinRoyalties = append(op.AcceptNFTBidAdditionalCoinRoyalties, pair)
-		} else if err != nil {
+		} else {
 			return errors.Wrapf(err, "UtxoOperation.Decode: Problem reading AcceptNFTBidAdditionalCoinRoyalties")
 		}
 	}
 
+	// AcceptNFTBidAdditionalDESORoyalties
 	lenAcceptNFTBidAdditionalDESORoyalties, err := ReadUvarint(rr)
 	if err != nil {
 		return errors.Wrapf(err, "UtxoOperation.Decode: Problem reading AcceptNFTBidAdditionalDESORoyalties")
@@ -1204,28 +1414,36 @@
 		pair := &PublicKeyRoyaltyPair{}
 		if exist, err := DecodeFromBytes(pair, rr); exist && err == nil {
 			op.AcceptNFTBidAdditionalDESORoyalties = append(op.AcceptNFTBidAdditionalDESORoyalties, pair)
-		} else if err != nil {
+		} else {
 			return errors.Wrapf(err, "UtxoOperation.Decode: Problem reading AcceptNFTBidAdditionalDESORoyalties")
 		}
 	}
 
+	// NFTBidCreatorPublicKey
 	op.NFTBidCreatorPublicKey, err = DecodeByteArray(rr)
 	if err != nil {
 		return errors.Wrapf(err, "UtxoOperation.Decode: Problem reading NFTBidCreatorPublicKey")
 	}
+
+	// NFTBidBidderPublicKey
 	op.NFTBidBidderPublicKey, err = DecodeByteArray(rr)
 	if err != nil {
 		return errors.Wrapf(err, "UtxoOperation.Decode: Problem reading NFTBidBidderPublicKey")
 	}
+
+	// NFTBidCreatorRoyaltyNanos
 	op.NFTBidCreatorRoyaltyNanos, err = ReadUvarint(rr)
 	if err != nil {
 		return errors.Wrapf(err, "UtxoOperation.Decode: Problem reading NFTBidCreatorRoyaltyNanos")
 	}
+
+	// NFTBidCreatorDESORoyaltyNanos
 	op.NFTBidCreatorDESORoyaltyNanos, err = ReadUvarint(rr)
 	if err != nil {
 		return errors.Wrapf(err, "UtxoOperation.Decode: Problem reading NFTBidCreatorDESORoyaltyNanos")
 	}
 
+	// NFTBidAdditionalCoinRoyalties
 	lenNFTBidAdditionalCoinRoyalties, err := ReadUvarint(rr)
 	if err != nil {
 		return errors.Wrapf(err, "UtxoOperation.Decode: Problem reading NFTBidAdditionalCoinRoyalties")
@@ -1234,12 +1452,13 @@
 		pair := &PublicKeyRoyaltyPair{}
 		if exist, err := DecodeFromBytes(pair, rr); exist && err == nil {
 			op.NFTBidAdditionalCoinRoyalties = append(op.NFTBidAdditionalCoinRoyalties, pair)
-		} else if err != nil {
+		} else {
 			return errors.Wrapf(err, "UtxoOperation.Decode: Problem reading NFTBidAdditionalCoinRoyalties")
 		}
 
 	}
 
+	// NFTBidAdditionalDESORoyalties
 	lenNFTBidAdditionalDESORoyalties, err := ReadUvarint(rr)
 	if err != nil {
 		return errors.Wrapf(err, "UtxoOperation.Decode: Problem reading NFTBidAdditionalDESORoyalties")
@@ -1248,10 +1467,98 @@
 		pair := &PublicKeyRoyaltyPair{}
 		if exist, err := DecodeFromBytes(pair, rr); exist && err == nil {
 			op.NFTBidAdditionalDESORoyalties = append(op.NFTBidAdditionalDESORoyalties, pair)
-		} else if err != nil {
+		} else {
 			return errors.Wrapf(err, "UtxoOperation.Decode: Problem reading NFTBidAdditionalDESORoyalties")
 		}
 	}
+
+	// PrevTransactorDAOCoinLimitOrderEntry
+	prevTransactorDAOCoinLimitOrderEntry := &DAOCoinLimitOrderEntry{}
+	if exist, err := DecodeFromBytes(prevTransactorDAOCoinLimitOrderEntry, rr); exist && err == nil {
+		op.PrevTransactorDAOCoinLimitOrderEntry = prevTransactorDAOCoinLimitOrderEntry
+	} else if err != nil {
+		return errors.Wrapf(err, "UtxoOperation.Decode: Problem reading PrevTransactorDAOCoinLimitOrderEntry")
+	}
+
+	// PrevBalanceEntries
+	type prevBalance struct {
+		primaryPKID   []byte
+		secondaryPKID []byte
+		balanceBytes  []byte
+	}
+	decodePrevBalance := func(rr *bytes.Reader) (*prevBalance, error) {
+		entry := &prevBalance{}
+		entry.primaryPKID, err = DecodeByteArray(rr)
+		if err != nil {
+			return nil, err
+		}
+		entry.secondaryPKID, err = DecodeByteArray(rr)
+		if err != nil {
+			return nil, err
+		}
+		entry.balanceBytes, err = DecodeByteArray(rr)
+		if err != nil {
+			return nil, err
+		}
+		return entry, nil
+	}
+	if exist, err := ReadBoolByte(rr); exist && err == nil {
+		op.PrevBalanceEntries = make(map[PKID]map[PKID]*BalanceEntry)
+		lenPrevBalanceEntries, err := ReadUvarint(rr)
+		if err != nil {
+			return errors.Wrapf(err, "UtxoOperation.Decode: Problem reading PrevBalanceEntries")
+		}
+		for ; lenPrevBalanceEntries > 0; lenPrevBalanceEntries-- {
+			// decode the <pkid, pkid, BalanceEntry> tuples.
+			entry, err := decodePrevBalance(rr)
+			if err != nil {
+				return errors.Wrapf(err, "UtxoOperation.Decode: Problem reading PrevBalanceEntries")
+			}
+
+			primaryPKID := *NewPKID(entry.primaryPKID)
+			secondaryPKID := *NewPKID(entry.secondaryPKID)
+			balanceEntry := &BalanceEntry{}
+			rrBalance := bytes.NewReader(entry.balanceBytes)
+			if exist, err := DecodeFromBytes(balanceEntry, rrBalance); !exist || err != nil {
+				return errors.Wrapf(err, "UtxoOperation.Decode: Problem reading PrevBalanceEntries")
+			}
+			if _, exist := op.PrevBalanceEntries[primaryPKID]; !exist {
+				op.PrevBalanceEntries[primaryPKID] = make(map[PKID]*BalanceEntry)
+			}
+			op.PrevBalanceEntries[primaryPKID][secondaryPKID] = balanceEntry
+		}
+	} else if err != nil {
+		return errors.Wrapf(err, "UtxoOperation.Decode: Problem reading PrevBalanceEntries")
+	}
+
+	// PrevMatchingOrders
+	if lenPrevMatchingOrders, err := ReadUvarint(rr); err == nil {
+		for ; lenPrevMatchingOrders > 0; lenPrevMatchingOrders-- {
+			prevOrder := &DAOCoinLimitOrderEntry{}
+			if exist, err := DecodeFromBytes(prevOrder, rr); exist && err == nil {
+				op.PrevMatchingOrders = append(op.PrevMatchingOrders)
+			} else {
+				return errors.Wrapf(err, "UtxoOperation.Decode: Problem reading PrevMatchingOrders")
+			}
+		}
+	} else {
+		return errors.Wrapf(err, "UtxoOperation.Decode: Problem reading PrevMatchingOrders")
+	}
+
+	// FilledDAOCoinLimitOrders
+	if lenFilledDAOCoinLimitOrders, err := ReadUvarint(rr); err == nil {
+		for ; lenFilledDAOCoinLimitOrders > 0; lenFilledDAOCoinLimitOrders-- {
+			filledDAOCoinLimitOrder := &FilledDAOCoinLimitOrder{}
+			if exist, err := DecodeFromBytes(filledDAOCoinLimitOrder, rr); exist && err == nil {
+				op.FilledDAOCoinLimitOrders = append(op.FilledDAOCoinLimitOrders, filledDAOCoinLimitOrder)
+			} else {
+				return errors.Wrapf(err, "UtxoOperation.Decode: Problem reading FilledDAOCoinLimitOrder")
+			}
+		}
+	} else {
+		return errors.Wrapf(err, "UtxoOperation.Decode: Problem reading FilledDAOCoinLimitOrder")
+	}
+
 	return nil
 }
 
@@ -2907,54 +3214,6 @@
 	isDeleted bool
 }
 
-<<<<<<< HEAD
-func (be *BalanceEntry) RawEncodeWithoutMetadata(blockHeight uint64, skipMetadata ...bool) []byte {
-	var data []byte
-
-	data = append(data, EncodeToBytes(blockHeight, be.HODLerPKID, skipMetadata...)...)
-	data = append(data, EncodeToBytes(blockHeight, be.CreatorPKID, skipMetadata...)...)
-	data = append(data, EncodeUint256(&be.BalanceNanos)...)
-	data = append(data, BoolToByte(be.HasPurchased))
-
-	return data
-}
-
-func (be *BalanceEntry) RawDecodeWithoutMetadata(blockHeight uint64, rr *bytes.Reader) error {
-
-	HODLerPKID := &PKID{}
-	if exist, err := DecodeFromBytes(HODLerPKID, rr); exist && err == nil {
-		be.HODLerPKID = HODLerPKID
-	} else if err != nil {
-		return errors.Wrapf(err, "BalanceEntry.Decode: Problem decoding HODLerPKID")
-	}
-
-	creatorPKID := &PKID{}
-	if exist, err := DecodeFromBytes(creatorPKID, rr); exist && err == nil {
-		be.CreatorPKID = creatorPKID
-	} else if err != nil {
-		return errors.Wrapf(err, "BalanceEntry.Decode: Problem decoding CreatorPKID")
-	}
-
-	balanceNanos, err := DecodeUint256(rr)
-	if err != nil {
-		return errors.Wrapf(err, "BalanceEntry.Decode: Problem reading BalanceNanos")
-	}
-	be.BalanceNanos = *balanceNanos
-	be.HasPurchased, err = ReadBoolByte(rr)
-	if err != nil {
-		return errors.Wrapf(err, "BalanceEntry.Decode: Problem reading HasPurchased")
-	}
-
-	return nil
-}
-
-func (be *BalanceEntry) GetVersionByte(blockHeight uint64) byte {
-	return 0
-}
-
-func (be *BalanceEntry) GetEncoderType() EncoderType {
-	return EncoderTypeBalanceEntry
-=======
 func (entry *BalanceEntry) Copy() *BalanceEntry {
 	return &BalanceEntry{
 		HODLerPKID:   entry.HODLerPKID.NewPKID(),
@@ -2963,7 +3222,54 @@
 		HasPurchased: entry.HasPurchased,
 		isDeleted:    entry.isDeleted,
 	}
->>>>>>> ca30aa9d
+}
+
+func (be *BalanceEntry) RawEncodeWithoutMetadata(blockHeight uint64, skipMetadata ...bool) []byte {
+	var data []byte
+
+	data = append(data, EncodeToBytes(blockHeight, be.HODLerPKID, skipMetadata...)...)
+	data = append(data, EncodeToBytes(blockHeight, be.CreatorPKID, skipMetadata...)...)
+	data = append(data, EncodeUint256(&be.BalanceNanos)...)
+	data = append(data, BoolToByte(be.HasPurchased))
+
+	return data
+}
+
+func (be *BalanceEntry) RawDecodeWithoutMetadata(blockHeight uint64, rr *bytes.Reader) error {
+
+	HODLerPKID := &PKID{}
+	if exist, err := DecodeFromBytes(HODLerPKID, rr); exist && err == nil {
+		be.HODLerPKID = HODLerPKID
+	} else if err != nil {
+		return errors.Wrapf(err, "BalanceEntry.Decode: Problem decoding HODLerPKID")
+	}
+
+	creatorPKID := &PKID{}
+	if exist, err := DecodeFromBytes(creatorPKID, rr); exist && err == nil {
+		be.CreatorPKID = creatorPKID
+	} else if err != nil {
+		return errors.Wrapf(err, "BalanceEntry.Decode: Problem decoding CreatorPKID")
+	}
+
+	balanceNanos, err := DecodeUint256(rr)
+	if err != nil {
+		return errors.Wrapf(err, "BalanceEntry.Decode: Problem reading BalanceNanos")
+	}
+	be.BalanceNanos = *balanceNanos
+	be.HasPurchased, err = ReadBoolByte(rr)
+	if err != nil {
+		return errors.Wrapf(err, "BalanceEntry.Decode: Problem reading HasPurchased")
+	}
+
+	return nil
+}
+
+func (be *BalanceEntry) GetVersionByte(blockHeight uint64) byte {
+	return byte(0)
+}
+
+func (be *BalanceEntry) GetEncoderType() EncoderType {
+	return EncoderTypeBalanceEntry
 }
 
 type TransferRestrictionStatus uint8
@@ -3582,29 +3888,40 @@
 }
 
 func EncodeUint256(number *uint256.Int) []byte {
-	numberBytes := number.Bytes()
-	return EncodeByteArray(numberBytes)
+	var data []byte
+	if number != nil {
+		data = append(data, BoolToByte(true))
+		numberBytes := number.Bytes()
+		data = append(data, EncodeByteArray(numberBytes)...)
+	} else {
+		data = append(data, BoolToByte(false))
+	}
+	return data
 }
 
 func DecodeUint256(rr *bytes.Reader) (*uint256.Int, error) {
-	maxUint256BytesLen := len(MaxUint256.Bytes())
-	intLen, err := ReadUvarint(rr)
-	if err != nil {
-		return nil, errors.Wrapf(err, "DecodeUint256: Problem reading length")
-	}
-	if intLen > uint64(maxUint256BytesLen) {
-		return nil, fmt.Errorf("DecodeUint256: Length (%v) exceeds max (%v) length",
-			intLen, maxUint256BytesLen)
-	}
-
-	numberBytes := make([]byte, intLen)
-	_, err = io.ReadFull(rr, numberBytes)
-	if err != nil {
+	if existenceByte, err := ReadBoolByte(rr); existenceByte && err == nil {
+		maxUint256BytesLen := len(MaxUint256.Bytes())
+		intLen, err := ReadUvarint(rr)
+		if err != nil {
+			return nil, errors.Wrapf(err, "DecodeUint256: Problem reading length")
+		}
+		if intLen > uint64(maxUint256BytesLen) {
+			return nil, fmt.Errorf("DecodeUint256: Length (%v) exceeds max (%v) length",
+				intLen, maxUint256BytesLen)
+		}
+
+		numberBytes := make([]byte, intLen)
+		_, err = io.ReadFull(rr, numberBytes)
+		if err != nil {
+			return nil, errors.Wrapf(err, "DecodeUint256: Error reading uint256")
+		}
+		return uint256.NewInt().SetBytes(numberBytes), nil
+	} else if err != nil {
 		return nil, errors.Wrapf(err, "DecodeUint256: Error reading uint256")
-	}
-<<<<<<< HEAD
-	return uint256.NewInt().SetBytes(numberBytes), nil
-=======
+	} else {
+		return nil, nil
+	}
 }
 
 // -----------------------------------
@@ -3676,17 +3993,6 @@
 	DAOCoinLimitOrderOperationTypeBID DAOCoinLimitOrderOperationType = 2
 )
 
-// FilledDAOCoinLimitOrder only exists to support understanding what orders were
-// fulfilled when connecting a DAO Coin Limit Order Txn
-type FilledDAOCoinLimitOrder struct {
-	TransactorPKID                *PKID
-	BuyingDAOCoinCreatorPKID      *PKID
-	SellingDAOCoinCreatorPKID     *PKID
-	CoinQuantityInBaseUnitsBought *uint256.Int
-	CoinQuantityInBaseUnitsSold   *uint256.Int
-	IsFulfilled                   bool
-}
-
 func (order *DAOCoinLimitOrderEntry) Copy() *DAOCoinLimitOrderEntry {
 	return &DAOCoinLimitOrderEntry{
 		TransactorPKID:                            order.TransactorPKID.NewPKID(),
@@ -3700,76 +4006,83 @@
 	}
 }
 
-func (order *DAOCoinLimitOrderEntry) ToBytes() ([]byte, error) {
-	data := append([]byte{}, order.TransactorPKID.Encode()...)
-	data = append(data, order.BuyingDAOCoinCreatorPKID.Encode()...)
-	data = append(data, order.SellingDAOCoinCreatorPKID.Encode()...)
+func (order *DAOCoinLimitOrderEntry) RawEncodeWithoutMetadata(blockHeight uint64, skipMetadata ...bool) []byte {
+	var data []byte
+
+	data = append(data, EncodeToBytes(blockHeight, order.TransactorPKID, skipMetadata...)...)
+	data = append(data, EncodeToBytes(blockHeight, order.BuyingDAOCoinCreatorPKID, skipMetadata...)...)
+	data = append(data, EncodeToBytes(blockHeight, order.SellingDAOCoinCreatorPKID, skipMetadata...)...)
 	data = append(data, EncodeUint256(order.ScaledExchangeRateCoinsToSellPerCoinToBuy)...)
 	data = append(data, EncodeUint256(order.QuantityToFillInBaseUnits)...)
 	data = append(data, UintToBuf(uint64(order.OperationType))...)
 	data = append(data, UintToBuf(uint64(order.BlockHeight))...)
-	return data, nil
-}
-
-func (order *DAOCoinLimitOrderEntry) FromBytes(data []byte) error {
-	if len(data) == 0 {
-		return nil
-	}
-
-	ret := DAOCoinLimitOrderEntry{}
-	rr := bytes.NewReader(data)
+
+	return data
+}
+
+func (order *DAOCoinLimitOrderEntry) RawDecodeWithoutMetadata(blockHeight uint64, rr *bytes.Reader) error {
 	var err error
 
-	// Parse TransactorPKID
-	ret.TransactorPKID, err = ReadPKID(rr)
-	if err != nil {
-		return fmt.Errorf("DAOCoinLimitOrderEntry.FromBytes: Error reading TransactorPKID: %v", err)
-	}
-
-	// Parse BuyingDAOCoinCreatorPKID
-	ret.BuyingDAOCoinCreatorPKID, err = ReadPKID(rr)
-	if err != nil {
-		return fmt.Errorf("DAOCoinLimitOrderEntry.FromBytes: Error reading BuyingDAOCoinCreatorPKID: %v", err)
-	}
-
-	// Parse SellingDAOCoinCreatorPublicKey
-	ret.SellingDAOCoinCreatorPKID, err = ReadPKID(rr)
-	if err != nil {
-		return fmt.Errorf("DAOCoinLimitOrderEntry.FromBytes: Error reading SellingDAOCoinCreatorPKID: %v", err)
-	}
-
-	// Parse ScaledExchangeRateCoinsToSellPerCoinToBuy
-	ret.ScaledExchangeRateCoinsToSellPerCoinToBuy, err = ReadUint256(rr)
-	if err != nil {
-		return fmt.Errorf("DAOCoinLimitOrderEntry.FromBytes: Error reading ScaledPrice: %v", err)
-	}
-
-	// Parse QuantityToFillInBaseUnits
-	ret.QuantityToFillInBaseUnits, err = ReadUint256(rr)
-	if err != nil {
-		return fmt.Errorf("DAOCoinLimitOrderEntry.FromBytes: Error reading QuantityToFillInBaseUnits: %v", err)
-	}
-
-	// Parse OperationType
+	// TransactorPKID
+	transactorPKID := &PKID{}
+	if exist, err := DecodeFromBytes(transactorPKID, rr); exist && err == nil {
+		order.TransactorPKID = transactorPKID
+	} else if err != nil {
+		return errors.Wrapf(err, "DAOCoinLimitOrderEntry.Decode: Problem reading TransactorPKID")
+	}
+
+	// BuyingDAOCoinCreatorPKID
+	buyingDAOCoinCreatorPKID := &PKID{}
+	if exist, err := DecodeFromBytes(buyingDAOCoinCreatorPKID, rr); exist && err == nil {
+		order.BuyingDAOCoinCreatorPKID = buyingDAOCoinCreatorPKID
+	} else if err != nil {
+		return errors.Wrapf(err, "DAOCoinLimitOrderEntry.Decode: Problem reading BuyingDAOCoinCreatorPKID")
+	}
+
+	// SellingDAOCoinCreatorPKID
+	sellingDAOCoinCreatorPKID := &PKID{}
+	if exist, err := DecodeFromBytes(sellingDAOCoinCreatorPKID, rr); exist && err == nil {
+		order.SellingDAOCoinCreatorPKID = sellingDAOCoinCreatorPKID
+	} else if err != nil {
+		return errors.Wrapf(err, "DAOCoinLimitOrderEntry.Decode: Problem reading SellingDAOCoinCreatorPKID")
+	}
+
+	// ScaledExchangeRateCoinsToSellPerCoinToBuy
+	if order.ScaledExchangeRateCoinsToSellPerCoinToBuy, err = DecodeUint256(rr); err != nil {
+		return errors.Wrapf(err, "DAOCoinLimitOrderEntry.Decode: Problem reading ScaledExchangeRateCoinsToSellPerCoinToBuy")
+	}
+
+	// QuantityToFillInBaseUnits
+	if order.QuantityToFillInBaseUnits, err = DecodeUint256(rr); err != nil {
+		return errors.Wrapf(err, "DAOCoinLimitOrderEntry.Decode: Problem reading QuantityToFillInBaseUnits")
+	}
+
+	// OperationType
 	operationType, err := ReadUvarint(rr)
 	if err != nil {
-		return fmt.Errorf("DAOCoinLimitOrderEntry.FromBytes: Error reading OperationType: %v", err)
-	}
-	ret.OperationType = DAOCoinLimitOrderOperationType(operationType)
-
-	// Parse BlockHeight
-	var blockHeight uint64
-	blockHeight, err = ReadUvarint(rr)
-	if err != nil {
-		return fmt.Errorf("DAOCoinLimitOrderEntry.FromBytes: Error reading BlockHeight: %v", err)
-	}
-	if blockHeight > uint64(math.MaxUint32) {
-		return fmt.Errorf("DAOCoinLimitOrderEntry.FromBytes: Invalid block height %d: Greater than max uint32", blockHeight)
-	}
-	ret.BlockHeight = uint32(blockHeight)
-
-	*order = ret
+		return errors.Wrapf(err, "DAOCoinLimitOrderEntry.Decode: Error reading OperationType")
+	}
+	order.OperationType = DAOCoinLimitOrderOperationType(operationType)
+
+	// BlockHeight
+	daoBlockHeight, err := ReadUvarint(rr)
+	if err != nil {
+		return fmt.Errorf("DAOCoinLimitOrderEntry.Decode: Error reading BlockHeight: %v", err)
+	}
+	if daoBlockHeight > uint64(math.MaxUint32) {
+		return fmt.Errorf("DAOCoinLimitOrderEntry.FromBytes: Invalid block height %d: Greater than max uint32", daoBlockHeight)
+	}
+	order.BlockHeight = uint32(daoBlockHeight)
+
 	return nil
+}
+
+func (order *DAOCoinLimitOrderEntry) GetVersionByte(blockHeight uint64) byte {
+	return byte(0)
+}
+
+func (order *DAOCoinLimitOrderEntry) GetEncoderType() EncoderType {
+	return EncoderTypeDAOCoinLimitOrderEntry
 }
 
 func (order *DAOCoinLimitOrderEntry) IsBetterMatchingOrderThan(other *DAOCoinLimitOrderEntry) bool {
@@ -3958,5 +4271,81 @@
 		ScaledExchangeRateCoinsToSellPerCoinToBuy: *order.ScaledExchangeRateCoinsToSellPerCoinToBuy,
 		BlockHeight:                               order.BlockHeight,
 	}
->>>>>>> ca30aa9d
+}
+
+// FilledDAOCoinLimitOrder only exists to support understanding what orders were
+// fulfilled when connecting a DAO Coin Limit Order Txn
+type FilledDAOCoinLimitOrder struct {
+	TransactorPKID                *PKID
+	BuyingDAOCoinCreatorPKID      *PKID
+	SellingDAOCoinCreatorPKID     *PKID
+	CoinQuantityInBaseUnitsBought *uint256.Int
+	CoinQuantityInBaseUnitsSold   *uint256.Int
+	IsFulfilled                   bool
+}
+
+func (order *FilledDAOCoinLimitOrder) RawEncodeWithoutMetadata(blockHeight uint64, skipMetadata ...bool) []byte {
+	var data []byte
+
+	data = append(data, EncodeToBytes(blockHeight, order.TransactorPKID, skipMetadata...)...)
+	data = append(data, EncodeToBytes(blockHeight, order.BuyingDAOCoinCreatorPKID, skipMetadata...)...)
+	data = append(data, EncodeToBytes(blockHeight, order.SellingDAOCoinCreatorPKID, skipMetadata...)...)
+	data = append(data, EncodeUint256(order.CoinQuantityInBaseUnitsBought)...)
+	data = append(data, EncodeUint256(order.CoinQuantityInBaseUnitsSold)...)
+	data = append(data, BoolToByte(order.IsFulfilled))
+
+	return data
+}
+
+func (order *FilledDAOCoinLimitOrder) RawDecodeWithoutMetadata(blockHeight uint64, rr *bytes.Reader) error {
+	var err error
+
+	// TransactorPKID
+	transactorPKID := &PKID{}
+	if exist, err := DecodeFromBytes(transactorPKID, rr); exist && err == nil {
+		order.TransactorPKID = transactorPKID
+	} else if err != nil {
+		return errors.Wrapf(err, "FilledDAOCoinLimiteOrder.Decode: Problem reading TransactorPKID")
+	}
+
+	// BuyingDAOCoinCreatorPKID
+	buyingDAOCoinCreatorPKID := &PKID{}
+	if exist, err := DecodeFromBytes(buyingDAOCoinCreatorPKID, rr); exist && err == nil {
+		order.BuyingDAOCoinCreatorPKID = buyingDAOCoinCreatorPKID
+	} else if err != nil {
+		return errors.Wrapf(err, "FilledDAOCoinLimiteOrder.Decode: Problem reading BuyingDAOCoinCreatorPKID")
+	}
+
+	// SellingDAOCoinCreatorPKID
+	sellingDAOCoinCreatorPKID := &PKID{}
+	if exist, err := DecodeFromBytes(sellingDAOCoinCreatorPKID, rr); exist && err == nil {
+		order.SellingDAOCoinCreatorPKID = sellingDAOCoinCreatorPKID
+	} else if err != nil {
+		return errors.Wrapf(err, "FilledDAOCoinLimiteOrder.Decode: Problem reading SellingDAOCoinCreatorPKID")
+	}
+
+	// CoinQuantityInBaseUnitsBought
+	if order.CoinQuantityInBaseUnitsBought, err = DecodeUint256(rr); err != nil {
+		return errors.Wrapf(err, "FilledDAOCoinLimiteOrder.Decode: Problem reading CoinQuantityInBaseUnitsBought")
+	}
+
+	// CoinQuantityInBaseUnitsSold
+	if order.CoinQuantityInBaseUnitsSold, err = DecodeUint256(rr); err != nil {
+		return errors.Wrapf(err, "FilledDAOCoinLimiteOrder.Decode: Problem reading CoinQuantityInBaseUnitsSold")
+	}
+
+	// IsFulfilled
+	if order.IsFulfilled, err = ReadBoolByte(rr); err != nil {
+		return errors.Wrapf(err, "FilledDAOCoinLimiteOrder.Decode: Problem reading IsFulfilled")
+	}
+
+	return nil
+}
+
+func (order *FilledDAOCoinLimitOrder) GetVersionByte(blockHeight uint64) byte {
+	return byte(0)
+}
+
+func (order *FilledDAOCoinLimitOrder) GetEncoderType() EncoderType {
+	return EncoderTypeFilledDAOCoinLimitOrder
 }