package lib

import (
	"bytes"
	"encoding/hex"
	"encoding/json"
	"fmt"
	"github.com/btcsuite/btcd/btcec"
	"github.com/golang/glog"
	"github.com/holiman/uint256"
	"github.com/pkg/errors"
	"io"
	"math"
	"math/big"
	"reflect"
	"sort"
	"strings"
)

type UtxoType uint8

const (
	// UTXOs can come from different sources. We document all of those sources
	// in the UTXOEntry using these types.
	UtxoTypeOutput      UtxoType = 0
	UtxoTypeBlockReward UtxoType = 1
	UtxoTypeBitcoinBurn UtxoType = 2
	// TODO(DELETEME): Remove the StakeReward txn type
	UtxoTypeStakeReward              UtxoType = 3
	UtxoTypeCreatorCoinSale          UtxoType = 4
	UtxoTypeCreatorCoinFounderReward UtxoType = 5
	UtxoTypeNFTSeller                UtxoType = 6
	UtxoTypeNFTBidderChange          UtxoType = 7
	UtxoTypeNFTCreatorRoyalty        UtxoType = 8
	UtxoTypeNFTAdditionalDESORoyalty UtxoType = 9
	UtxoTypeDAOCoinLimitOrderPayout  UtxoType = 10

	// NEXT_TAG = 11
)

func (mm UtxoType) String() string {
	switch mm {
	case UtxoTypeOutput:
		return "UtxoTypeOutput"
	case UtxoTypeBlockReward:
		return "UtxoTypeBlockReward"
	case UtxoTypeBitcoinBurn:
		return "UtxoTypeBitcoinBurn"
	case UtxoTypeStakeReward:
		return "UtxoTypeStakeReward"
	case UtxoTypeCreatorCoinSale:
		return "UtxoTypeCreatorCoinSale"
	case UtxoTypeCreatorCoinFounderReward:
		return "UtxoTypeCreatorCoinFounderReward"
	case UtxoTypeNFTSeller:
		return "UtxoTypeNFTSeller"
	case UtxoTypeNFTBidderChange:
		return "UtxoTypeNFTBidderChange"
	case UtxoTypeNFTCreatorRoyalty:
		return "UtxoTypeNFTCreatorRoyalty"
	case UtxoTypeNFTAdditionalDESORoyalty:
		return "UtxoTypeNFTAdditionalDESORoyalty"
	default:
		return "UtxoTypeUnknown"
	}
}

type EncoderType uint32

// Block view encoder types. These types to different structs implementing the DeSoEncoder interface.
const (
	EncoderTypeUtxoEntry EncoderType = iota
	EncoderTypeUtxoOperation
	EncoderTypeUtxoOperationBundle
	EncoderTypeMessageEntry
	EncoderTypeGroupKeyName
	EncoderTypeMessagingGroupEntry
	EncoderTypeMessagingGroupMember
	EncoderTypeForbiddenPubKeyEntry
	EncoderTypeLikeEntry
	EncoderTypeNFTEntry
	EncoderTypeNFTBidEntry
	EncoderTypeNFTBidEntryBundle
	EncoderTypeDerivedKeyEntry
	EncoderTypeDiamondEntry
	EncoderTypeRepostEntry
	EncoderTypeGlobalParamsEntry
	EncoderTypePostEntry
	EncoderTypeBalanceEntry
	EncoderTypeCoinEntry
	EncoderTypePublicKeyRoyaltyPair
	EncoderTypePKIDEntry
	EncoderTypeProfileEntry
	EncoderTypeAffectedPublicKey
	EncoderTypeUtxoKey
	EncoderTypeDeSoOutput
	EncoderTypePKID
	EncoderTypePublicKey
	EncoderTypeBlockHash
	EncoderTypeDAOCoinLimitOrderEntry
	EncoderTypeFilledDAOCoinLimitOrder

	// EncoderTypeEndBlockView encoder type should be at the end and is used for automated tests.
	EncoderTypeEndBlockView
)

// Txindex encoder types.
const (
	EncoderTypeTransactionMetadata EncoderType = 1000 + iota
	EncoderTypeBasicTransferTxindexMetadata
	EncoderTypeBitcoinExchangeTxindexMetadata
	EncoderTypeCreatorCoinTxindexMetadata
	EncoderTypeCreatorCoinTransferTxindexMetadata
	EncoderTypeDAOCoinTransferTxindexMetadata
	EncoderTypeFilledDAOCoinLimitOrderMetadata
	EncoderTypeDAOCoinLimitOrderTxindexMetadata
	EncoderTypeUpdateProfileTxindexMetadata
	EncoderTypeSubmitPostTxindexMetadata
	EncoderTypeLikeTxindexMetadata
	EncoderTypeFollowTxindexMetadata
	EncoderTypePrivateMessageTxindexMetadata
	EncoderTypeSwapIdentityTxindexMetadata
	EncoderTypeNFTRoyaltiesMetadata
	EncoderTypeNFTBidTxindexMetadata
	EncoderTypeAcceptNFTBidTxindexMetadata
	EncoderTypeNFTTransferTxindexMetadata
	EncoderTypeAcceptNFTTransferTxindexMetadata
	EncoderTypeBurnNFTTxindexMetadata
	EncoderTypeDAOCoinTxindexMetadata
	EncoderTypeCreateNFTTxindexMetadata
	EncoderTypeUpdateNFTTxindexMetadata

	// EncoderTypeEndTxIndex encoder type should be at the end and is used for automated tests.
	EncoderTypeEndTxIndex
)

// This function translates the EncoderType into an empty DeSoEncoder struct.
func (encoderType EncoderType) New() DeSoEncoder {
	// Block view encoder types
	switch encoderType {
	case EncoderTypeUtxoEntry:
		return &UtxoEntry{}
	case EncoderTypeUtxoOperation:
		return &UtxoOperation{}
	case EncoderTypeUtxoOperationBundle:
		return &UtxoOperationBundle{}
	case EncoderTypeMessageEntry:
		return &MessageEntry{}
	case EncoderTypeGroupKeyName:
		return &GroupKeyName{}
	case EncoderTypeMessagingGroupEntry:
		return &MessagingGroupEntry{}
	case EncoderTypeMessagingGroupMember:
		return &MessagingGroupMember{}
	case EncoderTypeForbiddenPubKeyEntry:
		return &ForbiddenPubKeyEntry{}
	case EncoderTypeLikeEntry:
		return &LikeEntry{}
	case EncoderTypeNFTEntry:
		return &NFTEntry{}
	case EncoderTypeNFTBidEntry:
		return &NFTBidEntry{}
	case EncoderTypeNFTBidEntryBundle:
		return &NFTBidEntryBundle{}
	case EncoderTypeDerivedKeyEntry:
		return &DerivedKeyEntry{}
	case EncoderTypeDiamondEntry:
		return &DiamondEntry{}
	case EncoderTypeRepostEntry:
		return &RepostEntry{}
	case EncoderTypeGlobalParamsEntry:
		return &GlobalParamsEntry{}
	case EncoderTypePostEntry:
		return &PostEntry{}
	case EncoderTypeBalanceEntry:
		return &BalanceEntry{}
	case EncoderTypeCoinEntry:
		return &CoinEntry{}
	case EncoderTypePublicKeyRoyaltyPair:
		return &PublicKeyRoyaltyPair{}
	case EncoderTypePKIDEntry:
		return &PKIDEntry{}
	case EncoderTypeProfileEntry:
		return &ProfileEntry{}
	case EncoderTypeAffectedPublicKey:
		return &AffectedPublicKey{}
	case EncoderTypeUtxoKey:
		return &UtxoKey{}
	case EncoderTypeDeSoOutput:
		return &DeSoOutput{}
	case EncoderTypePKID:
		return &PKID{}
	case EncoderTypePublicKey:
		return &PublicKey{}
	case EncoderTypeBlockHash:
		return &BlockHash{}
	case EncoderTypeDAOCoinLimitOrderEntry:
		return &DAOCoinLimitOrderEntry{}
	case EncoderTypeFilledDAOCoinLimitOrder:
		return &FilledDAOCoinLimitOrder{}
	}

	// Txindex encoder types
	switch encoderType {
	case EncoderTypeTransactionMetadata:
		return &TransactionMetadata{}
	case EncoderTypeBasicTransferTxindexMetadata:
		return &BasicTransferTxindexMetadata{}
	case EncoderTypeBitcoinExchangeTxindexMetadata:
		return &BitcoinExchangeTxindexMetadata{}
	case EncoderTypeCreatorCoinTxindexMetadata:
		return &CreatorCoinTxindexMetadata{}
	case EncoderTypeCreatorCoinTransferTxindexMetadata:
		return &CreatorCoinTransferTxindexMetadata{}
	case EncoderTypeDAOCoinTransferTxindexMetadata:
		return &DAOCoinTransferTxindexMetadata{}
	case EncoderTypeFilledDAOCoinLimitOrderMetadata:
		return &FilledDAOCoinLimitOrderMetadata{}
	case EncoderTypeDAOCoinLimitOrderTxindexMetadata:
		return &DAOCoinLimitOrderTxindexMetadata{}
	case EncoderTypeUpdateProfileTxindexMetadata:
		return &UpdateProfileTxindexMetadata{}
	case EncoderTypeSubmitPostTxindexMetadata:
		return &SubmitPostTxindexMetadata{}
	case EncoderTypeLikeTxindexMetadata:
		return &LikeTxindexMetadata{}
	case EncoderTypeFollowTxindexMetadata:
		return &FollowTxindexMetadata{}
	case EncoderTypePrivateMessageTxindexMetadata:
		return &PrivateMessageTxindexMetadata{}
	case EncoderTypeSwapIdentityTxindexMetadata:
		return &SwapIdentityTxindexMetadata{}
	case EncoderTypeNFTRoyaltiesMetadata:
		return &NFTRoyaltiesMetadata{}
	case EncoderTypeNFTBidTxindexMetadata:
		return &NFTBidTxindexMetadata{}
	case EncoderTypeAcceptNFTBidTxindexMetadata:
		return &AcceptNFTBidTxindexMetadata{}
	case EncoderTypeNFTTransferTxindexMetadata:
		return &NFTTransferTxindexMetadata{}
	case EncoderTypeAcceptNFTTransferTxindexMetadata:
		return &AcceptNFTTransferTxindexMetadata{}
	case EncoderTypeBurnNFTTxindexMetadata:
		return &BurnNFTTxindexMetadata{}
	case EncoderTypeDAOCoinTxindexMetadata:
		return &DAOCoinTxindexMetadata{}
	case EncoderTypeCreateNFTTxindexMetadata:
		return &CreateNFTTxindexMetadata{}
	case EncoderTypeUpdateNFTTxindexMetadata:
		return &UpdateNFTTxindexMetadata{}
	default:
		return nil
	}
}

// DeSoEncoder is an interface handling our custom, deterministic byte encodings.
type DeSoEncoder interface {
	// RawEncodeWithoutMetadata and RawDecodeWithoutMetadata methods should encode/decode a DeSoEncoder struct into a
	// byte array. The encoding must always be deterministic, and readable by the corresponding RawDecodeWithoutMetadata.
	// We decided to call these methods with terms like: "RawEncode" and "WithoutMetadata" so that these functions sound
	// scary enough to not be directly called. They shouldn't be! EncodeToBytes and DecodeFromBytes wrappers should be
	// used instead. In particular, the implementation shouldn't worry about the DeSoEncoder being nil, nor about encoding
	// the blockHeight. All of this is handled by the wrappers. The blockHeights are passed to the encoder methods to support
	// encoder migrations, which allow upgrading existing badgerDB entries without requiring a resync. Lookup EncoderMigrationHeights
	// for more information on how this works. skipMetadata shouldn't be used directly by the methods; however, it must
	// always be passed if we're nesting EncodeToBytes in the method implementation.
	RawEncodeWithoutMetadata(blockHeight uint64, skipMetadata ...bool) []byte
	RawDecodeWithoutMetadata(blockHeight uint64, rr *bytes.Reader) error

	// GetVersionByte should return the version of the DeSoEncoder as a function of EncoderMigrationHeights and blockHeight.
	// For instance, if we added a new migration at height H and version byte V, we should implement the GetVersionByte
	// method so that V is returned whenever blockHeight >= H.
	GetVersionByte(blockHeight uint64) byte

	// GetEncoderType should return the EncoderType corresponding to the DeSoEncoder.
	GetEncoderType() EncoderType
}

// EncodeToBytes encodes a DeSoEncoder type to bytes, including encoder metadata such as existence byte, the encoder
// type, and the current blockHeight. The skipMetadata parameter should be always passed if we're nesting DeSoEncoders,
// but in general it shouldn't be passed. This parameter is only used when we're computing the state checksum.
func EncodeToBytes(blockHeight uint64, encoder DeSoEncoder, skipMetadata ...bool) []byte {
	var data []byte

	// Encoding without metadata is used in the checksum computation. We do this because metadata is kind of arbitrary.
	shouldSkipMetadata := false
	if len(skipMetadata) > 0 {
		shouldSkipMetadata = skipMetadata[0]
	}

	// We will encode the DeSoEncoder type with some additional metadata. This metadata consists of:
	// 	<existenceByte [1]byte> <encoderType [4]byte> <encoderVersion [1]byte> <encodedBytes []byte>
	//
	// existenceByte  - is a boolean that tells us if the encoder entry was initialized (true) or if it was nil (false)
	// encoderType    - is a uint32 that encodes information of DeSoEncoder's type.
	// encoderVersion - is a byte that says which migration was used by the encoder. Migrations increment encoder's version.
	// encodedBytes   - encoder's bytes

	if encoder != nil && !reflect.ValueOf(encoder).IsNil() {
		data = append(data, BoolToByte(true))
		// Encode metadata
		if !shouldSkipMetadata {
			data = append(data, _EncodeUint32(uint32(encoder.GetEncoderType()))...)
			data = append(data, encoder.GetVersionByte(blockHeight))
		}
		data = append(data, encoder.RawEncodeWithoutMetadata(blockHeight, skipMetadata...)...)
	} else {
		data = append(data, BoolToByte(false))
	}

	return data
}

// DecodeFromBytes decodes a DeSoEncoder type from bytes. We check
// for the existence byte, which tells us whether actual data was encoded, or a nil pointer.
func DecodeFromBytes(encoder DeSoEncoder, rr *bytes.Reader) (_existenceByte bool, _error error) {
	if existenceByte, err := ReadBoolByte(rr); existenceByte && err == nil {

		encoderTypeBytes := make([]byte, 4)
		_, err := io.ReadFull(rr, encoderTypeBytes)
		if err != nil {
			return false, errors.Wrapf(err, "DecodeFromBytes: Problem decoding encoder type")
		}
		encoderType := EncoderType(DecodeUint32(encoderTypeBytes))

		// Because encoder is provided as a parameter, we just verify that the entry type matches the encoder type.
		if !reflect.DeepEqual(encoderType, encoder.GetEncoderType()) {
			return false, fmt.Errorf("DecodeFromBytes: encoder type (%v) doesn't match the "+
				"entry type (%v)", encoderType, encoder.GetEncoderType())
		}

		versionByte, err := rr.ReadByte()
		if err != nil {
			return false, errors.Wrapf(err, "DecodeFromBytes: Problem decoding version bytes")
		}
		// TODO: We should pass DeSoParams to this function instead of using GlobalParams.
		blockHeight := VersionByteToMigrationHeight(versionByte, &GlobalDeSoParams)

		err = encoder.RawDecodeWithoutMetadata(blockHeight, rr)
		if err != nil {
			return false, errors.Wrapf(err, "DecodeFromBytes: Problem reading encoder")
		}
		return true, nil
	} else if err != nil {
		return false, errors.Wrapf(err, "DecodeFromBytes: Problem reading existence byte")
	}
	return false, nil
}

// CheckMigrationCondition is a suggested conditional check to be called within RawEncodeWithoutMetadata and
// RawDecodeWithoutMetadata when defining the encoding migrations for DeSoEncoders. Consult constants.go for more info.
func CheckMigrationCondition(blockHeight uint64, migrationName MigrationName) bool {
	for _, migration := range GlobalDeSoParams.EncoderMigrationHeightsList {
		if migration.Name == migrationName {
			return blockHeight >= migration.Height
		}
	}

	panic(fmt.Sprintf("Problem finding a migration corresponding to migrationName (%v) check your code!", migrationName))
}

// GetMigrationVersion can be returned in GetVersionByte when implementing DeSoEncoders. The way to do it is simply
// calling `return GetMigrationVersion(blockHeight, [Migration Names])` where migration names are all EncoderMigrationHeights
// that were used in RawEncodeWithoutMetadata and RawDecodeWithoutMetadata. [Migratio Names] can be simply a list of
// MigrationName strings corresponding to these EncodeMigrationHeights.
func GetMigrationVersion(blockHeight uint64, appliedMigrationNames ...MigrationName) byte {
	maxMigrationVersion := byte(0)
	for _, migration := range GlobalDeSoParams.EncoderMigrationHeightsList {
		for _, appliedMigration := range appliedMigrationNames {
			// Select the applied migrations.
			if migration.Name == appliedMigration {

				// Make sure the migration is satisfied by the current blockHeight.
				if migration.Height <= blockHeight {

					// Find the migration with the greatest version.
					if migration.Version > maxMigrationVersion {
						maxMigrationVersion = migration.Version
					}
				}
			}
		}
	}

	return maxMigrationVersion
}

// UtxoEntry identifies the data associated with a UTXO.
type UtxoEntry struct {
	AmountNanos uint64
	PublicKey   []byte
	BlockHeight uint32
	UtxoType    UtxoType

	// The fields below aren't serialized or hashed. They are only kept
	// around for in-memory bookkeeping purposes.

	// Whether or not the UTXO is spent. This is not used by the database,
	// (in fact it's not even stored in the db) it's used
	// only by the in-memory data structure. The database is simple: A UTXO
	// is unspent if and only if it exists in the db. However, for the view,
	// a UTXO is unspent if it (exists in memory and is unspent) OR (it does not
	// exist in memory at all but does exist in the database).
	//
	// Note that we are relying on the code that serializes the entry to the
	// db to ignore private fields, which is why this variable is lowerCamelCase
	// rather than UpperCamelCase. We are also relying on it defaulting to
	// false when newly-read from the database.
	isSpent bool

	// A back-reference to the utxo key associated with this entry.
	UtxoKey *UtxoKey
}

func (utxoEntry *UtxoEntry) String() string {
	return fmt.Sprintf("< OwnerPublicKey: %v, BlockHeight: %d, AmountNanos: %d, UtxoType: %v, "+
		"isSpent: %v, utxoKey: %v>", PkToStringMainnet(utxoEntry.PublicKey),
		utxoEntry.BlockHeight, utxoEntry.AmountNanos,
		utxoEntry.UtxoType, utxoEntry.isSpent, utxoEntry.UtxoKey)
}

func (utxo *UtxoEntry) RawEncodeWithoutMetadata(blockHeight uint64, skipMetadata ...bool) []byte {
	var data []byte

	data = append(data, UintToBuf(utxo.AmountNanos)...)
	data = append(data, EncodeByteArray(utxo.PublicKey)...)
	data = append(data, UintToBuf(uint64(utxo.BlockHeight))...)
	data = append(data, byte(utxo.UtxoType))
	data = append(data, EncodeToBytes(blockHeight, utxo.UtxoKey, skipMetadata...)...)

	return data
}

func (utxo *UtxoEntry) RawDecodeWithoutMetadata(blockHeight uint64, rr *bytes.Reader) error {
	var err error

	utxo.AmountNanos, err = ReadUvarint(rr)
	if err != nil {
		return errors.Wrapf(err, "UtxoEntry.Decode: Problem reading AmountNanos")
	}
	utxo.PublicKey, err = DecodeByteArray(rr)
	if err != nil {
		return errors.Wrapf(err, "UtxoEntry.Decode: Problem reading PublicKey")
	}

	utxoBlockHeight, err := ReadUvarint(rr)
	if err != nil {
		return errors.Wrapf(err, "UtxoEntry.Decode: Problem reading blockHeight")
	}
	utxo.BlockHeight = uint32(utxoBlockHeight)

	utxoType, err := rr.ReadByte()
	if err != nil {
		return errors.Wrapf(err, "UtxoEntry.Decode: Problem reading UtxoType")
	}
	utxo.UtxoType = UtxoType(utxoType)

	utxoKey := &UtxoKey{}
	if exist, err := DecodeFromBytes(utxoKey, rr); exist && err == nil {
		utxo.UtxoKey = utxoKey
	} else if err != nil {
		return errors.Wrapf(err, "UtxoEntry.Decode: Problem reading UtxoKey")
	}

	return nil
}

func (utxo *UtxoEntry) GetVersionByte(blockHeight uint64) byte {
	return 0
}

func (utxo *UtxoEntry) GetEncoderType() EncoderType {
	return EncoderTypeUtxoEntry
}

type OperationType uint

const (
	// Every operation has a type that we document here. This information is
	// used when rolling back a txn to determine what kind of operations need
	// to be performed. For example, rolling back a BitcoinExchange may require
	// rolling back an AddUtxo operation.
	OperationTypeAddUtxo                      OperationType = 0
	OperationTypeSpendUtxo                    OperationType = 1
	OperationTypeBitcoinExchange              OperationType = 2
	OperationTypePrivateMessage               OperationType = 3
	OperationTypeSubmitPost                   OperationType = 4
	OperationTypeUpdateProfile                OperationType = 5
	OperationTypeDeletePost                   OperationType = 7
	OperationTypeUpdateBitcoinUSDExchangeRate OperationType = 8
	OperationTypeFollow                       OperationType = 9
	OperationTypeLike                         OperationType = 10
	OperationTypeCreatorCoin                  OperationType = 11
	OperationTypeSwapIdentity                 OperationType = 12
	OperationTypeUpdateGlobalParams           OperationType = 13
	OperationTypeCreatorCoinTransfer          OperationType = 14
	OperationTypeCreateNFT                    OperationType = 15
	OperationTypeUpdateNFT                    OperationType = 16
	OperationTypeAcceptNFTBid                 OperationType = 17
	OperationTypeNFTBid                       OperationType = 18
	OperationTypeDeSoDiamond                  OperationType = 19
	OperationTypeNFTTransfer                  OperationType = 20
	OperationTypeAcceptNFTTransfer            OperationType = 21
	OperationTypeBurnNFT                      OperationType = 22
	OperationTypeAuthorizeDerivedKey          OperationType = 23
	OperationTypeMessagingKey                 OperationType = 24
	OperationTypeDAOCoin                      OperationType = 25
	OperationTypeDAOCoinTransfer              OperationType = 26
	OperationTypeSpendingLimitAccounting      OperationType = 27
	OperationTypeDAOCoinLimitOrder            OperationType = 28

	// NEXT_TAG = 29
)

func (op OperationType) String() string {
	switch op {
	case OperationTypeAddUtxo:
		{
			return "OperationTypeAddUtxo"
		}
	case OperationTypeSpendUtxo:
		{
			return "OperationTypeSpendUtxo"
		}
	case OperationTypeBitcoinExchange:
		{
			return "OperationTypeBitcoinExchange"
		}
	case OperationTypePrivateMessage:
		{
			return "OperationTypePrivateMessage"
		}
	case OperationTypeSubmitPost:
		{
			return "OperationTypeSubmitPost"
		}
	case OperationTypeUpdateProfile:
		{
			return "OperationTypeUpdateProfile"
		}
	case OperationTypeDeletePost:
		{
			return "OperationTypeDeletePost"
		}
	case OperationTypeUpdateBitcoinUSDExchangeRate:
		{
			return "OperationTypeUpdateBitcoinUSDExchangeRate"
		}
	case OperationTypeFollow:
		{
			return "OperationTypeFollow"
		}
	case OperationTypeLike:
		{
			return "OperationTypeLike"
		}
	case OperationTypeCreatorCoin:
		{
			return "OperationTypeCreatorCoin"
		}
	case OperationTypeSwapIdentity:
		{
			return "OperationTypeSwapIdentity"
		}
	case OperationTypeUpdateGlobalParams:
		{
			return "OperationTypeUpdateGlobalParams"
		}
	case OperationTypeCreatorCoinTransfer:
		{
			return "OperationTypeCreatorCoinTransfer"
		}
	case OperationTypeCreateNFT:
		{
			return "OperationTypeCreateNFT"
		}
	case OperationTypeUpdateNFT:
		{
			return "OperationTypeUpdateNFT"
		}
	case OperationTypeAcceptNFTBid:
		{
			return "OperationTypeAcceptNFTBid"
		}
	case OperationTypeNFTBid:
		{
			return "OperationTypeNFTBid"
		}
	case OperationTypeDeSoDiamond:
		{
			return "OperationTypeDeSoDiamond"
		}
	case OperationTypeNFTTransfer:
		{
			return "OperationTypeNFTTransfer"
		}
	case OperationTypeAcceptNFTTransfer:
		{
			return "OperationTypeAcceptNFTTransfer"
		}
	case OperationTypeBurnNFT:
		{
			return "OperationTypeBurnNFT"
		}
	case OperationTypeAuthorizeDerivedKey:
		{
			return "OperationTypeAuthorizeDerivedKey"
		}
	case OperationTypeMessagingKey:
		{
			return "OperationTypeMessagingKey"
		}
	case OperationTypeDAOCoin:
		{
			return "OperationTypeDAOCoin"
		}
	case OperationTypeDAOCoinTransfer:
		{
			return "OperationTypeDAOCoinTransfer"
		}
	case OperationTypeSpendingLimitAccounting:
		{
			return "OperationTypeSpendingLimitAccounting"
		}
	case OperationTypeDAOCoinLimitOrder:
		{
			return "OperationTypeDAOCoinLimitOrder"
		}
	}
	return "OperationTypeUNKNOWN"
}

type UtxoOperation struct {
	Type OperationType

	// Only set for OperationTypeSpendUtxo
	//
	// When we SPEND a UTXO entry we delete it from the utxo set but we still
	// store its info in case we want to reverse
	// it in the future. This information is not needed for ADD since
	// reversing an ADD just means deleting an entry from the end of our list.
	//
	// SPEND works by swapping the UTXO we want to spend with the UTXO at
	// the end of the list and then deleting from the end of the list. Obviously
	// this is more efficient than deleting the element in-place and then shifting
	// over everything after it. In order to be able to undo this operation,
	// however, we need to store the original index of the item we are
	// spending/deleting. Reversing the operation then amounts to adding a utxo entry
	// at the end of the list and swapping with this index. Given this, the entry
	// we store here has its position set to the position it was at right before the
	// SPEND operation was performed.
	Entry *UtxoEntry

	// Only set for OperationTypeSpendUtxo
	//
	// Store the UtxoKey as well. This isn't necessary but it helps
	// with error-checking during a roll-back so we just keep it.
	//
	// TODO: We can probably delete this at some point and save some space. UTXOs
	// are probably our biggest disk hog so getting rid of this should materially
	// improve disk usage.
	Key *UtxoKey

	// Used to revert BitcoinExchange transaction.
	PrevNanosPurchased uint64
	// Used to revert UpdateBitcoinUSDExchangeRate transaction.
	PrevUSDCentsPerBitcoin uint64

	// Save the previous post entry when making an update to a post.
	PrevPostEntry            *PostEntry
	PrevParentPostEntry      *PostEntry
	PrevGrandparentPostEntry *PostEntry
	PrevRepostedPostEntry    *PostEntry

	// Save the previous profile entry when making an update.
	PrevProfileEntry *ProfileEntry

	// Save the previous like entry and like count when making an update.
	PrevLikeEntry *LikeEntry
	PrevLikeCount uint64

	// For disconnecting diamonds.
	PrevDiamondEntry *DiamondEntry

	// For disconnecting NFTs.
	PrevNFTEntry              *NFTEntry
	PrevNFTBidEntry           *NFTBidEntry
	DeletedNFTBidEntries      []*NFTBidEntry
	NFTPaymentUtxoKeys        []*UtxoKey
	NFTSpentUtxoEntries       []*UtxoEntry
	PrevAcceptedNFTBidEntries *[]*NFTBidEntry

	// For disconnecting AuthorizeDerivedKey transactions.
	PrevDerivedKeyEntry *DerivedKeyEntry

	// For disconnecting MessagingGroupKey transactions.
	PrevMessagingKeyEntry *MessagingGroupEntry

	// Save the previous repost entry and repost count when making an update.
	PrevRepostEntry *RepostEntry
	PrevRepostCount uint64

	// Save the state of a creator coin prior to updating it due to a
	// buy/sell/add transaction.
	PrevCoinEntry *CoinEntry

	// Save the state of coin entries associated with a PKID prior to updating
	// it due to an additional coin royalty when an NFT is sold.
	PrevCoinRoyaltyCoinEntries map[PKID]CoinEntry

	// Save the creator coin balance of both the transactor and the creator.
	// We modify the transactor's balances when they buys/sell a creator coin
	// and we modify the creator's balance when we pay them a founder reward.
	PrevTransactorBalanceEntry *BalanceEntry
	PrevCreatorBalanceEntry    *BalanceEntry
	// We use this to revert founder's reward UTXOs created by creator coin buys.
	FounderRewardUtxoKey *UtxoKey

	// Save balance entries for the sender and receiver when creator coins are transferred.
	PrevSenderBalanceEntry   *BalanceEntry
	PrevReceiverBalanceEntry *BalanceEntry

	// Save the global params when making an update.
	PrevGlobalParamsEntry    *GlobalParamsEntry
	PrevForbiddenPubKeyEntry *ForbiddenPubKeyEntry

	// This value is used by Rosetta to adjust for a bug whereby a ParamUpdater
	// CoinEntry could get clobbered if updating a profile on someone else's
	// behalf. This is super confusing.
	ClobberedProfileBugDESOLockedNanos uint64

	// This value is used by Rosetta to return the amount of DESO that was added
	// or removed from a profile during a CreatorCoin transaction. It's needed
	// in order to avoid having to reconnect all transactions.
	CreatorCoinDESOLockedNanosDiff int64

	// This value is used by Rosetta to create a proper input/output when we
	// encounter a SwapIdentity txn. This makes it so that we don't have to
	// reconnect all txns in order to get these values.
	SwapIdentityFromDESOLockedNanos uint64
	SwapIdentityToDESOLockedNanos   uint64

	// These values are used by Rosetta in order to create input and output
	// operations. They make it so that we don't have to reconnect all txns
	// in order to get these values.
	AcceptNFTBidCreatorPublicKey        []byte
	AcceptNFTBidBidderPublicKey         []byte
	AcceptNFTBidCreatorRoyaltyNanos     uint64
	AcceptNFTBidCreatorDESORoyaltyNanos uint64
	AcceptNFTBidAdditionalCoinRoyalties []*PublicKeyRoyaltyPair
	AcceptNFTBidAdditionalDESORoyalties []*PublicKeyRoyaltyPair

	// These values are used by Rosetta in order to create input and output
	// operations. They make it so that we don't have to reconnect all txns
	// in order to get these values for NFT bid transactions on Buy Now NFTs.
	NFTBidCreatorPublicKey        []byte
	NFTBidBidderPublicKey         []byte
	NFTBidCreatorRoyaltyNanos     uint64
	NFTBidCreatorDESORoyaltyNanos uint64
	NFTBidAdditionalCoinRoyalties []*PublicKeyRoyaltyPair
	NFTBidAdditionalDESORoyalties []*PublicKeyRoyaltyPair

	// DAO coin limit order
	// PrevTransactorDAOCoinLimitOrderEntry is the previous version of the
	// transactor's DAO Coin Limit Order before this transaction was connected.
	// Note: This is only set if the transactor is cancelling an existing order.
	PrevTransactorDAOCoinLimitOrderEntry *DAOCoinLimitOrderEntry

	// PrevBalanceEntries is a map of User PKID, Creator PKID to DAO Coin Balance
	// Entry. When disconnecting a DAO Coin Limit Order, we will revert to these
	// BalanceEntries.
	PrevBalanceEntries map[PKID]map[PKID]*BalanceEntry

	// PrevMatchingOrder is a slice of DAOCoinLimitOrderEntries that were deleted
	// in the DAO Coin Limit Order Transaction. In order to revert the state in
	// the event of a disconnect, we restore all the deleted Order Entries
	PrevMatchingOrders []*DAOCoinLimitOrderEntry

	// FilledDAOCoinLimitOrder is a slice of FilledDAOCoinLimitOrder structs
	// that represent all orders fulfilled by the DAO Coin Limit Order transaction.
	// These are used to construct notifications for order fulfillment.
	FilledDAOCoinLimitOrders []*FilledDAOCoinLimitOrder
}

func (op *UtxoOperation) RawEncodeWithoutMetadata(blockHeight uint64, skipMetadata ...bool) []byte {
	var data []byte
	// Type
	data = append(data, UintToBuf(uint64(op.Type))...)

	// Entry
	data = append(data, EncodeToBytes(blockHeight, op.Entry, skipMetadata...)...)

	// Key
	data = append(data, EncodeToBytes(blockHeight, op.Key, skipMetadata...)...)

	// PrevNanosPurchased
	data = append(data, UintToBuf(op.PrevNanosPurchased)...)

	// PrevUSDCentsPerBitcoin
	data = append(data, UintToBuf(op.PrevUSDCentsPerBitcoin)...)

	// PrevPostEntry
	data = append(data, EncodeToBytes(blockHeight, op.PrevPostEntry, skipMetadata...)...)

	// PrevParentPostEntry
	data = append(data, EncodeToBytes(blockHeight, op.PrevParentPostEntry, skipMetadata...)...)

	// PrevGrandparentPostEntry
	data = append(data, EncodeToBytes(blockHeight, op.PrevGrandparentPostEntry, skipMetadata...)...)

	// PrevRepostedPostEntry
	data = append(data, EncodeToBytes(blockHeight, op.PrevRepostedPostEntry, skipMetadata...)...)

	// PrevProfileEntry
	data = append(data, EncodeToBytes(blockHeight, op.PrevProfileEntry, skipMetadata...)...)

	// PrevLikeEntry
	data = append(data, EncodeToBytes(blockHeight, op.PrevLikeEntry, skipMetadata...)...)

	// PrevLikeCount
	data = append(data, UintToBuf(op.PrevLikeCount)...)

	// PrevDiamondEntry
	data = append(data, EncodeToBytes(blockHeight, op.PrevDiamondEntry, skipMetadata...)...)

	// PrevNFTEntry
	data = append(data, EncodeToBytes(blockHeight, op.PrevNFTEntry, skipMetadata...)...)

	// PrevNFTBidEntry
	data = append(data, EncodeToBytes(blockHeight, op.PrevNFTBidEntry, skipMetadata...)...)

	// DeletedNFTBidEntries
	data = append(data, UintToBuf(uint64(len(op.DeletedNFTBidEntries)))...)
	for _, bidEntry := range op.DeletedNFTBidEntries {
		data = append(data, EncodeToBytes(blockHeight, bidEntry, skipMetadata...)...)
	}

	// NFTPaymentUtxoKeys
	data = append(data, UintToBuf(uint64(len(op.NFTPaymentUtxoKeys)))...)
	for _, utxoKey := range op.NFTPaymentUtxoKeys {
		data = append(data, EncodeToBytes(blockHeight, utxoKey, skipMetadata...)...)
	}

	// NFTSpentUtxoEntries
	data = append(data, UintToBuf(uint64(len(op.NFTSpentUtxoEntries)))...)
	for _, utxoEntry := range op.NFTSpentUtxoEntries {
		data = append(data, EncodeToBytes(blockHeight, utxoEntry, skipMetadata...)...)
	}

	// PrevAcceptedNFTBidEntries
	// Similarly to op.Entry, we encode an existence flag for the PrevAcceptedNFTBidEntries.
	if op.PrevAcceptedNFTBidEntries != nil {
		data = append(data, BoolToByte(true))
		data = append(data, UintToBuf(uint64(len(*op.PrevAcceptedNFTBidEntries)))...)
		for _, bidEntry := range *op.PrevAcceptedNFTBidEntries {
			data = append(data, EncodeToBytes(blockHeight, bidEntry, skipMetadata...)...)
		}
	} else {
		data = append(data, BoolToByte(false))
	}

	// PrevDerivedKeyEntry
	data = append(data, EncodeToBytes(blockHeight, op.PrevDerivedKeyEntry, skipMetadata...)...)

	// PrevMessagingKeyEntry
	data = append(data, EncodeToBytes(blockHeight, op.PrevMessagingKeyEntry, skipMetadata...)...)

	// PrevRepostEntry
	data = append(data, EncodeToBytes(blockHeight, op.PrevRepostEntry, skipMetadata...)...)

	// PrevRepostCount
	data = append(data, UintToBuf(op.PrevRepostCount)...)

	// PrevCoinEntry
	data = append(data, EncodeToBytes(blockHeight, op.PrevCoinEntry, skipMetadata...)...)

	// Encode the PrevCoinRoyaltyCoinEntries map. We define a helper struct to store the <PKID, CoinEntry>
	// objects as byte arrays. For coin entry, we first encode the struct, and then encode it as byte array.
	type royaltyEntry struct {
		pkid      []byte
		coinEntry []byte
	}
	encodeRoyaltyEntry := func(entry *royaltyEntry) []byte {
		var data []byte
		data = append(data, EncodeByteArray(entry.pkid)...)
		data = append(data, EncodeByteArray(entry.coinEntry)...)
		return data
	}
	var royaltyCoinEntries []*royaltyEntry
	if op.PrevCoinRoyaltyCoinEntries != nil {
		data = append(data, BoolToByte(true))
		data = append(data, UintToBuf(uint64(len(op.PrevCoinRoyaltyCoinEntries)))...)
		for pkid, coinEntry := range op.PrevCoinRoyaltyCoinEntries {
			newPKID := pkid
			newCoin := coinEntry
			royaltyCoinEntries = append(royaltyCoinEntries, &royaltyEntry{
				pkid:      newPKID.ToBytes(),
				coinEntry: EncodeToBytes(blockHeight, &newCoin, skipMetadata...),
			})
		}
		sort.Slice(royaltyCoinEntries, func(i int, j int) bool {
			switch bytes.Compare(royaltyCoinEntries[i].pkid, royaltyCoinEntries[j].pkid) {
			case 0:
				return true
			case -1:
				return true
			case 1:
				return false
			}
			return false
		})
		for _, entry := range royaltyCoinEntries {
			data = append(data, encodeRoyaltyEntry(entry)...)
		}
	} else {
		data = append(data, BoolToByte(false))
	}

	// PrevTransactorBalanceEntry
	data = append(data, EncodeToBytes(blockHeight, op.PrevTransactorBalanceEntry, skipMetadata...)...)

	// PrevCreatorBalanceEntry
	data = append(data, EncodeToBytes(blockHeight, op.PrevCreatorBalanceEntry, skipMetadata...)...)

	// FounderRewardUtxoKey
	data = append(data, EncodeToBytes(blockHeight, op.FounderRewardUtxoKey, skipMetadata...)...)

	// PrevSenderBalanceEntry
	data = append(data, EncodeToBytes(blockHeight, op.PrevSenderBalanceEntry, skipMetadata...)...)

	// PrevReceiverBalanceEntry
	data = append(data, EncodeToBytes(blockHeight, op.PrevReceiverBalanceEntry, skipMetadata...)...)

	// PrevGlobalParamsEntry
	data = append(data, EncodeToBytes(blockHeight, op.PrevGlobalParamsEntry, skipMetadata...)...)

	// PrevForbiddenPubKeyEntry
	data = append(data, EncodeToBytes(blockHeight, op.PrevForbiddenPubKeyEntry, skipMetadata...)...)

	// ClobberedProfileBugDESOLockedNanos
	data = append(data, UintToBuf(op.ClobberedProfileBugDESOLockedNanos)...)

	// CreatorCoinDESOLockedNanosDiff
	// Note that int64 is encoded identically to uint64, the sign bit is just interpreted differently.
	data = append(data, UintToBuf(uint64(op.CreatorCoinDESOLockedNanosDiff))...)

	// SwapIdentityFromDESOLockedNanos
	data = append(data, UintToBuf(op.SwapIdentityFromDESOLockedNanos)...)

	// SwapIdentityToDESOLockedNanos
	data = append(data, UintToBuf(op.SwapIdentityToDESOLockedNanos)...)

	// AcceptNFTBidCreatorPublicKey
	data = append(data, EncodeByteArray(op.AcceptNFTBidCreatorPublicKey)...)

	// AcceptNFTBidBidderPublicKey
	data = append(data, EncodeByteArray(op.AcceptNFTBidBidderPublicKey)...)

	// AcceptNFTBidCreatorRoyaltyNanos
	data = append(data, UintToBuf(op.AcceptNFTBidCreatorRoyaltyNanos)...)

	// AcceptNFTBidCreatorDESORoyaltyNanos
	data = append(data, UintToBuf(op.AcceptNFTBidCreatorDESORoyaltyNanos)...)

	// AcceptNFTBidAdditionalCoinRoyalties
	data = append(data, UintToBuf(uint64(len(op.AcceptNFTBidAdditionalCoinRoyalties)))...)
	for _, pair := range op.AcceptNFTBidAdditionalCoinRoyalties {
		data = append(data, EncodeToBytes(blockHeight, pair, skipMetadata...)...)
	}

	// AcceptNFTBidAdditionalDESORoyalties
	data = append(data, UintToBuf(uint64(len(op.AcceptNFTBidAdditionalDESORoyalties)))...)
	for _, pair := range op.AcceptNFTBidAdditionalDESORoyalties {
		data = append(data, EncodeToBytes(blockHeight, pair, skipMetadata...)...)
	}

	// NFTBidCreatorPublicKey
	data = append(data, EncodeByteArray(op.NFTBidCreatorPublicKey)...)

	// NFTBidBidderPublicKey
	data = append(data, EncodeByteArray(op.NFTBidBidderPublicKey)...)

	// NFTBidCreatorRoyaltyNanos
	data = append(data, UintToBuf(op.NFTBidCreatorRoyaltyNanos)...)

	// NFTBidCreatorDESORoyaltyNanos
	data = append(data, UintToBuf(op.NFTBidCreatorDESORoyaltyNanos)...)

	// NFTBidAdditionalCoinRoyalties
	data = append(data, UintToBuf(uint64(len(op.NFTBidAdditionalCoinRoyalties)))...)
	for _, pair := range op.NFTBidAdditionalCoinRoyalties {
		data = append(data, EncodeToBytes(blockHeight, pair, skipMetadata...)...)
	}

	// NFTBidAdditionalDESORoyalties
	data = append(data, UintToBuf(uint64(len(op.NFTBidAdditionalDESORoyalties)))...)
	for _, pair := range op.NFTBidAdditionalDESORoyalties {
		data = append(data, EncodeToBytes(blockHeight, pair, skipMetadata...)...)
	}

	// PrevTransactorDAOCoinLimitOrderEntry
	data = append(data, EncodeToBytes(blockHeight, op.PrevTransactorDAOCoinLimitOrderEntry, skipMetadata...)...)

	// PrevBalanceEntries. We translate the map[PKID]map[PKID]*BalanceEntry to a tuple <PKID, PKID, BalanceEntry>.
	// Then we sort the bytes to make the ordering deterministic.
	type prevBalance struct {
		primaryPKID   []byte
		secondaryPKID []byte
		balanceBytes  []byte
	}
	encodePrevBalance := func(entry *prevBalance) []byte {
		var data []byte
		data = append(data, EncodeByteArray(entry.primaryPKID)...)
		data = append(data, EncodeByteArray(entry.secondaryPKID)...)
		data = append(data, EncodeByteArray(entry.balanceBytes)...)
		return data
	}
	var prevBalanceEntries []*prevBalance
	if op.PrevBalanceEntries != nil {
		data = append(data, BoolToByte(true))
		for primaryPkidIter, secondaryMap := range op.PrevBalanceEntries {
			primaryPkid := primaryPkidIter
			for secondaryPkidIter, balanceEntry := range secondaryMap {
				secondaryPkid := secondaryPkidIter
				newBalance := *balanceEntry
				prevBalanceEntries = append(prevBalanceEntries, &prevBalance{
					primaryPKID:   primaryPkid.ToBytes(),
					secondaryPKID: secondaryPkid.ToBytes(),
					balanceBytes:  EncodeToBytes(blockHeight, &newBalance, skipMetadata...),
				})
			}
		}
		sort.Slice(prevBalanceEntries, func(i int, j int) bool {
			// We compare primaryPKID || secondaryPKID byte arrays so that we don't have to consider the edge-case where
			// primaryPKID[i] == secondaryPKID[j].
			switch bytes.Compare(append(prevBalanceEntries[i].primaryPKID, prevBalanceEntries[i].secondaryPKID...),
				append(prevBalanceEntries[j].primaryPKID, prevBalanceEntries[j].secondaryPKID...)) {
			case 0:
				return true
			case -1:
				return true
			case 1:
				return false
			}
			return false
		})
		data = append(data, UintToBuf(uint64(len(prevBalanceEntries)))...)
		for _, entry := range prevBalanceEntries {
			data = append(data, encodePrevBalance(entry)...)
		}
	} else {
		data = append(data, BoolToByte(false))
	}

	// PrevMatchingOrders
	data = append(data, UintToBuf(uint64(len(op.PrevMatchingOrders)))...)
	for _, entry := range op.PrevMatchingOrders {
		data = append(data, EncodeToBytes(blockHeight, entry, skipMetadata...)...)
	}

	// FilledDAOCoinLimitOrders
	data = append(data, UintToBuf(uint64(len(op.FilledDAOCoinLimitOrders)))...)
	for _, entry := range op.FilledDAOCoinLimitOrders {
		data = append(data, EncodeToBytes(blockHeight, entry, skipMetadata...)...)
	}

	return data
}

func (op *UtxoOperation) RawDecodeWithoutMetadata(blockHeight uint64, rr *bytes.Reader) error {

	// Type
	typeUint64, err := ReadUvarint(rr)
	if err != nil {
		return errors.Wrapf(err, "UtxoOperation.Decode: Problem reading type")
	}
	op.Type = OperationType(uint(typeUint64))

	// Entry
	entry := &UtxoEntry{}
	if exist, err := DecodeFromBytes(entry, rr); exist && err == nil {
		op.Entry = entry
	} else if err != nil {
		return errors.Wrapf(err, "UtxoOperation.Decode: Problem reading Entry")
	}

	// Key
	key := &UtxoKey{}
	if exist, err := DecodeFromBytes(key, rr); exist && err == nil {
		op.Key = key
	} else if err != nil {
		return errors.Wrapf(err, "UtxoOperation.Decode: Problem reading Key")
	}

	// PrevNanosPurchased
	op.PrevNanosPurchased, err = ReadUvarint(rr)
	if err != nil {
		return errors.Wrapf(err, "UtxoOperation.Decode: Problem reading PrevNanosPurchased")
	}

	// PrevUSDCentsPerBitcoin
	op.PrevUSDCentsPerBitcoin, err = ReadUvarint(rr)
	if err != nil {
		return errors.Wrapf(err, "UtxoOperation.Decode: Problem reading PrevUSDCentsPerBitcoin")
	}

	// PrevPostEntry
	prevPostEntry := &PostEntry{}
	if exist, err := DecodeFromBytes(prevPostEntry, rr); exist && err == nil {
		op.PrevPostEntry = prevPostEntry
	} else if err != nil {
		return errors.Wrapf(err, "UtxoOperation.Decode: Problem reading PrevPostEntry")
	}

	// PrevParentPostEntry
	prevParentPostEntry := &PostEntry{}
	if exist, err := DecodeFromBytes(prevParentPostEntry, rr); exist && err == nil {
		op.PrevParentPostEntry = prevParentPostEntry
	} else if err != nil {
		return errors.Wrapf(err, "UtxoOperation.Decode: Problem reading PrevParentPostEntry")
	}

	// PrevGrandparentPostEntry
	prevGrandparentPostEntry := &PostEntry{}
	if exist, err := DecodeFromBytes(prevGrandparentPostEntry, rr); exist && err == nil {
		op.PrevGrandparentPostEntry = prevGrandparentPostEntry
	} else if err != nil {
		return errors.Wrapf(err, "UtxoOperation.Decode: Problem reading PrevGrandparentPostEntry")
	}

	// PrevRepostedPostEntry
	prevRepostedPostEntry := &PostEntry{}
	if exist, err := DecodeFromBytes(prevRepostedPostEntry, rr); exist && err == nil {
		op.PrevRepostedPostEntry = prevRepostedPostEntry
	} else if err != nil {
		return errors.Wrapf(err, "UtxoOperation.Decode: Problem reading PrevRepostedPostEntry")
	}

	// PrevProfileEntry
	prevProfileEntry := &ProfileEntry{}
	if exist, err := DecodeFromBytes(prevProfileEntry, rr); exist && err == nil {
		op.PrevProfileEntry = prevProfileEntry
	} else if err != nil {
		return errors.Wrapf(err, "UtxoOperation.Decode: Problem reading PrevProfileEntry")
	}

	// PrevLikeEntry
	prevLikeEntry := &LikeEntry{}
	if exist, err := DecodeFromBytes(prevLikeEntry, rr); exist && err == nil {
		op.PrevLikeEntry = prevLikeEntry
	} else if err != nil {
		return errors.Wrapf(err, "UtxoOperation.Decode: Problem reading PrevLikeEntry")
	}

	// PrevLikeCount
	op.PrevLikeCount, err = ReadUvarint(rr)
	if err != nil {
		return errors.Wrapf(err, "UtxoOperation.Decode: Problem reading PrevLikeCount")
	}

	// PrevDiamondEntry
	prevDiamondEntry := &DiamondEntry{}
	if exist, err := DecodeFromBytes(prevDiamondEntry, rr); exist && err == nil {
		op.PrevDiamondEntry = prevDiamondEntry
	} else if err != nil {
		return errors.Wrapf(err, "UtxoOperation.Decode: Problem reading PrevDiamondEntry")
	}

	// PrevNFTEntry
	prevNFTEntry := &NFTEntry{}
	if exist, err := DecodeFromBytes(prevNFTEntry, rr); exist && err == nil {
		op.PrevNFTEntry = prevNFTEntry
	} else if err != nil {
		return errors.Wrapf(err, "UtxoOperation.Decode: Problem reading PrevNFTEntry")
	}

	// PrevNFTBidEntry
	prevNFTBidEntry := &NFTBidEntry{}
	if exist, err := DecodeFromBytes(prevNFTBidEntry, rr); exist && err == nil {
		op.PrevNFTBidEntry = prevNFTBidEntry
	} else if err != nil {
		return errors.Wrapf(err, "UtxoOperation.Decode: Problem reading PrevNFTBidEntry")
	}

	// DeletedNFTBidEntries
	lenDeletedNFTBidEntries, err := ReadUvarint(rr)
	if err != nil {
		return errors.Wrapf(err, "UtxoOperation.Decode: Problem reading len of DeletedNFTBidEntries")
	}
	for ; lenDeletedNFTBidEntries > 0; lenDeletedNFTBidEntries-- {
		deletedNFTBidEntry := &NFTBidEntry{}
		if exist, err := DecodeFromBytes(deletedNFTBidEntry, rr); exist && err == nil {
			op.DeletedNFTBidEntries = append(op.DeletedNFTBidEntries, deletedNFTBidEntry)
		} else {
			return errors.Wrapf(err, "UtxoOperation.Decode: Problem reading deletedNFTBidEntry")
		}
	}

	// NFTPaymentUtxoKeys
	lenNFTPaymentUtxoKeys, err := ReadUvarint(rr)
	if err != nil {
		return errors.Wrapf(err, "UtxoOperation.Decode: Problem reading len of NFTPaymentUtxoKeys")
	}
	for ; lenNFTPaymentUtxoKeys > 0; lenNFTPaymentUtxoKeys-- {
		NFTPaymentUtxoKey := &UtxoKey{}
		if exist, err := DecodeFromBytes(NFTPaymentUtxoKey, rr); exist && err == nil {
			op.NFTPaymentUtxoKeys = append(op.NFTPaymentUtxoKeys, NFTPaymentUtxoKey)
		} else {
			return errors.Wrapf(err, "UtxoOperation.Decode: Problem reading NFTPaymentUtxoKey")
		}
	}

	// NFTSpentUtxoEntries
	lenNFTSpentUtxoEntries, err := ReadUvarint(rr)
	if err != nil {
		return errors.Wrapf(err, "UtxoOperation.Decode: Problem reading len of NFTSpentUtxoEntries")
	}
	for ; lenNFTSpentUtxoEntries > 0; lenNFTSpentUtxoEntries-- {
		NFTSpentUtxoEntry := &UtxoEntry{}
		if exist, err := DecodeFromBytes(NFTSpentUtxoEntry, rr); exist && err == nil {
			op.NFTSpentUtxoEntries = append(op.NFTSpentUtxoEntries, NFTSpentUtxoEntry)
		} else {
			return errors.Wrapf(err, "UtxoOperation.Decode: Problem reading NFTSpentUtxoEntry")
		}
	}

	// PrevAcceptedNFTBidEntries
	if existByte, err := ReadBoolByte(rr); existByte && err == nil {
		lenPrevAcceptedNFTBidEntries, err := ReadUvarint(rr)
		if err != nil {
			return errors.Wrapf(err, "UtxoOperation.Decode: Problem reading len of PrevAcceptedNFTBidEntries")
		}
		var prevAcceptedNFTBidEntries []*NFTBidEntry
		for ; lenPrevAcceptedNFTBidEntries > 0; lenPrevAcceptedNFTBidEntries-- {
			PrevAcceptedNFTBidEntry := &NFTBidEntry{}
			if exist, err := DecodeFromBytes(PrevAcceptedNFTBidEntry, rr); exist && err == nil {
				prevAcceptedNFTBidEntries = append(prevAcceptedNFTBidEntries, PrevAcceptedNFTBidEntry)
			} else if err != nil {
				return errors.Wrapf(err, "UtxoOperation.Decode: Problem reading PrevAcceptedNFTBidEntry")
			} else {
				prevAcceptedNFTBidEntries = append(prevAcceptedNFTBidEntries, &NFTBidEntry{})
			}
		}
		op.PrevAcceptedNFTBidEntries = &prevAcceptedNFTBidEntries
	} else if err != nil {
		return errors.Wrapf(err, "UtxoOperation.Decode: Problem reading PrevAcceptedNFTBidEntries")
	}

	// PrevDerivedKeyEntry
	prevDerivedKeyEntry := &DerivedKeyEntry{}
	if exist, err := DecodeFromBytes(prevDerivedKeyEntry, rr); exist && err == nil {
		op.PrevDerivedKeyEntry = prevDerivedKeyEntry
	} else if err != nil {
		return errors.Wrapf(err, "UtxoOperation.Decode: Problem reading PrevDerivedKeyEntry")
	}

	// PrevMessagingKeyEntry
	prevMessagingKeyEntry := &MessagingGroupEntry{}
	if exist, err := DecodeFromBytes(prevMessagingKeyEntry, rr); exist && err == nil {
		op.PrevMessagingKeyEntry = prevMessagingKeyEntry
	} else if err != nil {
		return errors.Wrapf(err, "UtxoOperation.Decode: Problem reading PrevMessagingKeyEntry")
	}

	// PrevRepostEntry
	prevRepostEntry := &RepostEntry{}
	if exist, err := DecodeFromBytes(prevRepostEntry, rr); exist && err == nil {
		op.PrevRepostEntry = prevRepostEntry
	} else if err != nil {
		return errors.Wrapf(err, "UtxoOperation.Decode: Problem reading PrevRepostEntry")
	}

	// PrevRepostCount
	op.PrevRepostCount, err = ReadUvarint(rr)
	if err != nil {
		return errors.Wrapf(err, "UtxoOperation.Decode: Problem reading PrevRepostCount")
	}

	// PrevCoinEntry
	prevCoinEntry := &CoinEntry{}
	if exist, err := DecodeFromBytes(prevCoinEntry, rr); exist && err == nil {
		op.PrevCoinEntry = prevCoinEntry
	} else if err != nil {
		return errors.Wrapf(err, "UtxoOperation.Decode: Problem reading PrevCoinEntry")
	}

	// PrevCoinRoyaltyCoinEntries
	type royaltyEntry struct {
		pkid      []byte
		coinEntry []byte
	}
	decodeRoyaltyEntry := func(rr *bytes.Reader) (*royaltyEntry, error) {
		entry := &royaltyEntry{}
		entry.pkid, err = DecodeByteArray(rr)
		if err != nil {
			return nil, err
		}
		entry.coinEntry, err = DecodeByteArray(rr)
		if err != nil {
			return nil, err
		}
		return entry, nil
	}
	if existByte, err := ReadBoolByte(rr); existByte && err == nil {
		op.PrevCoinRoyaltyCoinEntries = make(map[PKID]CoinEntry)
		lenPrevCoinRoyaltyCoinEntries, err := ReadUvarint(rr)
		if err != nil {
			return errors.Wrapf(err, "UtxoOperation.Decode: Problem reading PrevCoinRoyaltyCoinEntries")
		}
		for ; lenPrevCoinRoyaltyCoinEntries > 0; lenPrevCoinRoyaltyCoinEntries-- {
			// Decode the byte arrays for <pkid, coinEntry> pairs.
			entry, err := decodeRoyaltyEntry(rr)
			if err != nil {
				return errors.Wrapf(err, "UtxoOperation.Decode: Problem reading PrevCoinRoyaltyCoinEntries")
			}
			// We've already read the byte array of encoded coinEntry bytes. Now decode them.
			coinEntry := CoinEntry{}
			coinEntryReader := bytes.NewReader(entry.coinEntry)
			if exists, err := DecodeFromBytes(&coinEntry, coinEntryReader); !exists || err != nil {
				return errors.Wrapf(err, "UtxoOperation.Decode: Problem reading PrevCoinRoyaltyCoinEntries")
			}
			op.PrevCoinRoyaltyCoinEntries[*NewPKID(entry.pkid)] = coinEntry
		}
	} else if err != nil {
		return errors.Wrapf(err, "UtxoOperation.Decode: Problem reading PrevCoinRoyaltyCoinEntries")
	}

	// PrevTransactorBalanceEntry
	prevTransactorBalanceEntry := &BalanceEntry{}
	if exist, err := DecodeFromBytes(prevTransactorBalanceEntry, rr); exist && err == nil {
		op.PrevTransactorBalanceEntry = prevTransactorBalanceEntry
	} else if err != nil {
		return errors.Wrapf(err, "UtxoOperation.Decode: Problem reading PrevTransactorBalanceEntry")
	}

	// PrevCreatorBalanceEntry
	prevCreatorBalanceEntry := &BalanceEntry{}
	if exist, err := DecodeFromBytes(prevCreatorBalanceEntry, rr); exist && err == nil {
		op.PrevCreatorBalanceEntry = prevCreatorBalanceEntry
	} else if err != nil {
		return errors.Wrapf(err, "UtxoOperation.Decode: Problem reading PrevCreatorBalanceEntry")
	}

	// FounderRewardUtxoKey
	founderRewardUtxoKey := &UtxoKey{}
	if exist, err := DecodeFromBytes(founderRewardUtxoKey, rr); exist && err == nil {
		op.FounderRewardUtxoKey = founderRewardUtxoKey
	} else if err != nil {
		return errors.Wrapf(err, "UtxoOperation.Decode: Problem reading FounderRewardUtxoKey")
	}

	// PrevSenderBalanceEntry
	prevSenderBalanceEntry := &BalanceEntry{}
	if exist, err := DecodeFromBytes(prevSenderBalanceEntry, rr); exist && err == nil {
		op.PrevSenderBalanceEntry = prevSenderBalanceEntry
	} else if err != nil {
		return errors.Wrapf(err, "UtxoOperation.Decode: Problem reading PrevSenderBalanceEntry")
	}

	// PrevReceiverBalanceEntry
	prevReceiverBalanceEntry := &BalanceEntry{}
	if exist, err := DecodeFromBytes(prevReceiverBalanceEntry, rr); exist && err == nil {
		op.PrevReceiverBalanceEntry = prevReceiverBalanceEntry
	} else if err != nil {
		return errors.Wrapf(err, "UtxoOperation.Decode: Problem reading PrevReceiverBalanceEntry")
	}

	// PrevGlobalParamsEntry
	prevGlobalParamsEntry := &GlobalParamsEntry{}
	if exist, err := DecodeFromBytes(prevGlobalParamsEntry, rr); exist && err == nil {
		op.PrevGlobalParamsEntry = prevGlobalParamsEntry
	} else if err != nil {
		return errors.Wrapf(err, "UtxoOperation.Decode: Problem reading PrevGlobalParamsEntry")
	}

	// PrevForbiddenPubKeyEntry
	prevForbiddenPubKeyEntry := &ForbiddenPubKeyEntry{}
	if exist, err := DecodeFromBytes(prevForbiddenPubKeyEntry, rr); exist && err == nil {
		op.PrevForbiddenPubKeyEntry = prevForbiddenPubKeyEntry
	} else if err != nil {
		return errors.Wrapf(err, "UtxoOperation.Decode: Problem reading PrevForbiddenPubKeyEntry")
	}

	// ClobberedProfileBugDESOLockedNanos
	op.ClobberedProfileBugDESOLockedNanos, err = ReadUvarint(rr)
	if err != nil {
		return errors.Wrapf(err, "UtxoOperation.Decode: Problem reading ClobberedProfileBugDESOLockedNanos")
	}

	// CreatorCoinDESOLockedNanosDiff
	uint64CreatorCoinDESOLockedNanosDiff, err := ReadUvarint(rr)
	if err != nil {
		return errors.Wrapf(err, "UtxoOperation.Decode: Problem reading CreatorCoinDESOLockedNanosDiff")
	}
	op.CreatorCoinDESOLockedNanosDiff = int64(uint64CreatorCoinDESOLockedNanosDiff)

	// SwapIdentityFromDESOLockedNanos
	op.SwapIdentityFromDESOLockedNanos, err = ReadUvarint(rr)
	if err != nil {
		return errors.Wrapf(err, "UtxoOperation.Decode: Problem reading SwapIdentityFromDESOLockedNanos")
	}

	// SwapIdentityToDESOLockedNanos
	op.SwapIdentityToDESOLockedNanos, err = ReadUvarint(rr)
	if err != nil {
		return errors.Wrapf(err, "UtxoOperation.Decode: Problem reading SwapIdentityToDESOLockedNanos")
	}

	// AcceptNFTBidCreatorPublicKey
	op.AcceptNFTBidCreatorPublicKey, err = DecodeByteArray(rr)
	if err != nil {
		return errors.Wrapf(err, "UtxoOperation.Decode: Problem reading AcceptNFTBidCreatorPublicKey")
	}

	// AcceptNFTBidBidderPublicKey
	op.AcceptNFTBidBidderPublicKey, err = DecodeByteArray(rr)
	if err != nil {
		return errors.Wrapf(err, "UtxoOperation.Decode: Problem reading AcceptNFTBidBidderPublicKey")
	}

	// AcceptNFTBidCreatorRoyaltyNanos
	op.AcceptNFTBidCreatorRoyaltyNanos, err = ReadUvarint(rr)
	if err != nil {
		return errors.Wrapf(err, "UtxoOperation.Decode: Problem reading AcceptNFTBidCreatorRoyaltyNanos")
	}

	// AcceptNFTBidCreatorDESORoyaltyNanos
	op.AcceptNFTBidCreatorDESORoyaltyNanos, err = ReadUvarint(rr)
	if err != nil {
		return errors.Wrapf(err, "UtxoOperation.Decode: Problem reading AcceptNFTBidCreatorDESORoyaltyNanos")
	}

	// AcceptNFTBidAdditionalCoinRoyalties
	lenAcceptNFTBidAdditionalCoinRoyalties, err := ReadUvarint(rr)
	if err != nil {
		return errors.Wrapf(err, "UtxoOperation.Decode: Problem reading AcceptNFTBidAdditionalCoinRoyalties")
	}
	for ; lenAcceptNFTBidAdditionalCoinRoyalties > 0; lenAcceptNFTBidAdditionalCoinRoyalties-- {
		pair := &PublicKeyRoyaltyPair{}
		if exist, err := DecodeFromBytes(pair, rr); exist && err == nil {
			op.AcceptNFTBidAdditionalCoinRoyalties = append(op.AcceptNFTBidAdditionalCoinRoyalties, pair)
		} else {
			return errors.Wrapf(err, "UtxoOperation.Decode: Problem reading AcceptNFTBidAdditionalCoinRoyalties")
		}
	}

	// AcceptNFTBidAdditionalDESORoyalties
	lenAcceptNFTBidAdditionalDESORoyalties, err := ReadUvarint(rr)
	if err != nil {
		return errors.Wrapf(err, "UtxoOperation.Decode: Problem reading AcceptNFTBidAdditionalDESORoyalties")
	}
	for ; lenAcceptNFTBidAdditionalDESORoyalties > 0; lenAcceptNFTBidAdditionalDESORoyalties-- {
		pair := &PublicKeyRoyaltyPair{}
		if exist, err := DecodeFromBytes(pair, rr); exist && err == nil {
			op.AcceptNFTBidAdditionalDESORoyalties = append(op.AcceptNFTBidAdditionalDESORoyalties, pair)
		} else {
			return errors.Wrapf(err, "UtxoOperation.Decode: Problem reading AcceptNFTBidAdditionalDESORoyalties")
		}
	}

	// NFTBidCreatorPublicKey
	op.NFTBidCreatorPublicKey, err = DecodeByteArray(rr)
	if err != nil {
		return errors.Wrapf(err, "UtxoOperation.Decode: Problem reading NFTBidCreatorPublicKey")
	}

	// NFTBidBidderPublicKey
	op.NFTBidBidderPublicKey, err = DecodeByteArray(rr)
	if err != nil {
		return errors.Wrapf(err, "UtxoOperation.Decode: Problem reading NFTBidBidderPublicKey")
	}

	// NFTBidCreatorRoyaltyNanos
	op.NFTBidCreatorRoyaltyNanos, err = ReadUvarint(rr)
	if err != nil {
		return errors.Wrapf(err, "UtxoOperation.Decode: Problem reading NFTBidCreatorRoyaltyNanos")
	}

	// NFTBidCreatorDESORoyaltyNanos
	op.NFTBidCreatorDESORoyaltyNanos, err = ReadUvarint(rr)
	if err != nil {
		return errors.Wrapf(err, "UtxoOperation.Decode: Problem reading NFTBidCreatorDESORoyaltyNanos")
	}

	// NFTBidAdditionalCoinRoyalties
	lenNFTBidAdditionalCoinRoyalties, err := ReadUvarint(rr)
	if err != nil {
		return errors.Wrapf(err, "UtxoOperation.Decode: Problem reading NFTBidAdditionalCoinRoyalties")
	}
	for ; lenNFTBidAdditionalCoinRoyalties > 0; lenNFTBidAdditionalCoinRoyalties-- {
		pair := &PublicKeyRoyaltyPair{}
		if exist, err := DecodeFromBytes(pair, rr); exist && err == nil {
			op.NFTBidAdditionalCoinRoyalties = append(op.NFTBidAdditionalCoinRoyalties, pair)
		} else {
			return errors.Wrapf(err, "UtxoOperation.Decode: Problem reading NFTBidAdditionalCoinRoyalties")
		}

	}

	// NFTBidAdditionalDESORoyalties
	lenNFTBidAdditionalDESORoyalties, err := ReadUvarint(rr)
	if err != nil {
		return errors.Wrapf(err, "UtxoOperation.Decode: Problem reading NFTBidAdditionalDESORoyalties")
	}
	for ; lenNFTBidAdditionalDESORoyalties > 0; lenNFTBidAdditionalDESORoyalties-- {
		pair := &PublicKeyRoyaltyPair{}
		if exist, err := DecodeFromBytes(pair, rr); exist && err == nil {
			op.NFTBidAdditionalDESORoyalties = append(op.NFTBidAdditionalDESORoyalties, pair)
		} else {
			return errors.Wrapf(err, "UtxoOperation.Decode: Problem reading NFTBidAdditionalDESORoyalties")
		}
	}

	// PrevTransactorDAOCoinLimitOrderEntry
	prevTransactorDAOCoinLimitOrderEntry := &DAOCoinLimitOrderEntry{}
	if exist, err := DecodeFromBytes(prevTransactorDAOCoinLimitOrderEntry, rr); exist && err == nil {
		op.PrevTransactorDAOCoinLimitOrderEntry = prevTransactorDAOCoinLimitOrderEntry
	} else if err != nil {
		return errors.Wrapf(err, "UtxoOperation.Decode: Problem reading PrevTransactorDAOCoinLimitOrderEntry")
	}

	// PrevBalanceEntries
	type prevBalance struct {
		primaryPKID   []byte
		secondaryPKID []byte
		balanceBytes  []byte
	}
	decodePrevBalance := func(rr *bytes.Reader) (*prevBalance, error) {
		entry := &prevBalance{}
		entry.primaryPKID, err = DecodeByteArray(rr)
		if err != nil {
			return nil, err
		}
		entry.secondaryPKID, err = DecodeByteArray(rr)
		if err != nil {
			return nil, err
		}
		entry.balanceBytes, err = DecodeByteArray(rr)
		if err != nil {
			return nil, err
		}
		return entry, nil
	}
	if exist, err := ReadBoolByte(rr); exist && err == nil {
		op.PrevBalanceEntries = make(map[PKID]map[PKID]*BalanceEntry)
		lenPrevBalanceEntries, err := ReadUvarint(rr)
		if err != nil {
			return errors.Wrapf(err, "UtxoOperation.Decode: Problem reading PrevBalanceEntries")
		}
		for ; lenPrevBalanceEntries > 0; lenPrevBalanceEntries-- {
			// decode the <pkid, pkid, BalanceEntry> tuples.
			entry, err := decodePrevBalance(rr)
			if err != nil {
				return errors.Wrapf(err, "UtxoOperation.Decode: Problem reading PrevBalanceEntries")
			}

			primaryPKID := *NewPKID(entry.primaryPKID)
			secondaryPKID := *NewPKID(entry.secondaryPKID)
			balanceEntry := &BalanceEntry{}
			rrBalance := bytes.NewReader(entry.balanceBytes)
			if exist, err := DecodeFromBytes(balanceEntry, rrBalance); !exist || err != nil {
				return errors.Wrapf(err, "UtxoOperation.Decode: Problem reading PrevBalanceEntries")
			}
			if _, exist := op.PrevBalanceEntries[primaryPKID]; !exist {
				op.PrevBalanceEntries[primaryPKID] = make(map[PKID]*BalanceEntry)
			}
			op.PrevBalanceEntries[primaryPKID][secondaryPKID] = balanceEntry
		}
	} else if err != nil {
		return errors.Wrapf(err, "UtxoOperation.Decode: Problem reading PrevBalanceEntries")
	}

	// PrevMatchingOrders
	if lenPrevMatchingOrders, err := ReadUvarint(rr); err == nil {
		for ; lenPrevMatchingOrders > 0; lenPrevMatchingOrders-- {
			prevOrder := &DAOCoinLimitOrderEntry{}
			if exist, err := DecodeFromBytes(prevOrder, rr); exist && err == nil {
				op.PrevMatchingOrders = append(op.PrevMatchingOrders)
			} else {
				return errors.Wrapf(err, "UtxoOperation.Decode: Problem reading PrevMatchingOrders")
			}
		}
	} else {
		return errors.Wrapf(err, "UtxoOperation.Decode: Problem reading PrevMatchingOrders")
	}

	// FilledDAOCoinLimitOrders
	if lenFilledDAOCoinLimitOrders, err := ReadUvarint(rr); err == nil {
		for ; lenFilledDAOCoinLimitOrders > 0; lenFilledDAOCoinLimitOrders-- {
			filledDAOCoinLimitOrder := &FilledDAOCoinLimitOrder{}
			if exist, err := DecodeFromBytes(filledDAOCoinLimitOrder, rr); exist && err == nil {
				op.FilledDAOCoinLimitOrders = append(op.FilledDAOCoinLimitOrders, filledDAOCoinLimitOrder)
			} else {
				return errors.Wrapf(err, "UtxoOperation.Decode: Problem reading FilledDAOCoinLimitOrder")
			}
		}
	} else {
		return errors.Wrapf(err, "UtxoOperation.Decode: Problem reading FilledDAOCoinLimitOrder")
	}

	return nil
}

func (op *UtxoOperation) GetVersionByte(blockHeight uint64) byte {
	return 0
}

func (op *UtxoOperation) GetEncoderType() EncoderType {
	return EncoderTypeUtxoOperation
}

type UtxoOperationBundle struct {
	UtxoOpBundle [][]*UtxoOperation
}

func (opBundle *UtxoOperationBundle) RawEncodeWithoutMetadata(blockHeight uint64, skipMetadata ...bool) []byte {
	var data []byte

	data = append(data, UintToBuf(uint64(len(opBundle.UtxoOpBundle)))...)
	for _, opList := range opBundle.UtxoOpBundle {
		data = append(data, UintToBuf(uint64(len(opList)))...)
		for _, op := range opList {
			data = append(data, EncodeToBytes(blockHeight, op, skipMetadata...)...)
		}
	}
	return data
}

func (opBundle *UtxoOperationBundle) RawDecodeWithoutMetadata(blockHeight uint64, rr *bytes.Reader) error {
	opBundle.UtxoOpBundle = make([][]*UtxoOperation, 0)
	opListLen, err := ReadUvarint(rr)
	if err != nil {
		return err
	}

	for ; opListLen > 0; opListLen-- {
		opLen, err := ReadUvarint(rr)
		if err != nil {
			return err
		}

		var opList []*UtxoOperation
		for ; opLen > 0; opLen-- {
			op := &UtxoOperation{}
			if exists, err := DecodeFromBytes(op, rr); !exists || err != nil {
				return err
			}
			opList = append(opList, op)
		}
		opBundle.UtxoOpBundle = append(opBundle.UtxoOpBundle, opList)
	}

	return nil
}

func (opBundle *UtxoOperationBundle) GetVersionByte(blockHeight uint64) byte {
	return 0
}

func (opBundle *UtxoOperationBundle) GetEncoderType() EncoderType {
	return EncoderTypeUtxoOperationBundle
}

// Have to define these because Go doesn't let you use raw byte slices as map keys.
// This needs to be in-sync with DeSoMainnetParams.MaxUsernameLengthBytes
type UsernameMapKey [MaxUsernameLengthBytes]byte

func MakeUsernameMapKey(nonLowercaseUsername []byte) UsernameMapKey {
	// Always lowercase the username when we use it as a key in our map. This allows
	// us to check uniqueness in a case-insensitive way.
	lowercaseUsername := []byte(strings.ToLower(string(nonLowercaseUsername)))
	usernameMapKey := UsernameMapKey{}
	copy(usernameMapKey[:], lowercaseUsername)
	return usernameMapKey
}

// DEPRECATED: Replace all instances with lib.PublicKey
type PkMapKey [btcec.PubKeyBytesLenCompressed]byte

func (mm PkMapKey) String() string {
	return PkToStringBoth(mm[:])
}

func MakePkMapKey(pk []byte) PkMapKey {
	pkMapKey := PkMapKey{}
	copy(pkMapKey[:], pk)
	return pkMapKey
}

func MakeMessageKey(pk []byte, tstampNanos uint64) MessageKey {
	return MessageKey{
		PublicKey:   *NewPublicKey(pk),
		TstampNanos: tstampNanos,
	}
}

type MessageKey struct {
	PublicKey   PublicKey
	BlockHeight uint32
	TstampNanos uint64
}

func (mm *MessageKey) String() string {
	return fmt.Sprintf("<Public Key: %s, TstampNanos: %d>",
		PkToStringMainnet(mm.PublicKey[:]), mm.TstampNanos)
}

// StringKey is useful for creating maps that need to be serialized to JSON.
func (mm *MessageKey) StringKey(params *DeSoParams) string {
	return PkToString(mm.PublicKey[:], params) + "_" + fmt.Sprint(mm.TstampNanos)
}

// MessageEntry stores the essential content of a message transaction.
type MessageEntry struct {
	SenderPublicKey    *PublicKey
	RecipientPublicKey *PublicKey
	EncryptedText      []byte
	// TODO: Right now a sender can fake the timestamp and make it appear to
	// the recipient that she sent messages much earlier than she actually did.
	// This isn't a big deal because there is generally not much to gain from
	// faking a timestamp, and it's still impossible for a user to impersonate
	// another user, which is the important thing. Moreover, it is easy to fix
	// the timestamp spoofing issue: You just need to make it so that the nodes
	// index messages based on block height in addition to on the tstamp. The
	// reason I didn't do it yet is because it adds some complexity around
	// detecting duplicates, particularly if a transaction is allowed to have
	// zero inputs/outputs, which is advantageous for various reasons.
	TstampNanos uint64

	isDeleted bool

	// Indicates message encryption method
	// Version = 3 : message encrypted using rotating keys and group chats.
	// Version = 2 : message encrypted using shared secrets
	// Version = 1 : message encrypted using public key
	Version uint8

	// DeSo V3 Messages fields

	// SenderMessagingPublicKey is the sender's messaging public key that was used
	// to encrypt the corresponding message.
	SenderMessagingPublicKey *PublicKey

	// SenderMessagingGroupKeyName is the sender's key name of SenderMessagingPublicKey
	SenderMessagingGroupKeyName *GroupKeyName

	// RecipientMessagingPublicKey is the recipient's messaging public key that was
	// used to encrypt the corresponding message.
	RecipientMessagingPublicKey *PublicKey

	// RecipientMessagingGroupKeyName is the recipient's key name of RecipientMessagingPublicKey
	RecipientMessagingGroupKeyName *GroupKeyName

	// Extra data
	ExtraData map[string][]byte
}

func (message *MessageEntry) RawEncodeWithoutMetadata(blockHeight uint64, skipMetadata ...bool) []byte {
	var data []byte

	data = append(data, EncodeToBytes(blockHeight, message.SenderPublicKey, skipMetadata...)...)
	data = append(data, EncodeToBytes(blockHeight, message.RecipientPublicKey, skipMetadata...)...)
	data = append(data, EncodeByteArray(message.EncryptedText)...)
	data = append(data, UintToBuf(message.TstampNanos)...)
	data = append(data, UintToBuf(uint64(message.Version))...)
	data = append(data, EncodeToBytes(blockHeight, message.SenderMessagingPublicKey, skipMetadata...)...)
	data = append(data, EncodeToBytes(blockHeight, message.SenderMessagingGroupKeyName, skipMetadata...)...)
	data = append(data, EncodeToBytes(blockHeight, message.RecipientMessagingPublicKey, skipMetadata...)...)
	data = append(data, EncodeToBytes(blockHeight, message.RecipientMessagingGroupKeyName, skipMetadata...)...)
	data = append(data, EncodeExtraData(message.ExtraData)...)
	return data
}

func (message *MessageEntry) RawDecodeWithoutMetadata(blockHeight uint64, rr *bytes.Reader) error {
	var err error

	senderPublicKey := &PublicKey{}
	if exist, err := DecodeFromBytes(senderPublicKey, rr); exist && err == nil {
		message.SenderPublicKey = senderPublicKey
	} else if err != nil {
		return errors.Wrapf(err, "MessageEntry.Decode: Problem reading SenderPublicKey")
	}

	recipientPublicKey := &PublicKey{}
	if exist, err := DecodeFromBytes(recipientPublicKey, rr); exist && err == nil {
		message.RecipientPublicKey = recipientPublicKey
	} else if err != nil {
		return errors.Wrapf(err, "MessageEntry.Decode: problem decoding recipient public key")
	}

	message.EncryptedText, err = DecodeByteArray(rr)
	if err != nil {
		return errors.Wrapf(err, "MessageEntry.Decode: problem decoding encrypted bytes")
	}

	message.TstampNanos, err = ReadUvarint(rr)
	if err != nil {
		return errors.Wrapf(err, "MessageEntry.Decode: problem decoding timestamp")
	}

	versionBytes, err := ReadUvarint(rr)
	if err != nil {
		return errors.Wrapf(err, "MessageEntry.Decode: problem decoding version")
	}
	message.Version = uint8(versionBytes)

	senderMessagingPublicKey := &PublicKey{}
	if exist, err := DecodeFromBytes(senderMessagingPublicKey, rr); exist && err == nil {
		message.SenderMessagingPublicKey = senderMessagingPublicKey
	} else if err != nil {
		return errors.Wrapf(err, "MessageEntry.Decode: problem decoding sender messaging public key")
	}

	senderMessagingKeyName := &GroupKeyName{}
	if exist, err := DecodeFromBytes(senderMessagingKeyName, rr); exist && err == nil {
		message.SenderMessagingGroupKeyName = senderMessagingKeyName
	} else if err != nil {
		return errors.Wrapf(err, "MessageEntry.Decode: problem decoding sender messaging key name")
	}

	recipientMessagingPublicKey := &PublicKey{}
	if exist, err := DecodeFromBytes(recipientMessagingPublicKey, rr); exist && err == nil {
		message.RecipientMessagingPublicKey = recipientMessagingPublicKey
	} else if err != nil {
		return errors.Wrapf(err, "MessageEntry.Decode: problem decoding sender messaging key name")
	}

	recipientMessagingKeyName := &GroupKeyName{}
	if exist, err := DecodeFromBytes(recipientMessagingKeyName, rr); exist && err == nil {
		message.RecipientMessagingGroupKeyName = recipientMessagingKeyName
	} else if err != nil {
		return errors.Wrapf(err, "MessageEntry.Decode: problem decoding sender messaging key name")
	}
	message.RecipientMessagingGroupKeyName = recipientMessagingKeyName

	message.ExtraData, err = DecodeExtraData(rr)
	if err != nil && strings.Contains(err.Error(), "EOF") {
		// To preserve backwards-compatibility, we set an empty map and return if we
		// encounter an EOF error decoding ExtraData.
		glog.Warning(err, "MesssageEntry.Decode: problem decoding extra data. "+
			"Please resync your node to upgrade your datadir before the next hard fork.")
		return nil
	} else if err != nil {
		return errors.Wrapf(err, "MesssageEntry.Decode: problem decoding extra data")
	}

	return nil
}

func (message *MessageEntry) GetVersionByte(blockHeight uint64) byte {
	return 0
}

func (message *MessageEntry) GetEncoderType() EncoderType {
	return EncoderTypeMessageEntry
}

// GroupKeyName helps with handling key names in MessagingGroupKey
type GroupKeyName [MaxMessagingKeyNameCharacters]byte

func (name *GroupKeyName) ToBytes() []byte {
	return name[:]
}

func (name *GroupKeyName) RawEncodeWithoutMetadata(blockHeight uint64, skipMetadata ...bool) []byte {
	return EncodeByteArray(name[:])
}

func (name *GroupKeyName) RawDecodeWithoutMetadata(blockHeight uint64, rr *bytes.Reader) error {
	nameBytes, err := DecodeByteArray(rr)
	if err != nil {
		return errors.Wrapf(err, "GroupKeyName.Decode: Problem reading name")
	}
	copy(name[:], nameBytes)
	return nil
}

func (name *GroupKeyName) GetVersionByte(blockHeight uint64) byte {
	return 0
}

func (name *GroupKeyName) GetEncoderType() EncoderType {
	return EncoderTypeGroupKeyName
}

// Encode message key from varying length to a MaxMessagingKeyNameCharacters.
// We fill the length of the messaging key to make sure there are no weird
// prefix overlaps in DB.
func NewGroupKeyName(groupKeyName []byte) *GroupKeyName {
	name := GroupKeyName{}

	// Fill with 0s to the MaxMessagingKeyNameCharacters.
	for {
		if len(groupKeyName) < MaxMessagingKeyNameCharacters {
			groupKeyName = append(groupKeyName, []byte{0}...)
		} else {
			copy(name[:], groupKeyName)
			return &name
		}
	}
}

// Decode filled message key of length MaxMessagingKeyNameCharacters array.
func MessagingKeyNameDecode(name *GroupKeyName) []byte {

	bytes := make([]byte, MaxMessagingKeyNameCharacters)
	copy(bytes, name[:])

	// Return empty byte array if we have a non-existent key.
	if reflect.DeepEqual(bytes, (*NewGroupKeyName([]byte{}))[:]) {
		return []byte{}
	}

	// Remove trailing 0s from the encoded message key.
	for {
		if len(bytes) > MinMessagingKeyNameCharacters && bytes[len(bytes)-1] == byte(0) {
			bytes = bytes[:len(bytes)-1]
		} else {
			return bytes
		}
	}
}

func EqualGroupKeyName(a, b *GroupKeyName) bool {
	return reflect.DeepEqual(a.ToBytes(), b.ToBytes())
}

func BaseGroupKeyName() *GroupKeyName {
	return NewGroupKeyName([]byte{})
}

func DefaultGroupKeyName() *GroupKeyName {
	return NewGroupKeyName([]byte("default-key"))
}

// MessagingGroupKey is similar to the MessageKey, and is used to index messaging keys for a user.
type MessagingGroupKey struct {
	OwnerPublicKey PublicKey
	GroupKeyName   GroupKeyName
}

func NewMessagingGroupKey(ownerPublicKey *PublicKey, groupKeyName []byte) *MessagingGroupKey {
	return &MessagingGroupKey{
		OwnerPublicKey: *ownerPublicKey,
		GroupKeyName:   *NewGroupKeyName(groupKeyName),
	}
}

func (key *MessagingGroupKey) String() string {
	return fmt.Sprintf("<OwnerPublicKey: %v, GroupKeyName: %v",
		key.OwnerPublicKey, key.GroupKeyName)
}

// MessagingGroupEntry is used to update messaging keys for a user, this was added in
// the DeSo V3 Messages protocol.
type MessagingGroupEntry struct {
	// GroupOwnerPublicKey represents the owner public key of the user who created
	// this group. This key is what is used to index the group metadata in the db.
	GroupOwnerPublicKey *PublicKey

	// MessagingPublicKey is the key others will use to encrypt messages. The
	// GroupOwnerPublicKey is used for indexing, but the MessagingPublicKey is the
	// actual key used to encrypt/decrypt messages.
	MessagingPublicKey *PublicKey

	// MessagingGroupKeyName is the name of the messaging key. This is used to identify
	// the message public key. You can pass any 8-32 character string (byte array).
	// The standard Messages V3 key is named "default-key"
	MessagingGroupKeyName *GroupKeyName

	// MessagingGroupMembers is a list of recipients in a group chat. Messaging keys can have
	// multiple recipients, where the encrypted private key of the messaging public key
	// is given to all group members.
	MessagingGroupMembers []*MessagingGroupMember

	// ExtraData is an arbitrary key value map
	ExtraData map[string][]byte

	// Whether this entry should be deleted when the view is flushed
	// to the db. This is initially set to false, but can become true if
	// we disconnect the messaging key from UtxoView
	isDeleted bool
}

func (entry *MessagingGroupEntry) String() string {
	return fmt.Sprintf("<MessagingGroupEntry: %v | MessagingPublicKey : %v | MessagingGroupKey : %v | isDeleted : %v >",
		entry.GroupOwnerPublicKey, entry.MessagingPublicKey, entry.MessagingGroupKeyName, entry.isDeleted)
}

func sortMessagingGroupMembers(membersArg []*MessagingGroupMember) []*MessagingGroupMember {
	// Make a deep copy of the members to avoid messing up the slice the caller
	// used. Not doing this could cause downstream effects, mainly in tests where
	// the same slice is re-used in txns and in expectations later on.
	members := make([]*MessagingGroupMember, len(membersArg))
	copy(members, membersArg)
	sort.Slice(members, func(ii, jj int) bool {
		iiStr := PkToStringMainnet(members[ii].GroupMemberPublicKey[:]) + string(members[ii].GroupMemberKeyName[:]) + string(members[ii].EncryptedKey)
		jjStr := PkToStringMainnet(members[jj].GroupMemberPublicKey[:]) + string(members[jj].GroupMemberKeyName[:]) + string(members[jj].EncryptedKey)
		return iiStr < jjStr
	})
	return members
}

func (entry *MessagingGroupEntry) RawEncodeWithoutMetadata(blockHeight uint64, skipMetadata ...bool) []byte {
	var entryBytes []byte

	entryBytes = append(entryBytes, EncodeToBytes(blockHeight, entry.GroupOwnerPublicKey, skipMetadata...)...)
	entryBytes = append(entryBytes, EncodeToBytes(blockHeight, entry.MessagingPublicKey, skipMetadata...)...)
	entryBytes = append(entryBytes, EncodeToBytes(blockHeight, entry.MessagingGroupKeyName, skipMetadata...)...)
	entryBytes = append(entryBytes, UintToBuf(uint64(len(entry.MessagingGroupMembers)))...)
	// We sort the MessagingGroupMembers because they can be added while iterating over
	// a map, which could lead to inconsistent orderings across nodes when encoding.
	members := sortMessagingGroupMembers(entry.MessagingGroupMembers)
	for ii := 0; ii < len(members); ii++ {
		entryBytes = append(entryBytes, EncodeToBytes(blockHeight, members[ii], skipMetadata...)...)
	}
	entryBytes = append(entryBytes, EncodeExtraData(entry.ExtraData)...)
	return entryBytes
}

func (entry *MessagingGroupEntry) RawDecodeWithoutMetadata(blockHeight uint64, rr *bytes.Reader) error {
	groupOwnerPublicKeyBytes := &PublicKey{}
	if exist, err := DecodeFromBytes(groupOwnerPublicKeyBytes, rr); exist && err == nil {
		entry.GroupOwnerPublicKey = groupOwnerPublicKeyBytes
	} else if err != nil {
		return errors.Wrapf(err, "MessagingGroupEntry.Decode: Problem decoding groupOwnerPublicKeyBytes")
	}

	messagingPublicKeyBytes := &PublicKey{}
	if exist, err := DecodeFromBytes(messagingPublicKeyBytes, rr); exist && err == nil {
		entry.MessagingPublicKey = messagingPublicKeyBytes
	} else if err != nil {
		return errors.Wrapf(err, "MessagingGroupEntry.Decode: Problem decoding messagingPublicKey")
	}

	messagingKeyNameBytes := &GroupKeyName{}
	if exist, err := DecodeFromBytes(messagingKeyNameBytes, rr); exist && err == nil {
		entry.MessagingGroupKeyName = messagingKeyNameBytes
	} else if err != nil {
		return errors.Wrapf(err, "MessagingGroupEntry.Decode: Problem decoding messagingKeyName")
	}

	recipientsLen, err := ReadUvarint(rr)
	if err != nil {
		return errors.Wrapf(err, "MessagingGroupEntry.Decode: Problem decoding recipients length")
	}
	for ; recipientsLen > 0; recipientsLen-- {
		recipient := &MessagingGroupMember{}
		if exist, err := DecodeFromBytes(recipient, rr); exist && err == nil {
			entry.MessagingGroupMembers = append(entry.MessagingGroupMembers, recipient)
		} else if err != nil {
			return errors.Wrapf(err, "MessagingGroupEntry.Decode: Problem decoding recipient")
		}
	}

	entry.ExtraData, err = DecodeExtraData(rr)
	if err != nil && strings.Contains(err.Error(), "EOF") {
		// To preserve backwards-compatibility, we set an empty map and return if we
		// encounter an EOF error decoding ExtraData.
		glog.Warning(err, "MessagingGroupEntry.Decode: problem decoding extra data. "+
			"Please resync your node to upgrade your datadir before the next hard fork.")
		return nil
	} else if err != nil {
		return errors.Wrapf(err, "MessagingGroupEntry.Decode: Problem decoding extra data")
	}

	return nil
}

func (entry *MessagingGroupEntry) GetVersionByte(blockHeight uint64) byte {
	return 0
}

func (entry *MessagingGroupEntry) GetEncoderType() EncoderType {
	return EncoderTypeMessagingGroupEntry
}

// MessagingGroupMember is used to store information about a group chat member.
type MessagingGroupMember struct {
	// GroupMemberPublicKey is the main public key of the group chat member.
	// Importantly, it isn't a messaging public key.
	GroupMemberPublicKey *PublicKey

	// GroupMemberKeyName determines the key of the recipient that the
	// encrypted key is addressed to. We allow adding recipients by their
	// messaging keys. It suffices to specify the recipient's main public key
	// and recipient's messaging key name for the consensus to know how to
	// index the recipient. That's why we don't actually store the messaging
	// public key in the MessagingGroupMember entry.
	GroupMemberKeyName *GroupKeyName

	// EncryptedKey is the encrypted messaging public key, addressed to the recipient.
	EncryptedKey []byte
}

func (rec *MessagingGroupMember) ToBytes() []byte {
	var data []byte

	data = append(data, EncodeByteArray(rec.GroupMemberPublicKey.ToBytes())...)
	data = append(data, EncodeByteArray(rec.GroupMemberKeyName.ToBytes())...)
	data = append(data, EncodeByteArray(rec.EncryptedKey)...)

	return data
}

func (rec *MessagingGroupMember) FromBytes(rr *bytes.Reader) error {
	var err error

	pkBytes, err := DecodeByteArray(rr)
	if err != nil {
		return errors.Wrapf(err, "MessagingGroupMember.FromBytes: Problem reading GroupMemberPublicKey")
	}
	rec.GroupMemberPublicKey = NewPublicKey(pkBytes)

	keyNameBytes, err := DecodeByteArray(rr)
	if err != nil {
		return errors.Wrapf(err, "MessagingGroupMember.FromBytes: Problem reading GroupMemberKeyName")
	}
	rec.GroupMemberKeyName = NewGroupKeyName(keyNameBytes)

	rec.EncryptedKey, err = DecodeByteArray(rr)
	if err != nil {
		return errors.Wrapf(err, "MessagingGroupMember.FromBytes: Problem reading EncryptedKey")
	}
	return nil
}

func (rec *MessagingGroupMember) RawEncodeWithoutMetadata(blockHeight uint64, skipMetadata ...bool) []byte {
	data := []byte{}

	data = append(data, EncodeToBytes(blockHeight, rec.GroupMemberPublicKey, skipMetadata...)...)
	data = append(data, EncodeToBytes(blockHeight, rec.GroupMemberKeyName, skipMetadata...)...)
	data = append(data, EncodeByteArray(rec.EncryptedKey)...)

	return data
}

func (rec *MessagingGroupMember) RawDecodeWithoutMetadata(blockHeight uint64, rr *bytes.Reader) error {
	var err error

	groupMemberPublicKey := &PublicKey{}
	if exist, err := DecodeFromBytes(groupMemberPublicKey, rr); exist && err == nil {
		rec.GroupMemberPublicKey = groupMemberPublicKey
	} else if err != nil {
		return errors.Wrapf(err, "MessagingGroupMember.Decode: Problem reading "+
			"GroupMemberPublicKey")
	}

	groupMemberKeyName := &GroupKeyName{}
	if exist, err := DecodeFromBytes(groupMemberKeyName, rr); exist && err == nil {
		rec.GroupMemberKeyName = groupMemberKeyName
	} else if err != nil {
		return errors.Wrapf(err, "MessagingGroupMember.Decode: Problem reading "+
			"GroupMemberKeyName")
	}

	rec.EncryptedKey, err = DecodeByteArray(rr)
	if err != nil {
		return errors.Wrapf(err, "MessagingGroupMember.Decode: Problem reading "+
			"EncryptedKey")
	}
	return nil
}

func (rec *MessagingGroupMember) GetVersionByte(blockHeight uint64) byte {
	return 0
}

func (rec *MessagingGroupMember) GetEncoderType() EncoderType {
	return EncoderTypeMessagingGroupMember
}

// Entry for a public key forbidden from signing blocks.
type ForbiddenPubKeyEntry struct {
	PubKey []byte

	// Whether or not this entry is deleted in the view.
	isDeleted bool
}

func (entry *ForbiddenPubKeyEntry) RawEncodeWithoutMetadata(blockHeight uint64, skipMetadata ...bool) []byte {
	var data []byte
	data = append(data, EncodeByteArray(entry.PubKey)...)
	return data
}

func (entry *ForbiddenPubKeyEntry) RawDecodeWithoutMetadata(blockHeight uint64, rr *bytes.Reader) error {
	var err error
	entry.PubKey, err = DecodeByteArray(rr)
	if err != nil {
		return errors.Wrapf(err, "ForbiddenPubKeyEntry.Decode: Problem decoding PubKey")
	}
	return nil
}

func (entry *ForbiddenPubKeyEntry) GetVersionByte(blockHeight uint64) byte {
	return 0
}

func (entry *ForbiddenPubKeyEntry) GetEncoderType() EncoderType {
	return EncoderTypeForbiddenPubKeyEntry
}

func MakeLikeKey(userPk []byte, LikedPostHash BlockHash) LikeKey {
	return LikeKey{
		LikerPubKey:   MakePkMapKey(userPk),
		LikedPostHash: LikedPostHash,
	}
}

type LikeKey struct {
	LikerPubKey   PkMapKey
	LikedPostHash BlockHash
}

// LikeEntry stores the content of a like transaction.
type LikeEntry struct {
	LikerPubKey   []byte
	LikedPostHash *BlockHash

	// Whether or not this entry is deleted in the view.
	isDeleted bool
}

func (likeEntry *LikeEntry) RawEncodeWithoutMetadata(blockHeight uint64, skipMetadata ...bool) []byte {
	var data []byte

	data = append(data, EncodeByteArray(likeEntry.LikerPubKey)...)
	data = append(data, EncodeToBytes(blockHeight, likeEntry.LikedPostHash, skipMetadata...)...)
	return data
}

func (likeEntry *LikeEntry) RawDecodeWithoutMetadata(blockHeight uint64, rr *bytes.Reader) error {
	var err error

	likeEntry.LikerPubKey, err = DecodeByteArray(rr)
	if err != nil {
		return errors.Wrapf(err, "LikeEntry.Decode: problem reading LikerPubKey")
	}
	likedPostHash := &BlockHash{}
	if exist, err := DecodeFromBytes(likedPostHash, rr); exist && err == nil {
		likeEntry.LikedPostHash = likedPostHash
	} else if err != nil {
		return errors.Wrapf(err, "LikeEntry.Decode: problem reading LikedPostHash")
	}
	return nil
}

func (likeEntry *LikeEntry) GetVersionByte(blockHeight uint64) byte {
	return 0
}

func (likeEntry *LikeEntry) GetEncoderType() EncoderType {
	return EncoderTypeLikeEntry
}

func MakeNFTKey(nftPostHash *BlockHash, serialNumber uint64) NFTKey {
	return NFTKey{
		NFTPostHash:  *nftPostHash,
		SerialNumber: serialNumber,
	}
}

type NFTKey struct {
	NFTPostHash  BlockHash
	SerialNumber uint64
}

// This struct defines an individual NFT owned by a PKID. An NFT entry  maps to a single
// postEntry, but a single postEntry can map to multiple NFT entries. Each NFT copy is
// defined by a serial number, which denotes it's place in the set (ie. #1 of 100).
type NFTEntry struct {
	LastOwnerPKID              *PKID // This is needed to decrypt unlockable text.
	OwnerPKID                  *PKID
	NFTPostHash                *BlockHash
	SerialNumber               uint64
	IsForSale                  bool
	MinBidAmountNanos          uint64
	UnlockableText             []byte
	LastAcceptedBidAmountNanos uint64

	// If this NFT was transferred to the current owner, it will be pending until accepted.
	IsPending bool

	// If an NFT does not have unlockable content, it can be sold instantly at BuyNowPriceNanos.
	IsBuyNow bool

	// If an NFT is a Buy Now NFT, it can be purchased for this price.
	BuyNowPriceNanos uint64

	ExtraData map[string][]byte

	// Whether or not this entry is deleted in the view.
	isDeleted bool
}

func (nft *NFTEntry) RawEncodeWithoutMetadata(blockHeight uint64, skipMetadata ...bool) []byte {
	var data []byte

	data = append(data, EncodeToBytes(blockHeight, nft.LastOwnerPKID, skipMetadata...)...)
	data = append(data, EncodeToBytes(blockHeight, nft.OwnerPKID, skipMetadata...)...)
	data = append(data, EncodeToBytes(blockHeight, nft.NFTPostHash, skipMetadata...)...)
	data = append(data, UintToBuf(nft.SerialNumber)...)
	data = append(data, BoolToByte(nft.IsForSale))
	data = append(data, UintToBuf(nft.MinBidAmountNanos)...)
	data = append(data, EncodeByteArray(nft.UnlockableText)...)
	data = append(data, UintToBuf(nft.LastAcceptedBidAmountNanos)...)
	data = append(data, BoolToByte(nft.IsPending))
	data = append(data, BoolToByte(nft.IsBuyNow))
	data = append(data, UintToBuf(nft.BuyNowPriceNanos)...)
	data = append(data, EncodeExtraData(nft.ExtraData)...)
	return data
}

func (nft *NFTEntry) RawDecodeWithoutMetadata(blockHeight uint64, rr *bytes.Reader) error {
	var err error

	lastOwnerPKID := &PKID{}
	if exist, err := DecodeFromBytes(lastOwnerPKID, rr); exist && err == nil {
		nft.LastOwnerPKID = lastOwnerPKID
	} else if err != nil {
		return errors.Wrapf(err, "NFTEntry.Decode: Problem reading LastOwnerPKID")
	}

	ownerPKID := &PKID{}
	if exist, err := DecodeFromBytes(ownerPKID, rr); exist && err == nil {
		nft.OwnerPKID = ownerPKID
	} else if err != nil {
		return errors.Wrapf(err, "NFTEntry.Decode: Problem reading OwnerPKID")
	}

	NFTPostHash := &BlockHash{}
	if exist, err := DecodeFromBytes(NFTPostHash, rr); exist && err == nil {
		nft.NFTPostHash = NFTPostHash
	} else if err != nil {
		return errors.Wrapf(err, "NFTEntry.Decode: Problem reading NFTPostHash")
	}
	nft.SerialNumber, err = ReadUvarint(rr)
	if err != nil {
		return errors.Wrapf(err, "NFTEntry.Decode: Problem reading SerialNumber")
	}
	nft.IsForSale, err = ReadBoolByte(rr)
	if err != nil {
		return errors.Wrapf(err, "NFTEntry.Decode: Problem reading IsForSale")
	}
	nft.MinBidAmountNanos, err = ReadUvarint(rr)
	if err != nil {
		return errors.Wrapf(err, "NFTEntry.Decode: Problem reading MinBidAmountNanos")
	}

	nft.UnlockableText, err = DecodeByteArray(rr)
	if err != nil {
		return errors.Wrapf(err, "NFTEntry.Decode: Problem reading UnlockableText")
	}

	nft.LastAcceptedBidAmountNanos, err = ReadUvarint(rr)
	if err != nil {
		return errors.Wrapf(err, "NFTEntry.Decode: Problem reading LastAcceptedBidAmountNanos")
	}
	nft.IsPending, err = ReadBoolByte(rr)
	if err != nil {
		return errors.Wrapf(err, "NFTEntry.Decode: Problem reading IsPending")
	}
	nft.IsBuyNow, err = ReadBoolByte(rr)
	if err != nil {
		return errors.Wrapf(err, "NFTEntry.Decode: Problem reading IsBuyNow")
	}
	nft.BuyNowPriceNanos, err = ReadUvarint(rr)
	if err != nil {
		return errors.Wrapf(err, "NFTEntry.Decode: Problem reading BuyNowPriceNanos")
	}

	nft.ExtraData, err = DecodeExtraData(rr)
	if err != nil && strings.Contains(err.Error(), "EOF") {
		// To preserve backwards-compatibility, we set an empty map and return if we
		// encounter an EOF error decoding ExtraData.
		glog.Warning(err, "NFTEntry.Decode: problem decoding extra data. "+
			"Please resync your node to upgrade your datadir before the next hard fork.")
		return nil
	} else if err != nil {
		return errors.Wrapf(err, "NFTEntry.Decode: Problem decoding extra data")
	}

	return nil
}

func (nft *NFTEntry) GetVersionByte(blockHeight uint64) byte {
	return 0
}

func (nft *NFTEntry) GetEncoderType() EncoderType {
	return EncoderTypeNFTEntry
}

func MakeNFTBidKey(bidderPKID *PKID, nftPostHash *BlockHash, serialNumber uint64) NFTBidKey {
	return NFTBidKey{
		BidderPKID:   *bidderPKID,
		NFTPostHash:  *nftPostHash,
		SerialNumber: serialNumber,
	}
}

type NFTBidKey struct {
	BidderPKID   PKID
	NFTPostHash  BlockHash
	SerialNumber uint64
}

// This struct defines a single bid on an NFT.
type NFTBidEntry struct {
	BidderPKID     *PKID
	NFTPostHash    *BlockHash
	SerialNumber   uint64
	BidAmountNanos uint64

	AcceptedBlockHeight *uint32

	// Whether or not this entry is deleted in the view.
	isDeleted bool
}

func (be *NFTBidEntry) RawEncodeWithoutMetadata(blockHeight uint64, skipMetadata ...bool) []byte {
	var data []byte

	data = append(data, EncodeToBytes(blockHeight, be.BidderPKID, skipMetadata...)...)
	data = append(data, EncodeToBytes(blockHeight, be.NFTPostHash, skipMetadata...)...)
	data = append(data, UintToBuf(be.SerialNumber)...)
	data = append(data, UintToBuf(be.BidAmountNanos)...)

	if be.AcceptedBlockHeight != nil {
		data = append(data, BoolToByte(true))
		data = append(data, UintToBuf(uint64(*be.AcceptedBlockHeight))...)
	} else {
		data = append(data, BoolToByte(false))
	}
	return data
}

func (be *NFTBidEntry) RawDecodeWithoutMetadata(blockHeight uint64, rr *bytes.Reader) error {
	var err error

	bidderPKID := &PKID{}
	if exist, err := DecodeFromBytes(bidderPKID, rr); exist && err == nil {
		be.BidderPKID = bidderPKID
	} else if err != nil {
		return errors.Wrapf(err, "NFTBidEntry.Decode: Problem reading BidderPKID")
	}
	NFTPostHash := &BlockHash{}
	if exist, err := DecodeFromBytes(NFTPostHash, rr); exist && err == nil {
		be.NFTPostHash = NFTPostHash
	} else if err != nil {
		return errors.Wrapf(err, "NFTBidEntry.Decode: Problem reading NFTPostHash")
	}
	be.SerialNumber, err = ReadUvarint(rr)
	if err != nil {
		return errors.Wrapf(err, "NFTBidEntry.Decode: Problem reading SerialNubmer")
	}
	be.BidAmountNanos, err = ReadUvarint(rr)
	if err != nil {
		return errors.Wrapf(err, "NFTBidEntry.Decode: Problem reading BidAmountNanos")
	}

	if existByte, err := ReadBoolByte(rr); existByte && err == nil {
		acceptedBlockHeight, err := ReadUvarint(rr)
		if err != nil {
			return errors.Wrapf(err, "NFTBidEntry.Decode: Problem reading AcceptedBlockHeight")
		}
		acceptedBlockHeight32 := uint32(acceptedBlockHeight)
		be.AcceptedBlockHeight = &acceptedBlockHeight32
	}
	return nil
}

func (be *NFTBidEntry) GetVersionByte(blockHeight uint64) byte {
	return 0
}

func (be *NFTBidEntry) GetEncoderType() EncoderType {
	return EncoderTypeNFTBidEntry
}

func (nftBidEntry *NFTBidEntry) Copy() *NFTBidEntry {
	if nftBidEntry == nil {
		return nil
	}
	newEntry := *nftBidEntry
	newEntry.BidderPKID = nftBidEntry.BidderPKID.NewPKID()
	newEntry.NFTPostHash = nftBidEntry.NFTPostHash.NewBlockHash()
	if nftBidEntry.AcceptedBlockHeight != nil {
		*newEntry.AcceptedBlockHeight = *nftBidEntry.AcceptedBlockHeight
	}
	return &newEntry
}

type NFTBidEntryBundle struct {
	nftBidEntryBundle []*NFTBidEntry
}

func (bundle *NFTBidEntryBundle) RawEncodeWithoutMetadata(blockHeight uint64, skipMetadata ...bool) []byte {
	var data []byte

	if bundle.nftBidEntryBundle != nil {
		numEntries := uint64(len(bundle.nftBidEntryBundle))
		data = append(data, UintToBuf(numEntries)...)

		for _, entry := range bundle.nftBidEntryBundle {
			data = append(data, EncodeToBytes(blockHeight, entry, skipMetadata...)...)
		}
	} else {
		data = append(data, UintToBuf(0)...)
	}

	return data
}

func (bundle *NFTBidEntryBundle) RawDecodeWithoutMetadata(blockHeight uint64, rr *bytes.Reader) error {

	numEntries, err := ReadUvarint(rr)
	if err != nil {
		return errors.Wrapf(err, "NFTBidEntryBundle.RawDecodeWithoutMetadata: Problem decoding number of nft bids")
	}
	bundle.nftBidEntryBundle = make([]*NFTBidEntry, numEntries)
	for ii := uint64(0); ii < numEntries; ii++ {
		bidEntry := &NFTBidEntry{}
		if exists, err := DecodeFromBytes(bidEntry, rr); !exists || err != nil {
			return errors.Wrapf(err, "NFTBidEntryBundle.RawDecodeWithoutMetadata: Problem decoding nft bids at index ii: %v", ii)
		}
		bundle.nftBidEntryBundle = append(bundle.nftBidEntryBundle, bidEntry)
	}

	return nil
}

func (bundle *NFTBidEntryBundle) GetVersionByte(blockHeight uint64) byte {
	return 0
}

func (bundle *NFTBidEntryBundle) GetEncoderType() EncoderType {
	return EncoderTypeNFTBidEntryBundle
}

type DerivedKeyEntry struct {
	// Owner public key
	OwnerPublicKey PublicKey

	// Derived public key
	DerivedPublicKey PublicKey

	// Expiration Block
	ExpirationBlock uint64

	// Operation type determines if the derived key is
	// authorized or de-authorized.
	OperationType AuthorizeDerivedKeyOperationType

	ExtraData map[string][]byte

	// Transaction Spending limit Tracker
	TransactionSpendingLimitTracker *TransactionSpendingLimit

	// Memo that tells you what this derived key is for. Should
	// include the name or domain of the app that asked for these
	// permissions so the user can manage it from a centralized UI.
	Memo []byte

	// Whether or not this entry is deleted in the view.
	isDeleted bool
}

func (key *DerivedKeyEntry) RawEncodeWithoutMetadata(blockHeight uint64, skipMetadata ...bool) []byte {
	var data []byte

	data = append(data, EncodeByteArray(key.OwnerPublicKey.ToBytes())...)
	data = append(data, EncodeByteArray(key.DerivedPublicKey.ToBytes())...)
	data = append(data, UintToBuf(key.ExpirationBlock)...)
	data = append(data, byte(key.OperationType))
	data = append(data, EncodeExtraData(key.ExtraData)...)
	if key.TransactionSpendingLimitTracker != nil {
		data = append(data, BoolToByte(true))
		tslBytes, _ := key.TransactionSpendingLimitTracker.ToBytes()
		data = append(data, tslBytes...)
	} else {
		data = append(data, BoolToByte(false))
	}
	data = append(data, EncodeByteArray(key.Memo)...)

	return data
}

func (key *DerivedKeyEntry) RawDecodeWithoutMetadata(blockHeight uint64, rr *bytes.Reader) error {
	ownerPublicKeyBytes, err := DecodeByteArray(rr)
	if err != nil {
		return errors.Wrapf(err, "DerivedKeyEntry.Decode: Problem reading OwnerPublicKey")
	}
	key.OwnerPublicKey = *NewPublicKey(ownerPublicKeyBytes)
	derivedPublicKeyBytes, err := DecodeByteArray(rr)
	if err != nil {
		return errors.Wrapf(err, "DerivedKeyEntry.Decode: Problem reading DerivedPublicKey")
	}
	key.DerivedPublicKey = *NewPublicKey(derivedPublicKeyBytes)

	key.ExpirationBlock, err = ReadUvarint(rr)
	if err != nil {
		return errors.Wrapf(err, "DerivedKeyEntry.Decode: Problem reading ExpirationBlock")
	}

	operationType, err := rr.ReadByte()
	if err != nil {
		return errors.Wrapf(err, "DerivedKeyEntry.Decode: Problem reading OperationType")
	}
	key.OperationType = AuthorizeDerivedKeyOperationType(operationType)

	key.ExtraData, err = DecodeExtraData(rr)
	if err != nil && strings.Contains(err.Error(), "EOF") {
		// To preserve backwards-compatibility, we set an empty map and return if we
		// encounter an EOF error decoding ExtraData.
		glog.Warning(err, "DerivedKeyEntry.Decode: problem decoding extra data. "+
			"Please resync your node to upgrade your datadir before the next hard fork.")
		return nil
	} else if err != nil {
		return errors.Wrapf(err, "DerivedKeyEntry.Decode: Problem decoding extra data")
	}

	if exists, err := ReadBoolByte(rr); exists && err == nil {
		key.TransactionSpendingLimitTracker = &TransactionSpendingLimit{}
		err := key.TransactionSpendingLimitTracker.FromBytes(rr)
		if err != nil {
			return errors.Wrapf(err, "DerivedKeyEntry.Decode: Problem decoding TransactionSpendingLimitTracker")
		}
	} else if err != nil {
		return errors.Wrapf(err, "DerivedKeyEntry.Decode: Problem decoding TransactionSpendingLimitTracker existence byte")
	}

	key.Memo, err = DecodeByteArray(rr)
	if err != nil {
		return errors.Wrapf(err, "DerivedKeyEntry.Decode: Problem decoding Memo")
	}

	return nil
}

func (key *DerivedKeyEntry) GetVersionByte(blockHeight uint64) byte {
	return 0
}

func (key *DerivedKeyEntry) GetEncoderType() EncoderType {
	return EncoderTypeDerivedKeyEntry
}

func (dk *DerivedKeyEntry) Copy() *DerivedKeyEntry {
	if dk == nil {
		return nil
	}
	newEntry := *dk
	if dk.TransactionSpendingLimitTracker != nil {
		newEntry.TransactionSpendingLimitTracker = dk.TransactionSpendingLimitTracker.Copy()
	}
	return &newEntry
}

type DerivedKeyMapKey struct {
	// Owner public key
	OwnerPublicKey PublicKey

	// Derived public key
	DerivedPublicKey PublicKey
}

func MakeDerivedKeyMapKey(ownerPublicKey PublicKey, derivedPublicKey PublicKey) DerivedKeyMapKey {
	return DerivedKeyMapKey{
		OwnerPublicKey:   ownerPublicKey,
		DerivedPublicKey: derivedPublicKey,
	}
}

func MakeFollowKey(followerPKID *PKID, followedPKID *PKID) FollowKey {
	return FollowKey{
		FollowerPKID: *followerPKID,
		FollowedPKID: *followedPKID,
	}
}

type FollowKey struct {
	FollowerPKID PKID
	FollowedPKID PKID
}

// FollowEntry stores the content of a follow transaction.
type FollowEntry struct {
	// Note: It's a little redundant to have these in the entry because they're
	// already used as the key in the DB but it doesn't hurt for now.
	FollowerPKID *PKID
	FollowedPKID *PKID

	// Whether or not this entry is deleted in the view.
	isDeleted bool
}

type DiamondKey struct {
	SenderPKID      PKID
	ReceiverPKID    PKID
	DiamondPostHash BlockHash
}

func MakeDiamondKey(senderPKID *PKID, receiverPKID *PKID, diamondPostHash *BlockHash) DiamondKey {
	return DiamondKey{
		SenderPKID:      *senderPKID,
		ReceiverPKID:    *receiverPKID,
		DiamondPostHash: *diamondPostHash,
	}
}

func (mm *DiamondKey) String() string {
	return fmt.Sprintf("<SenderPKID: %v, ReceiverPKID: %v, DiamondPostHash: %v>",
		PkToStringMainnet(mm.SenderPKID[:]), PkToStringMainnet(mm.ReceiverPKID[:]),
		hex.EncodeToString(mm.DiamondPostHash[:]))
}

// DiamondEntry stores the number of diamonds given by a sender to a post.
type DiamondEntry struct {
	SenderPKID      *PKID
	ReceiverPKID    *PKID
	DiamondPostHash *BlockHash
	DiamondLevel    int64

	// Whether or not this entry is deleted in the view.
	isDeleted bool
}

func (de *DiamondEntry) RawEncodeWithoutMetadata(blockHeight uint64, skipMetadata ...bool) []byte {
	var data []byte

	data = append(data, EncodeToBytes(blockHeight, de.SenderPKID, skipMetadata...)...)
	data = append(data, EncodeToBytes(blockHeight, de.ReceiverPKID, skipMetadata...)...)
	data = append(data, EncodeToBytes(blockHeight, de.DiamondPostHash, skipMetadata...)...)
	// Encoding as uint64 as it's encoded identically to int64.
	data = append(data, UintToBuf(uint64(de.DiamondLevel))...)

	return data
}

func (de *DiamondEntry) RawDecodeWithoutMetadata(blockHeight uint64, rr *bytes.Reader) error {
	senderPKID := &PKID{}
	if exist, err := DecodeFromBytes(senderPKID, rr); exist && err == nil {
		de.SenderPKID = senderPKID
	} else if err != nil {
		return errors.Wrapf(err, "DiamondEntry.Decode: Problem reading SenderPKID")
	}

	// ReceiverPKID
	receiverPKID := &PKID{}
	if exist, err := DecodeFromBytes(receiverPKID, rr); exist && err == nil {
		de.ReceiverPKID = receiverPKID
	} else if err != nil {
		return errors.Wrapf(err, "DiamondEntry.Decode: Problem reading ReceiverPKID")
	}

	diamondPostHash := &BlockHash{}
	if exist, err := DecodeFromBytes(diamondPostHash, rr); exist && err == nil {
		de.DiamondPostHash = diamondPostHash
	} else if err != nil {
		return errors.Wrapf(err, "DiamondEntry.Decode: Problem reading DiamondPostHash")
	}

	diamondLevel, err := ReadUvarint(rr)
	if err != nil {
		return errors.Wrapf(err, "DiamondEntry.Decode: Problem reading DiamondLevel")
	}
	de.DiamondLevel = int64(diamondLevel)

	return nil
}

func (de *DiamondEntry) GetVersionByte(blockHeight uint64) byte {
	return 0
}

func (de *DiamondEntry) GetEncoderType() EncoderType {
	return EncoderTypeDiamondEntry
}

func MakeRepostKey(userPk []byte, RepostedPostHash BlockHash) RepostKey {
	return RepostKey{
		ReposterPubKey:   MakePkMapKey(userPk),
		RepostedPostHash: RepostedPostHash,
	}
}

type RepostKey struct {
	ReposterPubKey PkMapKey
	// Post Hash of post that was reposted
	RepostedPostHash BlockHash
}

// RepostEntry stores the content of a Repost transaction.
type RepostEntry struct {
	ReposterPubKey []byte

	// BlockHash of the repost
	RepostPostHash *BlockHash

	// Post Hash of post that was reposted
	RepostedPostHash *BlockHash

	// Whether or not this entry is deleted in the view.
	isDeleted bool
}

func (re *RepostEntry) RawEncodeWithoutMetadata(blockHeight uint64, skipMetadata ...bool) []byte {
	var data []byte

	data = append(data, EncodeByteArray(re.ReposterPubKey)...)
	data = append(data, EncodeToBytes(blockHeight, re.RepostPostHash, skipMetadata...)...)
	data = append(data, EncodeToBytes(blockHeight, re.RepostedPostHash, skipMetadata...)...)

	return data
}

func (re *RepostEntry) RawDecodeWithoutMetadata(blockHeight uint64, rr *bytes.Reader) error {
	var err error

	re.ReposterPubKey, err = DecodeByteArray(rr)
	if err != nil {
		return errors.Wrapf(err, "RepostEntry.Decode: Problem reading ReposterPubKey")
	}

	repostPostHash := &BlockHash{}
	if exist, err := DecodeFromBytes(repostPostHash, rr); exist && err == nil {
		re.RepostPostHash = repostPostHash
	} else if err != nil {
		return errors.Wrapf(err, "RepostEntry.Decode: Problem reading RepostPostHash")
	}

	repostedPostHash := &BlockHash{}
	if exist, err := DecodeFromBytes(repostedPostHash, rr); exist && err == nil {
		re.RepostedPostHash = repostedPostHash
	} else if err != nil {
		return errors.Wrapf(err, "RepostEntry.Decode: Problem reading RepostedPostHash")
	}

	return nil
}

func (re *RepostEntry) GetVersionByte(blockHeight uint64) byte {
	return 0
}

func (re *RepostEntry) GetEncoderType() EncoderType {
	return EncoderTypeRepostEntry
}

type GlobalParamsEntry struct {
	// The new exchange rate to set.
	USDCentsPerBitcoin uint64

	// The new create profile fee
	CreateProfileFeeNanos uint64

	// The fee to create a single NFT (NFTs with n copies incur n of these fees).
	CreateNFTFeeNanos uint64

	// The maximum number of NFT copies that are allowed to be minted.
	MaxCopiesPerNFT uint64

	// The new minimum fee the network will accept
	MinimumNetworkFeeNanosPerKB uint64
}

func (gp *GlobalParamsEntry) RawEncodeWithoutMetadata(blockHeight uint64, skipMetadata ...bool) []byte {
	var data []byte

	data = append(data, UintToBuf(gp.USDCentsPerBitcoin)...)
	data = append(data, UintToBuf(gp.CreateProfileFeeNanos)...)
	data = append(data, UintToBuf(gp.CreateNFTFeeNanos)...)
	data = append(data, UintToBuf(gp.MaxCopiesPerNFT)...)
	data = append(data, UintToBuf(gp.MinimumNetworkFeeNanosPerKB)...)

	return data
}

func (gp *GlobalParamsEntry) RawDecodeWithoutMetadata(blockHeight uint64, rr *bytes.Reader) error {
	var err error

	gp.USDCentsPerBitcoin, err = ReadUvarint(rr)
	if err != nil {
		return errors.Wrapf(err, "GlobalParamsEntry.Decode: Problem reading USDCentsPerBitcoin")
	}
	gp.CreateProfileFeeNanos, err = ReadUvarint(rr)
	if err != nil {
		return errors.Wrapf(err, "GlobalParamsEntry.Decode: Problem reading CreateProfileFeeNanos")
	}
	gp.CreateNFTFeeNanos, err = ReadUvarint(rr)
	if err != nil {
		return errors.Wrapf(err, "GlobalParamsEntry.Decode: Problem reading CreateNFTFeeNanos")
	}
	gp.MaxCopiesPerNFT, err = ReadUvarint(rr)
	if err != nil {
		return errors.Wrapf(err, "GlobalParamsEntry.Decode: Problem reading MaxCopiesPerNFT")
	}
	gp.MinimumNetworkFeeNanosPerKB, err = ReadUvarint(rr)
	if err != nil {
		return errors.Wrapf(err, "GlobalParamsEntry.Decode: Problem reading MinimumNetworkFeeNanosPerKB")
	}

	return nil
}

func (gp *GlobalParamsEntry) GetVersionByte(blockHeight uint64) byte {
	return 0
}

func (gp *GlobalParamsEntry) GetEncoderType() EncoderType {
	return EncoderTypeGlobalParamsEntry
}

// This struct holds info on a readers interactions (e.g. likes) with a post.
// It is added to a post entry response in the frontend server api.
type PostEntryReaderState struct {
	// This is true if the reader has liked the associated post.
	LikedByReader bool

	// The number of diamonds that the reader has given this post.
	DiamondLevelBestowed int64

	// This is true if the reader has reposted the associated post.
	RepostedByReader bool

	// This is the post hash hex of the repost
	RepostPostHashHex string
}

type PostEntry struct {
	// The hash of this post entry. Used as the ID for the entry.
	PostHash *BlockHash

	// The public key of the user who made the post.
	PosterPublicKey []byte

	// The parent post. This is used for comments.
	ParentStakeID []byte

	// The body of this post.
	Body []byte

	// The PostHash of the post this post reposts
	RepostedPostHash *BlockHash

	// Indicator if this PostEntry is a quoted repost or not
	IsQuotedRepost bool

	// The amount the creator of the post gets when someone stakes
	// to the post.
	CreatorBasisPoints uint64

	// The multiple of the payout when a user stakes to a post.
	// 2x multiple = 200% = 20,000bps
	StakeMultipleBasisPoints uint64

	// The block height when the post was confirmed.
	ConfirmationBlockHeight uint32

	// A timestamp used for ordering messages when displaying them to
	// users. The timestamp must be unique. Note that we use a nanosecond
	// timestamp because it makes it easier to deal with the uniqueness
	// constraint technically (e.g. If one second spacing is required
	// as would be the case with a standard Unix timestamp then any code
	// that generates these transactions will need to potentially wait
	// or else risk a timestamp collision. This complexity is avoided
	// by just using a nanosecond timestamp). Note that the timestamp is
	// an unsigned int as opposed to a signed int, which means times
	// before the zero time are not represented which doesn't matter
	// for our purposes. Restricting the timestamp in this way makes
	// lexicographic sorting based on bytes easier in our database which
	// is one of the reasons we do it.
	TimestampNanos uint64

	// Users can "delete" posts, but right now we just implement this as
	// setting a flag on the post to hide it rather than actually deleting
	// it. This simplifies the implementation and makes it easier to "undelete"
	// posts in certain situations.
	IsHidden bool

	// Counter of users that have liked this post.
	LikeCount uint64

	// Counter of users that have reposted this post.
	RepostCount uint64

	// Counter of quote reposts for this post.
	QuoteRepostCount uint64

	// Counter of diamonds that the post has received.
	DiamondCount uint64

	// The private fields below aren't serialized or hashed. They are only kept
	// around for in-memory bookkeeping purposes.

	// Whether or not this entry is deleted in the view.
	isDeleted bool

	// How many comments this post has
	CommentCount uint64

	// Indicator if a post is pinned or not.
	IsPinned bool

	// NFT info.
	IsNFT                          bool
	NumNFTCopies                   uint64
	NumNFTCopiesForSale            uint64
	NumNFTCopiesBurned             uint64
	HasUnlockable                  bool
	NFTRoyaltyToCreatorBasisPoints uint64
	NFTRoyaltyToCoinBasisPoints    uint64

	// AdditionalNFTRoyaltiesToCreatorsBasisPoints is a map where keys are PKIDs and values are uint64s representing
	// basis points. The user with the PKID specified should receive the basis points specified by the value as a
	// royalty anytime this NFT is sold. This map must not contain the post creator.
	AdditionalNFTRoyaltiesToCreatorsBasisPoints map[PKID]uint64
	// AdditionalNFTRoyaltiesToCoinsBasisPoints is a map where keys are PKIDs and values are uint64s representing
	// basis points. The user with the PKID specified should have the basis points specified as by the value added to
	// the DESO locked in their profile anytime this NFT is sold. This map must not contain the post creator.
	AdditionalNFTRoyaltiesToCoinsBasisPoints map[PKID]uint64

	// ExtraData map to hold arbitrary attributes of a post. Holds non-consensus related information about a post.
	// TODO: Change to just ExtraData. Will be easy to do once we have hypersync
	// encoders/decoders, but for now doing so would mess up GOB encoding so we'll
	// wait.
	PostExtraData map[string][]byte
}

func (pe *PostEntry) IsDeleted() bool {
	return pe.isDeleted
}

func IsQuotedRepost(postEntry *PostEntry) bool {
	return postEntry.IsQuotedRepost && postEntry.RepostedPostHash != nil
}

func (pe *PostEntry) HasMedia() bool {
	bodyJSONObj := DeSoBodySchema{}
	err := json.Unmarshal(pe.Body, &bodyJSONObj)
	//Return true if body json can be parsed and ImageURLs or VideoURLs is not nil/non-empty or EmbedVideoUrl is not nil/non-empty
	if (err == nil && len(bodyJSONObj.ImageURLs) > 0 || len(bodyJSONObj.VideoURLs) > 0) || len(pe.PostExtraData["EmbedVideoURL"]) > 0 {
		return true
	}
	return false
}

// Return true if postEntry is a vanilla repost.  A vanilla repost is a post that reposts another post,
// but does not have a body.
func IsVanillaRepost(postEntry *PostEntry) bool {
	return !postEntry.IsQuotedRepost && postEntry.RepostedPostHash != nil
}

func (pe *PostEntry) RawEncodeWithoutMetadata(blockHeight uint64, skipMetadata ...bool) []byte {
	var data []byte

	data = append(data, EncodeToBytes(blockHeight, pe.PostHash, skipMetadata...)...)
	data = append(data, EncodeByteArray(pe.PosterPublicKey)...)
	data = append(data, EncodeByteArray(pe.ParentStakeID)...)
	data = append(data, EncodeByteArray(pe.Body)...)
	data = append(data, EncodeToBytes(blockHeight, pe.RepostedPostHash, skipMetadata...)...)
	data = append(data, BoolToByte(pe.IsQuotedRepost))
	data = append(data, UintToBuf(pe.CreatorBasisPoints)...)
	data = append(data, UintToBuf(pe.StakeMultipleBasisPoints)...)
	data = append(data, UintToBuf(uint64(pe.ConfirmationBlockHeight))...)
	data = append(data, UintToBuf(pe.TimestampNanos)...)
	data = append(data, BoolToByte(pe.IsHidden))
	data = append(data, UintToBuf(pe.LikeCount)...)
	data = append(data, UintToBuf(pe.RepostCount)...)
	data = append(data, UintToBuf(pe.QuoteRepostCount)...)
	data = append(data, UintToBuf(pe.DiamondCount)...)
	data = append(data, UintToBuf(pe.CommentCount)...)
	data = append(data, BoolToByte(pe.IsPinned))
	data = append(data, BoolToByte(pe.IsNFT))
	data = append(data, UintToBuf(pe.NumNFTCopies)...)
	data = append(data, UintToBuf(pe.NumNFTCopiesForSale)...)
	data = append(data, UintToBuf(pe.NumNFTCopiesBurned)...)
	data = append(data, BoolToByte(pe.HasUnlockable))
	data = append(data, UintToBuf(pe.NFTRoyaltyToCreatorBasisPoints)...)
	data = append(data, UintToBuf(pe.NFTRoyaltyToCoinBasisPoints)...)
	data = append(data, EncodePKIDuint64Map(pe.AdditionalNFTRoyaltiesToCreatorsBasisPoints)...)
	data = append(data, EncodePKIDuint64Map(pe.AdditionalNFTRoyaltiesToCoinsBasisPoints)...)
	data = append(data, EncodeExtraData(pe.PostExtraData)...)
	return data
}

func (pe *PostEntry) RawDecodeWithoutMetadata(blockHeight uint64, rr *bytes.Reader) error {
	var err error

	postHash := &BlockHash{}
	if exist, err := DecodeFromBytes(postHash, rr); exist && err == nil {
		pe.PostHash = postHash
	} else if err != nil {
		return errors.Wrapf(err, "PostEntry.Decode: Problem reading PostHash")
	}
	pe.PosterPublicKey, err = DecodeByteArray(rr)
	if err != nil {
		return errors.Wrapf(err, "PostEntry.Decode: Problem reading PosterPublicKey")
	}
	pe.ParentStakeID, err = DecodeByteArray(rr)
	if err != nil {
		return errors.Wrapf(err, "PostEntry.Decode: Problem reading ParentStakeID")
	}
	pe.Body, err = DecodeByteArray(rr)
	if err != nil {
		return errors.Wrapf(err, "PostEntry.Decode: Problem reading Body")
	}

	repostedPostHash := &BlockHash{}
	if exist, err := DecodeFromBytes(repostedPostHash, rr); exist && err == nil {
		pe.RepostedPostHash = repostedPostHash
	} else if err != nil {
		return errors.Wrapf(err, "PostEntry.Decode: Problem reading RepostedPostHash")
	}

	pe.IsQuotedRepost, err = ReadBoolByte(rr)
	if err != nil {
		return errors.Wrapf(err, "PostEntry.Decode: Problem reading IsQuotedRepost")
	}
	pe.CreatorBasisPoints, err = ReadUvarint(rr)
	if err != nil {
		return errors.Wrapf(err, "PostEntry.Decode: Problem reading CreatorBasisPoints")
	}
	pe.StakeMultipleBasisPoints, err = ReadUvarint(rr)
	if err != nil {
		return errors.Wrapf(err, "PostEntry.Decode: Problem reading StakeMultipleBasisPoints")
	}

	confirmationBlockHeight, err := ReadUvarint(rr)
	if err != nil {
		return errors.Wrapf(err, "PostEntry.Decode: Problem reading ConfirmationBlockHeight")
	}
	pe.ConfirmationBlockHeight = uint32(confirmationBlockHeight)

	pe.TimestampNanos, err = ReadUvarint(rr)
	if err != nil {
		return errors.Wrapf(err, "PostEntry.Decode: Problem reading TimestampNanos")
	}
	pe.IsHidden, err = ReadBoolByte(rr)
	if err != nil {
		return errors.Wrapf(err, "PostEntry.Decode: Problem reading IsHidden")
	}
	pe.LikeCount, err = ReadUvarint(rr)
	if err != nil {
		return errors.Wrapf(err, "PostEntry.Decode: Problem reading LikeCount")
	}
	pe.RepostCount, err = ReadUvarint(rr)
	if err != nil {
		return errors.Wrapf(err, "PostEntry.Decode: Problem reading RepostCount")
	}
	pe.QuoteRepostCount, err = ReadUvarint(rr)
	if err != nil {
		return errors.Wrapf(err, "PostEntry.Decode: Problem reading QuoteRepostCount")
	}
	pe.DiamondCount, err = ReadUvarint(rr)
	if err != nil {
		return errors.Wrapf(err, "PostEntry.Decode: Problem reading DiamondCount")
	}
	pe.CommentCount, err = ReadUvarint(rr)
	if err != nil {
		return errors.Wrapf(err, "PostEntry.Decode: Problem reading CommentCount")
	}
	pe.IsPinned, err = ReadBoolByte(rr)
	if err != nil {
		return errors.Wrapf(err, "PostEntry.Decode: Problem reading IsPinned")
	}
	pe.IsNFT, err = ReadBoolByte(rr)
	if err != nil {
		return errors.Wrapf(err, "PostEntry.Decode: Problem reading IsNFT")
	}
	pe.NumNFTCopies, err = ReadUvarint(rr)
	if err != nil {
		return errors.Wrapf(err, "PostEntry.Decode: Problem reading NumNFTCopies")
	}
	pe.NumNFTCopiesForSale, err = ReadUvarint(rr)
	if err != nil {
		return errors.Wrapf(err, "PostEntry.Decode: Problem reading NumNFTCopiesForSale")
	}
	pe.NumNFTCopiesBurned, err = ReadUvarint(rr)
	if err != nil {
		return errors.Wrapf(err, "PostEntry.Decode: Problem reading NumNFTCopiesBurned")
	}
	pe.HasUnlockable, err = ReadBoolByte(rr)
	if err != nil {
		return errors.Wrapf(err, "PostEntry.Decode: Problem reading HasUnlockable")
	}
	pe.NFTRoyaltyToCreatorBasisPoints, err = ReadUvarint(rr)
	if err != nil {
		return errors.Wrapf(err, "PostEntry.Decode: Problem reading NFTRoyaltyToCreatorBasisPoints")
	}
	pe.NFTRoyaltyToCoinBasisPoints, err = ReadUvarint(rr)
	if err != nil {
		return errors.Wrapf(err, "PostEntry.Decode: Problem reading NFTRoyaltyToCoinBasisPoints")
	}
	pe.AdditionalNFTRoyaltiesToCreatorsBasisPoints, err = DecodePKIDuint64Map(rr)
	if err != nil {
		return errors.Wrapf(err, "PostEntry.Decode: Problem reading AdditionalNFTRoyaltiesToCreatorsBasisPoints")
	}
	pe.AdditionalNFTRoyaltiesToCoinsBasisPoints, err = DecodePKIDuint64Map(rr)
	if err != nil {
		return errors.Wrapf(err, "PostEntry.Decode: Problem reading AdditionalNFTRoyaltiesToCoinsBasisPoints")
	}
	pe.PostExtraData, err = DecodeExtraData(rr)
	if err != nil {
		return errors.Wrapf(err, "PostEntry.Decode: Problem reading PostExtraData")
	}

	return nil
}

func (pe *PostEntry) GetVersionByte(blockHeight uint64) byte {
	return 0
}

func (pe *PostEntry) GetEncoderType() EncoderType {
	return EncoderTypePostEntry
}

type BalanceEntryMapKey struct {
	HODLerPKID  PKID
	CreatorPKID PKID
}

func MakeBalanceEntryKey(hodlerPKID *PKID, creatorPKID *PKID) BalanceEntryMapKey {
	return BalanceEntryMapKey{
		HODLerPKID:  *hodlerPKID,
		CreatorPKID: *creatorPKID,
	}
}

func (mm BalanceEntryMapKey) String() string {
	return fmt.Sprintf("BalanceEntryMapKey: <HODLer Pub Key: %v, Creator Pub Key: %v>",
		PkToStringBoth(mm.HODLerPKID[:]), PkToStringBoth(mm.CreatorPKID[:]))
}

// This struct is mainly used to track a user's balance of a particular
// creator coin. In the database, we store it as the value in a mapping
// that looks as follows:
// <HodlerPKID, CreatorPKID> -> HODLerEntry
type BalanceEntry struct {
	// The PKID of the HODLer. This should never change after it's set initially.
	HODLerPKID *PKID
	// The PKID of the creator. This should never change after it's set initially.
	CreatorPKID *PKID

	// How much this HODLer owns of a particular creator coin.
	BalanceNanos uint256.Int

	// Has the hodler purchased any amount of this user's coin
	HasPurchased bool

	// Whether or not this entry is deleted in the view.
	isDeleted bool
}

func (entry *BalanceEntry) Copy() *BalanceEntry {
	return &BalanceEntry{
		HODLerPKID:   entry.HODLerPKID.NewPKID(),
		CreatorPKID:  entry.CreatorPKID.NewPKID(),
		BalanceNanos: *entry.BalanceNanos.Clone(),
		HasPurchased: entry.HasPurchased,
		isDeleted:    entry.isDeleted,
	}
}

func (be *BalanceEntry) RawEncodeWithoutMetadata(blockHeight uint64, skipMetadata ...bool) []byte {
	var data []byte

	data = append(data, EncodeToBytes(blockHeight, be.HODLerPKID, skipMetadata...)...)
	data = append(data, EncodeToBytes(blockHeight, be.CreatorPKID, skipMetadata...)...)
	data = append(data, EncodeUint256(&be.BalanceNanos)...)
	data = append(data, BoolToByte(be.HasPurchased))

	return data
}

func (be *BalanceEntry) RawDecodeWithoutMetadata(blockHeight uint64, rr *bytes.Reader) error {

	HODLerPKID := &PKID{}
	if exist, err := DecodeFromBytes(HODLerPKID, rr); exist && err == nil {
		be.HODLerPKID = HODLerPKID
	} else if err != nil {
		return errors.Wrapf(err, "BalanceEntry.Decode: Problem decoding HODLerPKID")
	}

	creatorPKID := &PKID{}
	if exist, err := DecodeFromBytes(creatorPKID, rr); exist && err == nil {
		be.CreatorPKID = creatorPKID
	} else if err != nil {
		return errors.Wrapf(err, "BalanceEntry.Decode: Problem decoding CreatorPKID")
	}

	balanceNanos, err := DecodeUint256(rr)
	if err != nil {
		return errors.Wrapf(err, "BalanceEntry.Decode: Problem reading BalanceNanos")
	}
	be.BalanceNanos = *balanceNanos
	be.HasPurchased, err = ReadBoolByte(rr)
	if err != nil {
		return errors.Wrapf(err, "BalanceEntry.Decode: Problem reading HasPurchased")
	}

	return nil
}

func (be *BalanceEntry) GetVersionByte(blockHeight uint64) byte {
	return byte(0)
}

func (be *BalanceEntry) GetEncoderType() EncoderType {
	return EncoderTypeBalanceEntry
}

type TransferRestrictionStatus uint8

const (
	TransferRestrictionStatusUnrestricted            TransferRestrictionStatus = 0
	TransferRestrictionStatusProfileOwnerOnly        TransferRestrictionStatus = 1
	TransferRestrictionStatusDAOMembersOnly          TransferRestrictionStatus = 2
	TransferRestrictionStatusPermanentlyUnrestricted TransferRestrictionStatus = 3
)

func (transferRestrictionStatus TransferRestrictionStatus) IsUnrestricted() bool {
	if transferRestrictionStatus == TransferRestrictionStatusUnrestricted ||
		transferRestrictionStatus == TransferRestrictionStatusPermanentlyUnrestricted {
		return true
	}
	return false
}

func (transferRestrictionStatus TransferRestrictionStatus) String() string {
	switch transferRestrictionStatus {
	case TransferRestrictionStatusUnrestricted:
		return "Unrestricted"
	case TransferRestrictionStatusProfileOwnerOnly:
		return "Profile Owner Only"
	case TransferRestrictionStatusDAOMembersOnly:
		return "DAO Members Only"
	case TransferRestrictionStatusPermanentlyUnrestricted:
		return "Permanently Unrestricted"
	default:
		return "INVALID TRANSFER RESTRICTION STATUS"
	}
}

// This struct contains all the information required to support coin
// buy/sell transactions on profiles.
type CoinEntry struct {
	// The amount the owner of this profile receives when there is a
	// "net new" purchase of their coin.
	CreatorBasisPoints uint64

	// The amount of DeSo backing the coin. Whenever a user buys a coin
	// from the protocol this amount increases, and whenever a user sells a
	// coin to the protocol this decreases.
	DeSoLockedNanos uint64

	// The number of public keys who have holdings in this creator coin.
	// Due to floating point truncation, it can be difficult to simultaneously
	// reset CoinsInCirculationNanos and DeSoLockedNanos to zero after
	// everyone has sold all their creator coins. Initially NumberOfHolders
	// is set to zero. Once it returns to zero after a series of buys & sells
	// we reset the DeSoLockedNanos and CoinsInCirculationNanos to prevent
	// abnormal bancor curve behavior.
	NumberOfHolders uint64

	// The number of coins currently in circulation. Whenever a user buys a
	// coin from the protocol this increases, and whenever a user sells a
	// coin to the protocol this decreases.
	//
	// It's OK to have a pointer here as long as we *NEVER* manipulate the
	// bigint in place. Instead, we must always do computations of the form:
	//
	// CoinsInCirculationNanos = uint256.NewInt(0).Add(CoinsInCirculationNanos, <other uint256>)
	//
	// This will guarantee that modifying a copy of this struct will not break
	// the original, which is needed for disconnects to work.
	CoinsInCirculationNanos uint256.Int

	// This field keeps track of the highest number of coins that has ever
	// been in circulation. It is used to determine when a creator should
	// receive a "founder reward." In particular, whenever the number of
	// coins being minted would push the number of coins in circulation
	// beyond the watermark, we allocate a percentage of the coins being
	// minted to the creator as a "founder reward."
	//
	// Note that this field doesn't need to be uint256 because it's only
	// relevant for CreatorCoins, which can't exceed math.MaxUint64 in total
	// supply.
	CoinWatermarkNanos uint64

	// If true, DAO coins can no longer be minted.
	MintingDisabled bool

	TransferRestrictionStatus TransferRestrictionStatus
}

func (ce *CoinEntry) RawEncodeWithoutMetadata(blockHeight uint64, skipMetadata ...bool) []byte {
	var data []byte

	// CoinEntry
	data = append(data, UintToBuf(ce.CreatorBasisPoints)...)
	data = append(data, UintToBuf(ce.DeSoLockedNanos)...)
	data = append(data, UintToBuf(ce.NumberOfHolders)...)
	data = append(data, EncodeUint256(&ce.CoinsInCirculationNanos)...)
	data = append(data, UintToBuf(ce.CoinWatermarkNanos)...)
	data = append(data, BoolToByte(ce.MintingDisabled))
	data = append(data, byte(ce.TransferRestrictionStatus))

	return data
}

func (ce *CoinEntry) RawDecodeWithoutMetadata(blockHeight uint64, rr *bytes.Reader) error {
	var err error

	// CoinEntry
	ce.CreatorBasisPoints, err = ReadUvarint(rr)
	if err != nil {
		return errors.Wrapf(err, "CoinEntry.Decode: Problem reading CreatorBasisPoints")
	}
	ce.DeSoLockedNanos, err = ReadUvarint(rr)
	if err != nil {
		return errors.Wrapf(err, "CoinEntry.Decode: Problem reading DeSoLockedNanos")
	}
	ce.NumberOfHolders, err = ReadUvarint(rr)
	if err != nil {
		return errors.Wrapf(err, "CoinEntry.Decode: Problem reading NumberOfHolders")
	}
	coinsInCirculationNanos, err := DecodeUint256(rr)
	if err != nil {
		return errors.Wrapf(err, "CoinEntry.Decode: Problem reading NumberOfHolders")
	}
	ce.CoinsInCirculationNanos = *coinsInCirculationNanos

	ce.CoinWatermarkNanos, err = ReadUvarint(rr)
	if err != nil {
		return errors.Wrapf(err, "CoinEntry.Decode: Problem reading CoinWatermarkNanos")
	}

	ce.MintingDisabled, err = ReadBoolByte(rr)
	if err != nil {
		return errors.Wrapf(err, "CoinEntry.Decode: Problem reading MintingDisabled")
	}

	statusByte, err := rr.ReadByte()
	if err != nil {
		return errors.Wrapf(err, "CoinEntry.Decode: Problem reading TransferRestrictionStatus")
	}
	ce.TransferRestrictionStatus = TransferRestrictionStatus(statusByte)

	return nil
}

func (ce *CoinEntry) GetVersionByte(blockHeight uint64) byte {
	return 0
}

func (ce *CoinEntry) GetEncoderType() EncoderType {
	return EncoderTypeCoinEntry
}

type PublicKeyRoyaltyPair struct {
	PublicKey          []byte
	RoyaltyAmountNanos uint64
}

func (pair *PublicKeyRoyaltyPair) RawEncodeWithoutMetadata(blockHeight uint64, skipMetadata ...bool) []byte {
	var data []byte

	data = append(data, EncodeByteArray(pair.PublicKey)...)
	data = append(data, UintToBuf(pair.RoyaltyAmountNanos)...)
	return data
}

func (pair *PublicKeyRoyaltyPair) RawDecodeWithoutMetadata(blockHeight uint64, rr *bytes.Reader) error {
	var err error

	pair.PublicKey, err = DecodeByteArray(rr)
	if err != nil {
		return errors.Wrapf(err, "PublicKeyRoyaltyPair.Decode: problem decoding public key")
	}

	pair.RoyaltyAmountNanos, err = ReadUvarint(rr)
	if err != nil {
		return errors.Wrapf(err, "PublicKeyRoyaltyPair.Decode: problem decoding royalty amount")
	}
	return nil
}

func (pair *PublicKeyRoyaltyPair) GetVersionByte(blockHeight uint64) byte {
	return 0
}

func (pair *PublicKeyRoyaltyPair) GetEncoderType() EncoderType {
	return EncoderTypePublicKeyRoyaltyPair
}

type PKIDEntry struct {
	PKID *PKID
	// We add the public key only so we can reuse this struct to store the reverse
	// mapping of pkid -> public key.
	PublicKey []byte

	isDeleted bool
}

func (pkid *PKIDEntry) String() string {
	return fmt.Sprintf("< PKID: %s, OwnerPublicKey: %s >", PkToStringMainnet(pkid.PKID[:]), PkToStringMainnet(pkid.PublicKey))
}

func (pkid *PKIDEntry) RawEncodeWithoutMetadata(blockHeight uint64, skipMetadata ...bool) []byte {
	var data []byte

	data = append(data, EncodeToBytes(blockHeight, pkid.PKID, skipMetadata...)...)
	data = append(data, EncodeByteArray(pkid.PublicKey)...)

	return data
}

func (pkid *PKIDEntry) RawDecodeWithoutMetadata(blockHeight uint64, rr *bytes.Reader) error {
	var err error

	pkidCopy := &PKID{}
	if exist, err := DecodeFromBytes(pkidCopy, rr); exist && err == nil {
		pkid.PKID = pkidCopy
	} else if err != nil {
		return errors.Wrapf(err, "PKIDEntry.Decode: Problem decoding PKID")
	}

	pkid.PublicKey, err = DecodeByteArray(rr)
	if err != nil {
		return errors.Wrapf(err, "PKIDEntry.Decode: Problem reading Public Key")
	}

	return nil
}

func (pkid *PKIDEntry) GetVersionByte(blockHeight uint64) byte {
	return 0
}

func (pkid *PKIDEntry) GetEncoderType() EncoderType {
	return EncoderTypePKIDEntry
}

type ProfileEntry struct {
	// PublicKey is the key used by the user to sign for things and generally
	// verify her identity.
	PublicKey []byte

	// Username is a unique human-readable identifier associated with a profile.
	Username []byte

	// Some text describing the profile.
	Description []byte

	// The profile pic string encoded as a link e.g.
	// data:image/png;base64,<data in base64>
	ProfilePic []byte

	// Users can "delete" profiles, but right now we just implement this as
	// setting a flag on the post to hide it rather than actually deleting
	// it. This simplifies the implementation and makes it easier to "undelete"
	// profiles in certain situations.
	IsHidden bool

	// CreatorCoinEntry tracks the information required to buy/sell creator coins on a user's
	// profile. We "embed" it here for convenience so we can access the fields
	// directly on the ProfileEntry object. Embedding also makes it so that we
	// don't need to initialize it explicitly.
	CreatorCoinEntry CoinEntry

	// DAOCoinEntry tracks the information around the DAO coins issued on a user's profile.
	// Note: the following fields are basically ignored for the DAOCoinEntry
	// 1. CreatorBasisPoints
	// 2. DeSoLockedNanos
	// 3. CoinWaterMarkNanos
	DAOCoinEntry CoinEntry

	// ExtraData map to hold arbitrary attributes of a profile. Holds
	// non-consensus related information about a profile.
	ExtraData map[string][]byte

	// Whether or not this entry should be deleted when the view is flushed
	// to the db. This is initially set to false, but can become true if for
	// example we update a user entry and need to delete the data associated
	// with the old entry.
	isDeleted bool
}

func (pe *ProfileEntry) IsDeleted() bool {
	return pe.isDeleted
}

func (pe *ProfileEntry) RawEncodeWithoutMetadata(blockHeight uint64, skipMetadata ...bool) []byte {
	var data []byte

	data = append(data, EncodeByteArray(pe.PublicKey)...)
	data = append(data, EncodeByteArray(pe.Username)...)
	data = append(data, EncodeByteArray(pe.Description)...)
	data = append(data, EncodeByteArray(pe.ProfilePic)...)
	data = append(data, BoolToByte(pe.IsHidden))

	// CoinEntry
	data = append(data, EncodeToBytes(blockHeight, &pe.CreatorCoinEntry, skipMetadata...)...)
	data = append(data, EncodeToBytes(blockHeight, &pe.DAOCoinEntry, skipMetadata...)...)

	data = append(data, EncodeExtraData(pe.ExtraData)...)

	return data
}

func (pe *ProfileEntry) RawDecodeWithoutMetadata(blockHeight uint64, rr *bytes.Reader) error {
	var err error

	pe.PublicKey, err = DecodeByteArray(rr)
	if err != nil {
		return errors.Wrapf(err, "ProfileEntry.Decode: Problem reading PublicKey")
	}
	pe.Username, err = DecodeByteArray(rr)
	if err != nil {
		return errors.Wrapf(err, "ProfileEntry.Decode: Problem reading Username")
	}
	pe.Description, err = DecodeByteArray(rr)
	if err != nil {
		return errors.Wrapf(err, "ProfileEntry.Decode: Problem reading Description")
	}
	pe.ProfilePic, err = DecodeByteArray(rr)
	if err != nil {
		return errors.Wrapf(err, "ProfileEntry.Decode: Problem reading ProfilePic")
	}
	pe.IsHidden, err = ReadBoolByte(rr)
	if err != nil {
		return errors.Wrapf(err, "ProfileEntry.Decode: Problem reading IsHidden")
	}
	pe.CreatorCoinEntry = CoinEntry{}
	if exists, err := DecodeFromBytes(&pe.CreatorCoinEntry, rr); !exists || err != nil {
		return errors.Wrapf(err, "ProfileEntry.Decode: Problem reading CreatorCoinEntry")
	}

	pe.DAOCoinEntry = CoinEntry{}
	if exists, err := DecodeFromBytes(&pe.DAOCoinEntry, rr); !exists || err != nil {
		return errors.Wrapf(err, "ProfileEntry.Decode: Problem reading DAOCoinEntry")
	}

	pe.ExtraData, err = DecodeExtraData(rr)
	if err != nil && strings.Contains(err.Error(), "EOF") {
		// To preserve backwards-compatibility, we set an empty map and return if we
		// encounter an EOF error decoding ExtraData.
		glog.Warning(err, "ProfileEntry.Decode: problem decoding extra data. "+
			"Please resync your node to upgrade your datadir before the next hard fork.")
		return nil
	} else if err != nil {
		return errors.Wrapf(err, "ProfileEntry.Decode: problem decoding extra data")
	}

	return nil
}

func (pe *ProfileEntry) GetVersionByte(blockHeight uint64) byte {
	return 0
}

func (pe *ProfileEntry) GetEncoderType() EncoderType {
	return EncoderTypeProfileEntry
}

func EncodeByteArray(bytes []byte) []byte {
	data := []byte{}

	data = append(data, UintToBuf(uint64(len(bytes)))...)
	data = append(data, bytes...)

	return data
}

func DecodeByteArray(reader io.Reader) ([]byte, error) {
	pkLen, err := ReadUvarint(reader)
	if err != nil {
		return nil, errors.Wrapf(err, "DecodeByteArray: Problem when ReadUvarint")
	}

	if pkLen > 0 {
		result := make([]byte, pkLen)

		_, err = io.ReadFull(reader, result)
		if err != nil {
			return nil, errors.Wrapf(err, "DecodeByteArray: Problem when ReadFull")
		}

		return result, nil
	} else {
		return nil, nil
	}
}

func EncodePKIDuint64Map(pkidMap map[PKID]uint64) []byte {
	var data []byte

	mapLength := uint64(len(pkidMap))
	data = append(data, UintToBuf(mapLength)...)
	if mapLength > 0 {
		keys := make([][33]byte, 0, len(pkidMap))
		for pkid := range pkidMap {
			pkidBytes := [33]byte{}
			copy(pkidBytes[:], pkid[:])
			keys = append(keys, pkidBytes)
		}
		sort.SliceStable(keys, func(i, j int) bool {
			switch bytes.Compare(keys[i][:], keys[j][:]) {
			case 0:
				return true
			case -1:
				return true
			case 1:
				return false
			}
			return false
		})

		for _, key := range keys {
			pkid := NewPKID(key[:])
			data = append(data, UintToBuf(uint64(len(key)))...)
			data = append(data, key[:]...)

			data = append(data, UintToBuf(pkidMap[*pkid])...)
		}
	}
	return data
}

func DecodePKIDuint64Map(rr io.Reader) (map[PKID]uint64, error) {
	mapLength, err := ReadUvarint(rr)
	if err != nil {
		return nil, errors.Wrapf(err, "DecodePKIDuint64Map: Problem reading map length")
	}

	if mapLength > 0 {
		pkidMap := make(map[PKID]uint64, mapLength)

		for ii := uint64(0); ii < mapLength; ii++ {
			pkidLen, err := ReadUvarint(rr)
			if err != nil {
				return nil, errors.Wrapf(err, "DecodePKIDuint64Map: Problem reading pkid length at ii: (%v)", ii)
			}
			pkidBytes := make([]byte, pkidLen)
			_, err = io.ReadFull(rr, pkidBytes)
			if err != nil {
				return nil, errors.Wrapf(err, "DecodePKIDuint64Map: Problem reading pkid bytes at ii: (%v)", ii)
			}
			pkid := NewPKID(pkidBytes)
			value, err := ReadUvarint(rr)
			if err != nil {
				return nil, errors.Wrapf(err, "DecodePKIDuint64Map: Problem reading value at ii (%v)", ii)
			}
			pkidMap[*pkid] = value
		}
		return pkidMap, nil
	}
	return nil, nil
}

// EncodeExtraData is used in consensus so don't change it
func EncodeExtraData(extraData map[string][]byte) []byte {
	var data []byte

	extraDataLength := uint64(len(extraData))
	data = append(data, UintToBuf(extraDataLength)...)
	if extraDataLength > 0 {
		// Sort the keys of the map
		keys := make([]string, 0, len(extraData))
		for key := range extraData {
			keys = append(keys, key)
		}
		sort.Strings(keys)

		// Encode the length of the key, the key itself
		// then the length of the value, then the value itself.
		for _, key := range keys {
			data = append(data, UintToBuf(uint64(len(key)))...)
			data = append(data, []byte(key)...)
			value := extraData[key]
			data = append(data, UintToBuf(uint64(len(value)))...)
			data = append(data, value...)
		}
	}

	return data
}

// DecodeExtraData is used in consensus so don't change it
func DecodeExtraData(rr io.Reader) (map[string][]byte, error) {
	extraDataLen, err := ReadUvarint(rr)
	if err != nil {
		return nil, errors.Wrapf(err, "DecodeExtraData: Problem reading")
	}

	if extraDataLen > MaxMessagePayload {
		return nil, fmt.Errorf("DecodeExtraData: extraDataLen length %d longer than max %d", extraDataLen, MaxMessagePayload)
	}

	// Initialize an map of strings to byte slices of size extraDataLen -- extraDataLen is the number of keys.
	if extraDataLen != 0 {
		extraData := make(map[string][]byte, extraDataLen)

		// Loop over each key
		for ii := uint64(0); ii < extraDataLen; ii++ {
			// De-serialize the length of the key
			var keyLen uint64
			keyLen, err = ReadUvarint(rr)
			if err != nil {
				return nil, fmt.Errorf("DecodeExtraData: Problem reading len(DeSoTxn.ExtraData.Keys[#{ii}]")
			}

			// De-serialize the key
			keyBytes := make([]byte, keyLen)
			_, err = io.ReadFull(rr, keyBytes)
			if err != nil {
				return nil, fmt.Errorf("DecodeExtraData: Problem reading key #{ii}")
			}

			// Convert the key to a string and check if it already exists in the map.
			// If it already exists in the map, this is an error as a map cannot have duplicate keys.
			key := string(keyBytes)
			if _, keyExists := extraData[key]; keyExists {
				return nil, fmt.Errorf("DecodeExtraData: Key [#{ii}] ({key}) already exists in ExtraData")
			}

			// De-serialize the length of the value
			var valueLen uint64
			valueLen, err = ReadUvarint(rr)
			if err != nil {
				return nil, fmt.Errorf("DecodeExtraData: Problem reading len(DeSoTxn.ExtraData.Value[#{ii}]")
			}

			// De-serialize the value
			value := make([]byte, valueLen)
			_, err = io.ReadFull(rr, value)
			if err != nil {
				return nil, fmt.Errorf("DecodeExtraData: Problem read value #{ii}")
			}

			// Map the key to the value
			extraData[key] = value
		}

		return extraData, nil
	}

	return nil, nil
}

func EncodeMapStringUint64(mapStruct map[string]uint64) []byte {
	var data []byte

	extraDataLength := uint64(len(mapStruct))
	data = append(data, UintToBuf(extraDataLength)...)
	if extraDataLength > 0 {
		// Sort the keys of the map
		keys := make([]string, 0, len(mapStruct))
		for key := range mapStruct {
			keys = append(keys, key)
		}
		sort.Strings(keys)

		// Encode the length of the key, the key itself
		// then the length of the value, then the value itself.
		for _, key := range keys {
			data = append(data, UintToBuf(uint64(len(key)))...)
			data = append(data, []byte(key)...)
			value := mapStruct[key]
			data = append(data, UintToBuf(value)...)
		}
	}

	return data
}

func DecodeMapStringUint64(rr *bytes.Reader) (map[string]uint64, error) {
	extraDataLen, err := ReadUvarint(rr)
	if err != nil {
		return nil, errors.Wrapf(err, "DecodeExtraData: Problem reading")
	}

	// Initialize an map of strings to byte slices of size extraDataLen -- extraDataLen is the number of keys.
	if extraDataLen != 0 {
		extraData := make(map[string]uint64, extraDataLen)

		// Loop over each key
		for ii := uint64(0); ii < extraDataLen; ii++ {
			// De-serialize the length of the key
			var keyLen uint64
			keyLen, err = ReadUvarint(rr)
			if err != nil {
				return nil, fmt.Errorf("DecodeExtraData: Problem reading len(DeSoTxn.ExtraData.Keys[#{ii}]")
			}

			// De-serialize the key
			keyBytes := make([]byte, keyLen)
			_, err = io.ReadFull(rr, keyBytes)
			if err != nil {
				return nil, fmt.Errorf("DecodeExtraData: Problem reading key #{ii}")
			}

			// Convert the key to a string and check if it already exists in the map.
			// If it already exists in the map, this is an error as a map cannot have duplicate keys.
			key := string(keyBytes)
			if _, keyExists := extraData[key]; keyExists {
				return nil, fmt.Errorf("DecodeExtraData: Key [#{ii}] ({key}) already exists in ExtraData")
			}

			// De-serialize the length of the value
			value, err := ReadUvarint(rr)
			if err != nil {
				return nil, fmt.Errorf("DecodeExtraData: Problem reading value")
			}

			// Map the key to the value
			extraData[key] = value
		}

		return extraData, nil
	}

	return nil, nil
}

func EncodeUint256(number *uint256.Int) []byte {
	var data []byte
	if number != nil {
		data = append(data, BoolToByte(true))
		numberBytes := number.Bytes()
		data = append(data, EncodeByteArray(numberBytes)...)
	} else {
		data = append(data, BoolToByte(false))
	}
	return data
}

func DecodeUint256(rr *bytes.Reader) (*uint256.Int, error) {
	if existenceByte, err := ReadBoolByte(rr); existenceByte && err == nil {
		maxUint256BytesLen := len(MaxUint256.Bytes())
		intLen, err := ReadUvarint(rr)
		if err != nil {
			return nil, errors.Wrapf(err, "DecodeUint256: Problem reading length")
		}
		if intLen > uint64(maxUint256BytesLen) {
			return nil, fmt.Errorf("DecodeUint256: Length (%v) exceeds max (%v) length",
				intLen, maxUint256BytesLen)
		}

		numberBytes := make([]byte, intLen)
		_, err = io.ReadFull(rr, numberBytes)
		if err != nil {
			return nil, errors.Wrapf(err, "DecodeUint256: Error reading uint256")
		}
		return uint256.NewInt().SetBytes(numberBytes), nil
	} else if err != nil {
		return nil, errors.Wrapf(err, "DecodeUint256: Error reading uint256")
	} else {
		return nil, nil
	}
}

// -----------------------------------
// DAO coin limit order
// -----------------------------------

type DAOCoinLimitOrderEntry struct {
	// OrderID is the txn hash (unique identifier) for this order.
	OrderID *BlockHash
	// TransactorPKID is the PKID of the user who created this order.
	TransactorPKID *PKID
	// The PKID of the coin that we're going to buy
	BuyingDAOCoinCreatorPKID *PKID
	// The PKID of the coin that we're going to sell
	SellingDAOCoinCreatorPKID *PKID
	// ScaledExchangeRateCoinsToSellPerCoinToBuy specifies how many of the coins
	// associated with SellingDAOCoinCreatorPKID we need to convert in order
	// to get one BuyingDAOCoinCreatorPKID. For example, if this value was
	// 2, then we would need to convert 2 SellingDAOCoinCreatorPKID
	// coins to get 1 BuyingDAOCoinCreatorPKID. Note, however, that to represent
	// 2, we would actually have to set ScaledExchangeRateCoinsToSellPerCoinToBuy to
	// be equal to 2*1e38 because of the representation format we describe
	// below.
	//
	// The exchange rate is represented as a fixed-point value, which works
	// as follows:
	// - Whenever we reference an exchange rate, call it Y, we pass it
	//   around as a uint256 BUT we consider it to be implicitly divided
	//   by 1e38.
	// - For example, to represent a decimal number like 123456789.987654321,
	//   call it X, we would pass around Y = X*1e38 = 1234567899876543210000000000000000000000000000
	//   as a uint256.
	//   Then, to do operations with Y, we would make sure to always divide by
	//   1e38 before returning a final quantity.
	// - We will refer to Y as "scaled." The value of ScaledExchangeRateCoinsToSellPerCoinToBuy
	//   will always be scaled, meaning it is a uint256 that we implicitly
	//   assume represents a number that is divided by 1e38.
	//
	// This scheme is also referred to as "fixed point," and a similar scheme
	// is utilized by Uniswap. You can learn more about how this works here:
	// - https://en.wikipedia.org/wiki/Q_(number_format)
	// - https://ethereum.org/de/developers/tutorials/uniswap-v2-annotated-code/#FixedPoint
	// - https://uniswap.org/whitepaper.pdf
	ScaledExchangeRateCoinsToSellPerCoinToBuy *uint256.Int
	// QuantityBaseUnits expresses how many "base units" of the coin this order is
	// buying. Note that we could have called this QuantityToBuyNanos, and in the
	// case where we're buying DESO, the base unit is a "nano." However, we call it
	// "base unit" rather than nano because other DAO coins might decide to use a
	// different scheme than nanos for their base unit. In particular, we expect 1e18
	// base units to equal 1 DAO coin, rather than using nanos.
	QuantityToFillInBaseUnits *uint256.Int
	// This is one of ASK or BID. If the operation type is an ASK, then the quantity
	// column applies to the selling coin. I.e. the order is considered fulfilled
	// once the selling coin quantity to fill is zero. If the operation type is a BID,
	// then quantity column applies to the buying coin. I.e. the order is considered
	// fulfilled once the buying coin quantity to fill is zero.
	OperationType DAOCoinLimitOrderOperationType
	// This is one of GoodTillCancelled, ImmediateOrCancel, or FillOrKill.
	// See the DAOCoinLimitOrderFillType struct for more details.
	FillType DAOCoinLimitOrderFillType
	// This is the block height at which the order was placed. We use the block height
	// to break ties between orders. If there are two orders that could be filled, we
	// pick the one that was submitted earlier.
	BlockHeight uint32

	isDeleted bool
}

type DAOCoinLimitOrderOperationType uint8

const (
	// We intentionally skip zero as otherwise that would be the default value.
	DAOCoinLimitOrderOperationTypeASK DAOCoinLimitOrderOperationType = 1
	DAOCoinLimitOrderOperationTypeBID DAOCoinLimitOrderOperationType = 2
)

<<<<<<< HEAD
=======
type DAOCoinLimitOrderFillType uint8

const (
	// GoodTillCancelled: fulfill whatever you can immediately then
	// store whatever is remaining of this order in the database.
	DAOCoinLimitOrderFillTypeGoodTillCancelled DAOCoinLimitOrderFillType = 1
	// ImmediateOrCancel: fulfill whatever you can immediately then
	// cancel whatever is remaining of this order.
	DAOCoinLimitOrderFillTypeImmediateOrCancel DAOCoinLimitOrderFillType = 2
	// FillOrKill: fulfill whatever you can immediately then cancel
	// the entire order if it is unable to be completely fulfilled.
	DAOCoinLimitOrderFillTypeFillOrKill DAOCoinLimitOrderFillType = 3
)

// FilledDAOCoinLimitOrder only exists to support understanding what orders were
// fulfilled when connecting a DAO Coin Limit Order Txn
type FilledDAOCoinLimitOrder struct {
	OrderID                       *BlockHash
	TransactorPKID                *PKID
	BuyingDAOCoinCreatorPKID      *PKID
	SellingDAOCoinCreatorPKID     *PKID
	CoinQuantityInBaseUnitsBought *uint256.Int
	CoinQuantityInBaseUnitsSold   *uint256.Int
	IsFulfilled                   bool
}

>>>>>>> 0f53de94
func (order *DAOCoinLimitOrderEntry) Copy() *DAOCoinLimitOrderEntry {
	return &DAOCoinLimitOrderEntry{
		OrderID:                   order.OrderID.NewBlockHash(),
		TransactorPKID:            order.TransactorPKID.NewPKID(),
		BuyingDAOCoinCreatorPKID:  order.BuyingDAOCoinCreatorPKID.NewPKID(),
		SellingDAOCoinCreatorPKID: order.SellingDAOCoinCreatorPKID.NewPKID(),
		ScaledExchangeRateCoinsToSellPerCoinToBuy: order.ScaledExchangeRateCoinsToSellPerCoinToBuy.Clone(),
		QuantityToFillInBaseUnits:                 order.QuantityToFillInBaseUnits.Clone(),
		OperationType:                             order.OperationType,
		FillType:                                  order.FillType,
		BlockHeight:                               order.BlockHeight,
		isDeleted:                                 order.isDeleted,
	}
}

func (order *DAOCoinLimitOrderEntry) RawEncodeWithoutMetadata(blockHeight uint64, skipMetadata ...bool) []byte {
	var data []byte

	data = append(data, EncodeToBytes(blockHeight, order.OrderID, skipMetadata...)...)
	data = append(data, EncodeToBytes(blockHeight, order.TransactorPKID, skipMetadata...)...)
	data = append(data, EncodeToBytes(blockHeight, order.BuyingDAOCoinCreatorPKID, skipMetadata...)...)
	data = append(data, EncodeToBytes(blockHeight, order.SellingDAOCoinCreatorPKID, skipMetadata...)...)
	data = append(data, EncodeUint256(order.ScaledExchangeRateCoinsToSellPerCoinToBuy)...)
	data = append(data, EncodeUint256(order.QuantityToFillInBaseUnits)...)
	data = append(data, UintToBuf(uint64(order.OperationType))...)
	data = append(data, UintToBuf(uint64(order.FillType))...)
	data = append(data, UintToBuf(uint64(order.BlockHeight))...)

	return data
}

func (order *DAOCoinLimitOrderEntry) RawDecodeWithoutMetadata(blockHeight uint64, rr *bytes.Reader) error {
	var err error

	orderID := &BlockHash{}
	if exist, err := DecodeFromBytes(orderID, rr); exist && err == nil {
		order.OrderID = orderID
	} else if err != nil {
		return errors.Wrapf(err, "DAOCoinLimitOrderEntry.Decode: Problem decoding OrderID")
	}

	// TransactorPKID
	transactorPKID := &PKID{}
	if exist, err := DecodeFromBytes(transactorPKID, rr); exist && err == nil {
		order.TransactorPKID = transactorPKID
	} else if err != nil {
		return errors.Wrapf(err, "DAOCoinLimitOrderEntry.Decode: Problem reading TransactorPKID")
	}

	// BuyingDAOCoinCreatorPKID
	buyingDAOCoinCreatorPKID := &PKID{}
	if exist, err := DecodeFromBytes(buyingDAOCoinCreatorPKID, rr); exist && err == nil {
		order.BuyingDAOCoinCreatorPKID = buyingDAOCoinCreatorPKID
	} else if err != nil {
		return errors.Wrapf(err, "DAOCoinLimitOrderEntry.Decode: Problem reading BuyingDAOCoinCreatorPKID")
	}

	// SellingDAOCoinCreatorPKID
	sellingDAOCoinCreatorPKID := &PKID{}
	if exist, err := DecodeFromBytes(sellingDAOCoinCreatorPKID, rr); exist && err == nil {
		order.SellingDAOCoinCreatorPKID = sellingDAOCoinCreatorPKID
	} else if err != nil {
		return errors.Wrapf(err, "DAOCoinLimitOrderEntry.Decode: Problem reading SellingDAOCoinCreatorPKID")
	}

	// ScaledExchangeRateCoinsToSellPerCoinToBuy
	if order.ScaledExchangeRateCoinsToSellPerCoinToBuy, err = DecodeUint256(rr); err != nil {
		return errors.Wrapf(err, "DAOCoinLimitOrderEntry.Decode: Problem reading ScaledExchangeRateCoinsToSellPerCoinToBuy")
	}

	// QuantityToFillInBaseUnits
	if order.QuantityToFillInBaseUnits, err = DecodeUint256(rr); err != nil {
		return errors.Wrapf(err, "DAOCoinLimitOrderEntry.Decode: Problem reading QuantityToFillInBaseUnits")
	}

	// OperationType
	operationType, err := ReadUvarint(rr)
	if err != nil {
		return errors.Wrapf(err, "DAOCoinLimitOrderEntry.Decode: Error reading OperationType")
	}
<<<<<<< HEAD
	order.OperationType = DAOCoinLimitOrderOperationType(operationType)

	// BlockHeight
	daoBlockHeight, err := ReadUvarint(rr)
=======
	if operationType > math.MaxUint8 {
		return fmt.Errorf("DAOCoinLimitOrderEntry.FromBytes: OperationType exceeds "+
			"uint8 max: %v vs %v", operationType, math.MaxUint8)
	}
	ret.OperationType = DAOCoinLimitOrderOperationType(operationType)

	// Parse FillType
	fillType, err := ReadUvarint(rr)
	if err != nil {
		return fmt.Errorf("DAOCoinLimitOrderEntry.FromBytes: Error reading FillType: %v", err)
	}
	if fillType > math.MaxUint8 {
		return fmt.Errorf("DAOCoinLimitOrderEntry.FromBytes: FillType exceeds "+
			"uint8 max: %v vs %v", fillType, math.MaxUint8)
	}
	ret.FillType = DAOCoinLimitOrderFillType(fillType)

	// Parse BlockHeight
	var blockHeight uint64
	blockHeight, err = ReadUvarint(rr)
>>>>>>> 0f53de94
	if err != nil {
		return fmt.Errorf("DAOCoinLimitOrderEntry.Decode: Error reading BlockHeight: %v", err)
	}
	if daoBlockHeight > uint64(math.MaxUint32) {
		return fmt.Errorf("DAOCoinLimitOrderEntry.FromBytes: Invalid block height %d: Greater than max uint32", daoBlockHeight)
	}
	order.BlockHeight = uint32(daoBlockHeight)

	return nil
}

<<<<<<< HEAD
func (order *DAOCoinLimitOrderEntry) GetVersionByte(blockHeight uint64) byte {
	return byte(0)
}

func (order *DAOCoinLimitOrderEntry) GetEncoderType() EncoderType {
	return EncoderTypeDAOCoinLimitOrderEntry
=======
func (order *DAOCoinLimitOrderEntry) IsMarketOrder() bool {
	// For ImmediateOrCancel and FillOrKill orders, the exchange
	// rate can be zero, in which case it is ignored and the order
	// functions as a market order accepting the best price available
	// in the order book for the specified buying + selling coin pair.
	return (order.FillType == DAOCoinLimitOrderFillTypeImmediateOrCancel ||
		order.FillType == DAOCoinLimitOrderFillTypeFillOrKill) &&
		order.ScaledExchangeRateCoinsToSellPerCoinToBuy.IsZero()
>>>>>>> 0f53de94
}

func (order *DAOCoinLimitOrderEntry) IsBetterMatchingOrderThan(other *DAOCoinLimitOrderEntry) bool {
	// We prefer the order with the higher exchange rate. This would result
	// in more of their selling DAO coin being offered to the transactor
	// for each of the corresponding buying DAO coin.
	if !order.ScaledExchangeRateCoinsToSellPerCoinToBuy.Eq(
		other.ScaledExchangeRateCoinsToSellPerCoinToBuy) {

		// order.ScaledPrice > other.ScaledPrice
		return order.ScaledExchangeRateCoinsToSellPerCoinToBuy.Gt(
			other.ScaledExchangeRateCoinsToSellPerCoinToBuy)
	}

	// FIFO, prefer older orders first, i.e. lower block height.
	if order.BlockHeight != other.BlockHeight {
		return order.BlockHeight < other.BlockHeight
	}

	// To break a tie and guarantee idempotency in sorting,
	// prefer higher OrderIDs. This matches the BadgerDB
	// ordering where we SEEK descending.
	return bytes.Compare(order.OrderID.ToBytes(), other.OrderID.ToBytes()) > 0
}

func (order *DAOCoinLimitOrderEntry) BaseUnitsToBuyUint256() (*uint256.Int, error) {
	if order.OperationType == DAOCoinLimitOrderOperationTypeASK {
		// In this case, the quantity specified in the order is the amount to sell,
		// so needs to be converted.
		return ComputeBaseUnitsToBuyUint256(
			order.ScaledExchangeRateCoinsToSellPerCoinToBuy,
			order.QuantityToFillInBaseUnits)
	} else if order.OperationType == DAOCoinLimitOrderOperationTypeBID {
		// In this case, the quantity specified in the order is the amount to buy,
		// so can be returned as-is.
		return order.QuantityToFillInBaseUnits, nil
	} else {
		return nil, fmt.Errorf("Invalid OperationType %v", order.OperationType)
	}
}

func ComputeBaseUnitsToBuyUint256(
	scaledExchangeRateCoinsToSellPerCoinToBuy *uint256.Int,
	quantityToSellBaseUnits *uint256.Int) (*uint256.Int, error) {
	// Converts quantity to sell to quantity to buy according to the given exchange rate.
	// Quantity to buy
	//	 = Scaling factor * Quantity to sell / Scaled exchange rate coins to sell per coin to buy
	//	 = Scaling factor * Quantity to sell / (Scaling factor * Quantity to sell / Quantity to Buy)
	//	 = 1 / (1 / Quantity to buy)
	//	 = Quantity to buy

	// Perform a few validations.
	if scaledExchangeRateCoinsToSellPerCoinToBuy == nil ||
		scaledExchangeRateCoinsToSellPerCoinToBuy.IsZero() {
		// This should never happen.
		return nil, fmt.Errorf("ComputeBaseUnitsToBuyUint256: passed invalid exchange rate")
	}

	if quantityToSellBaseUnits == nil || quantityToSellBaseUnits.IsZero() {
		// This should never happen.
		return nil, fmt.Errorf("ComputeBaseUnitsToBuyUint256: passed invalid quantity to sell")
	}

	// Perform calculation.
	scaledQuantityToSellBigInt := big.NewInt(0).Mul(
		OneE38.ToBig(), quantityToSellBaseUnits.ToBig())

	quantityToBuyBigInt := big.NewInt(0).Div(
		scaledQuantityToSellBigInt, scaledExchangeRateCoinsToSellPerCoinToBuy.ToBig())

	// Check for overflow.
	if quantityToBuyBigInt.Cmp(MaxUint256.ToBig()) > 0 {
		return nil, errors.Wrapf(
			RuleErrorDAOCoinLimitOrderTotalCostOverflowsUint256,
			"ComputeBaseUnitsToBuyUint256: scaledExchangeRateCoinsToSellPerCoinToBuy: %v, "+
				"quantityToSellBaseUnits: %v",
			scaledExchangeRateCoinsToSellPerCoinToBuy.Hex(),
			quantityToSellBaseUnits.Hex())
	}

	// We don't trust the overflow checker in uint256. It's too risky because
	// it could cause a money printer bug if there's a problem with it. We
	// manually check for overflow above.
	quantityToBuyUint256, _ := uint256.FromBig(quantityToBuyBigInt)

	// Error if resulting quantity to buy is < 1 base unit.
	if quantityToBuyUint256.IsZero() {
		return nil, RuleErrorDAOCoinLimitOrderTotalCostIsLessThanOneNano
	}

	return quantityToBuyUint256, nil
}

func (order *DAOCoinLimitOrderEntry) BaseUnitsToSellUint256() (*uint256.Int, error) {
	if order.OperationType == DAOCoinLimitOrderOperationTypeBID {
		// In this case, the quantity specified in the order is the amount to buy,
		// so needs to be converted.
		return ComputeBaseUnitsToSellUint256(
			order.ScaledExchangeRateCoinsToSellPerCoinToBuy,
			order.QuantityToFillInBaseUnits)
	} else if order.OperationType == DAOCoinLimitOrderOperationTypeASK {
		// In this case, the quantity specified in the order is the amount to sell,
		// so can be returned as-is.
		return order.QuantityToFillInBaseUnits, nil
	} else {
		return nil, fmt.Errorf("Invalid OperationType %v", order.OperationType)
	}
}

func ComputeBaseUnitsToSellUint256(
	scaledExchangeRateCoinsToSellPerCoinToBuy *uint256.Int,
	quantityToBuyBaseUnits *uint256.Int) (*uint256.Int, error) {
	// Converts quantity to buy to quantity to sell according to the given exchange rate.
	// Quantity to sell
	//   = Scaled exchange rate coins to sell per coin to buy * Quantity to buy / Scaling factor
	//   = (Scaling factor * Quantity to sell / Quantity to buy) * Quantity to buy / Scaling factor
	//   = Quantity to sell

	// Perform a few validations.
	if scaledExchangeRateCoinsToSellPerCoinToBuy == nil ||
		scaledExchangeRateCoinsToSellPerCoinToBuy.IsZero() {
		// This should never happen.
		return nil, fmt.Errorf("ComputeBaseUnitsToBuyUint256: passed invalid exchange rate")
	}

	if quantityToBuyBaseUnits == nil || quantityToBuyBaseUnits.IsZero() {
		// This should never happen.
		return nil, fmt.Errorf("ComputeBaseUnitsToBuyUint256: passed invalid quantity to buy")
	}

	// Perform calculation.
	// Note that we account for overflow here. Not doing this could result
	// in a money printer bug. You need to check the following:
	// scaledExchangeRateCoinsToSellPerCoinToBuy * quantityToBuyBaseUnits < uint256max
	// -> scaledExchangeRateCoinsToSellPerCoinToBuy < uint256max / quantitybaseunits
	//
	// The division afterward is inherently safe so no need to check it.

	// Returns the total cost of the inputted price x quantity as a uint256.
	scaledQuantityToSellBigint := big.NewInt(0).Mul(
		scaledExchangeRateCoinsToSellPerCoinToBuy.ToBig(),
		quantityToBuyBaseUnits.ToBig())

	// Check for overflow.
	if scaledQuantityToSellBigint.Cmp(MaxUint256.ToBig()) > 0 {
		return nil, errors.Wrapf(
			RuleErrorDAOCoinLimitOrderTotalCostOverflowsUint256,
			"ComputeBaseUnitsToSellUint256: scaledExchangeRateCoinsToSellPerCoinToBuy: %v, "+
				"quantityToBuyBaseUnits: %v",
			scaledExchangeRateCoinsToSellPerCoinToBuy.Hex(),
			quantityToBuyBaseUnits.Hex())
	}

	// We don't trust the overflow checker in uint256. It's too risky because
	// it could cause a money printer bug if there's a problem with it. We
	// manually check for overflow above.
	scaledQuantityToSellUint256, _ := uint256.FromBig(scaledQuantityToSellBigint)
	quantityToSellUint256, err := SafeUint256().Div(scaledQuantityToSellUint256, OneE38)
	if err != nil {
		// This should never happen as we're dividing by a known constant.
		return nil, errors.Wrapf(err, "ComputeBaseUnitsToSellUint256: ")
	}

	// Error if resulting quantity to sell is < 1 base unit.
	if quantityToSellUint256.IsZero() {
		return nil, RuleErrorDAOCoinLimitOrderTotalCostIsLessThanOneNano
	}

	return quantityToSellUint256, nil
}

type DAOCoinLimitOrderMapKey struct {
	// An OrderID uniquely identifies an order
	OrderID BlockHash
}

func (order *DAOCoinLimitOrderEntry) ToMapKey() DAOCoinLimitOrderMapKey {
	return DAOCoinLimitOrderMapKey{
		OrderID: *order.OrderID.NewBlockHash(),
	}
}

// FilledDAOCoinLimitOrder only exists to support understanding what orders were
// fulfilled when connecting a DAO Coin Limit Order Txn
type FilledDAOCoinLimitOrder struct {
	OrderID                       *BlockHash
	TransactorPKID                *PKID
	BuyingDAOCoinCreatorPKID      *PKID
	SellingDAOCoinCreatorPKID     *PKID
	CoinQuantityInBaseUnitsBought *uint256.Int
	CoinQuantityInBaseUnitsSold   *uint256.Int
	IsFulfilled                   bool
}

func (order *FilledDAOCoinLimitOrder) RawEncodeWithoutMetadata(blockHeight uint64, skipMetadata ...bool) []byte {
	var data []byte

	data = append(data, EncodeToBytes(blockHeight, order.OrderID, skipMetadata...)...)
	data = append(data, EncodeToBytes(blockHeight, order.TransactorPKID, skipMetadata...)...)
	data = append(data, EncodeToBytes(blockHeight, order.BuyingDAOCoinCreatorPKID, skipMetadata...)...)
	data = append(data, EncodeToBytes(blockHeight, order.SellingDAOCoinCreatorPKID, skipMetadata...)...)
	data = append(data, EncodeUint256(order.CoinQuantityInBaseUnitsBought)...)
	data = append(data, EncodeUint256(order.CoinQuantityInBaseUnitsSold)...)
	data = append(data, BoolToByte(order.IsFulfilled))

	return data
}

func (order *FilledDAOCoinLimitOrder) RawDecodeWithoutMetadata(blockHeight uint64, rr *bytes.Reader) error {
	var err error

	// OrderID
	orderID := &BlockHash{}
	if exist, err := DecodeFromBytes(orderID, rr); exist && err == nil {
		order.OrderID = orderID
	} else if err != nil {
		return errors.Wrapf(err, "FilledDAOCoinLimitOrder.Decode: Problem reading OrderID")
	}

	// TransactorPKID
	transactorPKID := &PKID{}
	if exist, err := DecodeFromBytes(transactorPKID, rr); exist && err == nil {
		order.TransactorPKID = transactorPKID
	} else if err != nil {
		return errors.Wrapf(err, "FilledDAOCoinLimiteOrder.Decode: Problem reading TransactorPKID")
	}

	// BuyingDAOCoinCreatorPKID
	buyingDAOCoinCreatorPKID := &PKID{}
	if exist, err := DecodeFromBytes(buyingDAOCoinCreatorPKID, rr); exist && err == nil {
		order.BuyingDAOCoinCreatorPKID = buyingDAOCoinCreatorPKID
	} else if err != nil {
		return errors.Wrapf(err, "FilledDAOCoinLimiteOrder.Decode: Problem reading BuyingDAOCoinCreatorPKID")
	}

	// SellingDAOCoinCreatorPKID
	sellingDAOCoinCreatorPKID := &PKID{}
	if exist, err := DecodeFromBytes(sellingDAOCoinCreatorPKID, rr); exist && err == nil {
		order.SellingDAOCoinCreatorPKID = sellingDAOCoinCreatorPKID
	} else if err != nil {
		return errors.Wrapf(err, "FilledDAOCoinLimiteOrder.Decode: Problem reading SellingDAOCoinCreatorPKID")
	}

	// CoinQuantityInBaseUnitsBought
	if order.CoinQuantityInBaseUnitsBought, err = DecodeUint256(rr); err != nil {
		return errors.Wrapf(err, "FilledDAOCoinLimiteOrder.Decode: Problem reading CoinQuantityInBaseUnitsBought")
	}

	// CoinQuantityInBaseUnitsSold
	if order.CoinQuantityInBaseUnitsSold, err = DecodeUint256(rr); err != nil {
		return errors.Wrapf(err, "FilledDAOCoinLimiteOrder.Decode: Problem reading CoinQuantityInBaseUnitsSold")
	}

	// IsFulfilled
	if order.IsFulfilled, err = ReadBoolByte(rr); err != nil {
		return errors.Wrapf(err, "FilledDAOCoinLimiteOrder.Decode: Problem reading IsFulfilled")
	}

	return nil
}

func (order *FilledDAOCoinLimitOrder) GetVersionByte(blockHeight uint64) byte {
	return byte(0)
}

func (order *FilledDAOCoinLimitOrder) GetEncoderType() EncoderType {
	return EncoderTypeFilledDAOCoinLimitOrder
}<|MERGE_RESOLUTION|>--- conflicted
+++ resolved
@@ -4038,8 +4038,6 @@
 	DAOCoinLimitOrderOperationTypeBID DAOCoinLimitOrderOperationType = 2
 )
 
-<<<<<<< HEAD
-=======
 type DAOCoinLimitOrderFillType uint8
 
 const (
@@ -4066,7 +4064,6 @@
 	IsFulfilled                   bool
 }
 
->>>>>>> 0f53de94
 func (order *DAOCoinLimitOrderEntry) Copy() *DAOCoinLimitOrderEntry {
 	return &DAOCoinLimitOrderEntry{
 		OrderID:                   order.OrderID.NewBlockHash(),
@@ -4147,17 +4144,11 @@
 	if err != nil {
 		return errors.Wrapf(err, "DAOCoinLimitOrderEntry.Decode: Error reading OperationType")
 	}
-<<<<<<< HEAD
-	order.OperationType = DAOCoinLimitOrderOperationType(operationType)
-
-	// BlockHeight
-	daoBlockHeight, err := ReadUvarint(rr)
-=======
 	if operationType > math.MaxUint8 {
 		return fmt.Errorf("DAOCoinLimitOrderEntry.FromBytes: OperationType exceeds "+
 			"uint8 max: %v vs %v", operationType, math.MaxUint8)
 	}
-	ret.OperationType = DAOCoinLimitOrderOperationType(operationType)
+	order.OperationType = DAOCoinLimitOrderOperationType(operationType)
 
 	// Parse FillType
 	fillType, err := ReadUvarint(rr)
@@ -4168,12 +4159,10 @@
 		return fmt.Errorf("DAOCoinLimitOrderEntry.FromBytes: FillType exceeds "+
 			"uint8 max: %v vs %v", fillType, math.MaxUint8)
 	}
-	ret.FillType = DAOCoinLimitOrderFillType(fillType)
+	order.FillType = DAOCoinLimitOrderFillType(fillType)
 
 	// Parse BlockHeight
-	var blockHeight uint64
-	blockHeight, err = ReadUvarint(rr)
->>>>>>> 0f53de94
+	daoBlockHeight, err := ReadUvarint(rr)
 	if err != nil {
 		return fmt.Errorf("DAOCoinLimitOrderEntry.Decode: Error reading BlockHeight: %v", err)
 	}
@@ -4185,14 +4174,14 @@
 	return nil
 }
 
-<<<<<<< HEAD
 func (order *DAOCoinLimitOrderEntry) GetVersionByte(blockHeight uint64) byte {
 	return byte(0)
 }
 
 func (order *DAOCoinLimitOrderEntry) GetEncoderType() EncoderType {
 	return EncoderTypeDAOCoinLimitOrderEntry
-=======
+}
+
 func (order *DAOCoinLimitOrderEntry) IsMarketOrder() bool {
 	// For ImmediateOrCancel and FillOrKill orders, the exchange
 	// rate can be zero, in which case it is ignored and the order
@@ -4201,7 +4190,6 @@
 	return (order.FillType == DAOCoinLimitOrderFillTypeImmediateOrCancel ||
 		order.FillType == DAOCoinLimitOrderFillTypeFillOrKill) &&
 		order.ScaledExchangeRateCoinsToSellPerCoinToBuy.IsZero()
->>>>>>> 0f53de94
 }
 
 func (order *DAOCoinLimitOrderEntry) IsBetterMatchingOrderThan(other *DAOCoinLimitOrderEntry) bool {
@@ -4384,18 +4372,6 @@
 	}
 }
 
-// FilledDAOCoinLimitOrder only exists to support understanding what orders were
-// fulfilled when connecting a DAO Coin Limit Order Txn
-type FilledDAOCoinLimitOrder struct {
-	OrderID                       *BlockHash
-	TransactorPKID                *PKID
-	BuyingDAOCoinCreatorPKID      *PKID
-	SellingDAOCoinCreatorPKID     *PKID
-	CoinQuantityInBaseUnitsBought *uint256.Int
-	CoinQuantityInBaseUnitsSold   *uint256.Int
-	IsFulfilled                   bool
-}
-
 func (order *FilledDAOCoinLimitOrder) RawEncodeWithoutMetadata(blockHeight uint64, skipMetadata ...bool) []byte {
 	var data []byte
 
