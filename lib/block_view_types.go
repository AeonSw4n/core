--- conflicted
+++ resolved
@@ -107,11 +107,7 @@
 
 // Txindex encoder types.
 const (
-<<<<<<< HEAD
-	EncoderTypeTransactionMetadata EncoderType = 1000 + iota
-=======
 	EncoderTypeTransactionMetadata EncoderType = 1000000 + iota
->>>>>>> 37feba0c
 	EncoderTypeBasicTransferTxindexMetadata
 	EncoderTypeBitcoinExchangeTxindexMetadata
 	EncoderTypeCreatorCoinTxindexMetadata
@@ -305,11 +301,7 @@
 		data = append(data, BoolToByte(true))
 		// Encode metadata
 		if !shouldSkipMetadata {
-<<<<<<< HEAD
-			data = append(data, _EncodeUint32(uint32(encoder.GetEncoderType()))...)
-=======
 			data = append(data, UintToBuf(uint64(encoder.GetEncoderType()))...)
->>>>>>> 37feba0c
 			data = append(data, UintToBuf(uint64(encoder.GetVersionByte(blockHeight)))...)
 		}
 		data = append(data, encoder.RawEncodeWithoutMetadata(blockHeight, skipMetadata...)...)
@@ -325,17 +317,6 @@
 func DecodeFromBytes(encoder DeSoEncoder, rr *bytes.Reader) (_existenceByte bool, _error error) {
 	if existenceByte, err := ReadBoolByte(rr); existenceByte && err == nil {
 
-<<<<<<< HEAD
-		encoderTypeBytes := make([]byte, 4)
-		_, err := io.ReadFull(rr, encoderTypeBytes)
-		if err != nil {
-			return false, errors.Wrapf(err, "DecodeFromBytes: Problem decoding encoder type")
-		}
-		encoderType := EncoderType(DecodeUint32(encoderTypeBytes))
-
-		// Because encoder is provided as a parameter, we just verify that the entry type matches the encoder type.
-		if !reflect.DeepEqual(encoderType, encoder.GetEncoderType()) {
-=======
 		encoderType, err := ReadUvarint(rr)
 		if err != nil {
 			return false, errors.Wrapf(err, "DecodeFromBytes: Problem decoding encoder type")
@@ -347,20 +328,10 @@
 
 		// Because encoder is provided as a parameter, we just verify that the entry type matches the encoder type.
 		if !reflect.DeepEqual(EncoderType(encoderType), encoder.GetEncoderType()) {
->>>>>>> 37feba0c
 			return false, fmt.Errorf("DecodeFromBytes: encoder type (%v) doesn't match the "+
 				"entry type (%v)", encoderType, encoder.GetEncoderType())
 		}
 
-<<<<<<< HEAD
-		versionUint64, err := ReadUvarint(rr)
-		if err != nil {
-			return false, errors.Wrapf(err, "DecodeFromBytes: Problem decoding version bytes")
-		}
-		versionByte := byte(versionUint64)
-		// TODO: We should pass DeSoParams to this function instead of using GlobalParams.
-		blockHeight := VersionByteToMigrationHeight(versionByte, &GlobalDeSoParams)
-=======
 		versionByte, err := ReadUvarint(rr)
 		if err != nil {
 			return false, errors.Wrapf(err, "DecodeFromBytes: Problem decoding version bytes")
@@ -372,7 +343,6 @@
 		// TODO: We should pass DeSoParams to this function instead of using GlobalParams.
 		// We don't do this for now because it's a massive refactor.
 		blockHeight := VersionByteToMigrationHeight(uint8(versionByte), &GlobalDeSoParams)
->>>>>>> 37feba0c
 
 		err = encoder.RawDecodeWithoutMetadata(blockHeight, rr)
 		if err != nil {
@@ -385,36 +355,22 @@
 	return false, nil
 }
 
-<<<<<<< HEAD
-// CheckMigrationCondition is a suggested conditional check to be called within RawEncodeWithoutMetadata and
-// RawDecodeWithoutMetadata when defining the encoding migrations for DeSoEncoders. Consult constants.go for more info.
-func CheckMigrationCondition(blockHeight uint64, migrationName MigrationName) bool {
-=======
 // MigrationTriggered is a suggested conditional check to be called within RawEncodeWithoutMetadata and
 // RawDecodeWithoutMetadata when defining the encoding migrations for DeSoEncoders. Consult constants.go for more info.
 func MigrationTriggered(blockHeight uint64, migrationName MigrationName) bool {
->>>>>>> 37feba0c
 	for _, migration := range GlobalDeSoParams.EncoderMigrationHeightsList {
 		if migration.Name == migrationName {
 			return blockHeight >= migration.Height
 		}
 	}
 
-<<<<<<< HEAD
-	panic(fmt.Sprintf("Problem finding a migration corresponding to migrationName (%v) check your code!", migrationName))
-=======
 	panic(fmt.Sprintf("Problem finding a migration corresponding to migrationName (%v) "+
 		"check your code!", migrationName))
->>>>>>> 37feba0c
 }
 
 // GetMigrationVersion can be returned in GetVersionByte when implementing DeSoEncoders. The way to do it is simply
 // calling `return GetMigrationVersion(blockHeight, [Migration Names])` where migration names are all EncoderMigrationHeights
-<<<<<<< HEAD
-// that were used in RawEncodeWithoutMetadata and RawDecodeWithoutMetadata. [Migratio Names] can be simply a list of
-=======
 // that were used in RawEncodeWithoutMetadata and RawDecodeWithoutMetadata. [Migration Names] can be simply a list of
->>>>>>> 37feba0c
 // MigrationName strings corresponding to these EncodeMigrationHeights.
 func GetMigrationVersion(blockHeight uint64, appliedMigrationNames ...MigrationName) byte {
 	maxMigrationVersion := byte(0)
@@ -1109,7 +1065,6 @@
 	data = append(data, UintToBuf(uint64(len(op.PrevMatchingOrders)))...)
 	for _, entry := range op.PrevMatchingOrders {
 		data = append(data, EncodeToBytes(blockHeight, entry, skipMetadata...)...)
-<<<<<<< HEAD
 	}
 
 	// FilledDAOCoinLimitOrders
@@ -1118,16 +1073,6 @@
 		data = append(data, EncodeToBytes(blockHeight, entry, skipMetadata...)...)
 	}
 
-=======
-	}
-
-	// FilledDAOCoinLimitOrders
-	data = append(data, UintToBuf(uint64(len(op.FilledDAOCoinLimitOrders)))...)
-	for _, entry := range op.FilledDAOCoinLimitOrders {
-		data = append(data, EncodeToBytes(blockHeight, entry, skipMetadata...)...)
-	}
-
->>>>>>> 37feba0c
 	return data
 }
 
@@ -1172,8 +1117,6 @@
 	prevPostEntry := &PostEntry{}
 	if exist, err := DecodeFromBytes(prevPostEntry, rr); exist && err == nil {
 		op.PrevPostEntry = prevPostEntry
-<<<<<<< HEAD
-=======
 	} else if err != nil {
 		return errors.Wrapf(err, "UtxoOperation.Decode: Problem reading PrevPostEntry")
 	}
@@ -1906,752 +1849,11 @@
 		glog.Warning(err, "MesssageEntry.Decode: problem decoding extra data. "+
 			"Please resync your node to upgrade your datadir before the next hard fork.")
 		return nil
->>>>>>> 37feba0c
-	} else if err != nil {
-		return errors.Wrapf(err, "UtxoOperation.Decode: Problem reading PrevPostEntry")
-	}
-
-	// PrevParentPostEntry
-	prevParentPostEntry := &PostEntry{}
-	if exist, err := DecodeFromBytes(prevParentPostEntry, rr); exist && err == nil {
-		op.PrevParentPostEntry = prevParentPostEntry
-	} else if err != nil {
-		return errors.Wrapf(err, "UtxoOperation.Decode: Problem reading PrevParentPostEntry")
-	}
-
-	// PrevGrandparentPostEntry
-	prevGrandparentPostEntry := &PostEntry{}
-	if exist, err := DecodeFromBytes(prevGrandparentPostEntry, rr); exist && err == nil {
-		op.PrevGrandparentPostEntry = prevGrandparentPostEntry
-	} else if err != nil {
-		return errors.Wrapf(err, "UtxoOperation.Decode: Problem reading PrevGrandparentPostEntry")
-	}
-
-	// PrevRepostedPostEntry
-	prevRepostedPostEntry := &PostEntry{}
-	if exist, err := DecodeFromBytes(prevRepostedPostEntry, rr); exist && err == nil {
-		op.PrevRepostedPostEntry = prevRepostedPostEntry
-	} else if err != nil {
-		return errors.Wrapf(err, "UtxoOperation.Decode: Problem reading PrevRepostedPostEntry")
-	}
-
-	// PrevProfileEntry
-	prevProfileEntry := &ProfileEntry{}
-	if exist, err := DecodeFromBytes(prevProfileEntry, rr); exist && err == nil {
-		op.PrevProfileEntry = prevProfileEntry
-	} else if err != nil {
-		return errors.Wrapf(err, "UtxoOperation.Decode: Problem reading PrevProfileEntry")
-	}
-
-	// PrevLikeEntry
-	prevLikeEntry := &LikeEntry{}
-	if exist, err := DecodeFromBytes(prevLikeEntry, rr); exist && err == nil {
-		op.PrevLikeEntry = prevLikeEntry
-	} else if err != nil {
-		return errors.Wrapf(err, "UtxoOperation.Decode: Problem reading PrevLikeEntry")
-	}
-
-	// PrevLikeCount
-	op.PrevLikeCount, err = ReadUvarint(rr)
-	if err != nil {
-		return errors.Wrapf(err, "UtxoOperation.Decode: Problem reading PrevLikeCount")
-	}
-
-	// PrevDiamondEntry
-	prevDiamondEntry := &DiamondEntry{}
-	if exist, err := DecodeFromBytes(prevDiamondEntry, rr); exist && err == nil {
-		op.PrevDiamondEntry = prevDiamondEntry
-	} else if err != nil {
-		return errors.Wrapf(err, "UtxoOperation.Decode: Problem reading PrevDiamondEntry")
-	}
-
-	// PrevNFTEntry
-	prevNFTEntry := &NFTEntry{}
-	if exist, err := DecodeFromBytes(prevNFTEntry, rr); exist && err == nil {
-		op.PrevNFTEntry = prevNFTEntry
-	} else if err != nil {
-		return errors.Wrapf(err, "UtxoOperation.Decode: Problem reading PrevNFTEntry")
-	}
-
-	// PrevNFTBidEntry
-	prevNFTBidEntry := &NFTBidEntry{}
-	if exist, err := DecodeFromBytes(prevNFTBidEntry, rr); exist && err == nil {
-		op.PrevNFTBidEntry = prevNFTBidEntry
-	} else if err != nil {
-		return errors.Wrapf(err, "UtxoOperation.Decode: Problem reading PrevNFTBidEntry")
-	}
-
-	// DeletedNFTBidEntries
-	lenDeletedNFTBidEntries, err := ReadUvarint(rr)
-	if err != nil {
-		return errors.Wrapf(err, "UtxoOperation.Decode: Problem reading len of DeletedNFTBidEntries")
-	}
-	for ; lenDeletedNFTBidEntries > 0; lenDeletedNFTBidEntries-- {
-		deletedNFTBidEntry := &NFTBidEntry{}
-		if exist, err := DecodeFromBytes(deletedNFTBidEntry, rr); exist && err == nil {
-			op.DeletedNFTBidEntries = append(op.DeletedNFTBidEntries, deletedNFTBidEntry)
-		} else {
-			return errors.Wrapf(err, "UtxoOperation.Decode: Problem reading deletedNFTBidEntry")
-		}
-	}
-
-	// NFTPaymentUtxoKeys
-	lenNFTPaymentUtxoKeys, err := ReadUvarint(rr)
-	if err != nil {
-		return errors.Wrapf(err, "UtxoOperation.Decode: Problem reading len of NFTPaymentUtxoKeys")
-	}
-	for ; lenNFTPaymentUtxoKeys > 0; lenNFTPaymentUtxoKeys-- {
-		NFTPaymentUtxoKey := &UtxoKey{}
-		if exist, err := DecodeFromBytes(NFTPaymentUtxoKey, rr); exist && err == nil {
-			op.NFTPaymentUtxoKeys = append(op.NFTPaymentUtxoKeys, NFTPaymentUtxoKey)
-		} else {
-			return errors.Wrapf(err, "UtxoOperation.Decode: Problem reading NFTPaymentUtxoKey")
-		}
-	}
-
-	// NFTSpentUtxoEntries
-	lenNFTSpentUtxoEntries, err := ReadUvarint(rr)
-	if err != nil {
-		return errors.Wrapf(err, "UtxoOperation.Decode: Problem reading len of NFTSpentUtxoEntries")
-	}
-	for ; lenNFTSpentUtxoEntries > 0; lenNFTSpentUtxoEntries-- {
-		NFTSpentUtxoEntry := &UtxoEntry{}
-		if exist, err := DecodeFromBytes(NFTSpentUtxoEntry, rr); exist && err == nil {
-			op.NFTSpentUtxoEntries = append(op.NFTSpentUtxoEntries, NFTSpentUtxoEntry)
-		} else {
-			return errors.Wrapf(err, "UtxoOperation.Decode: Problem reading NFTSpentUtxoEntry")
-		}
-	}
-
-	// PrevAcceptedNFTBidEntries
-	if existByte, err := ReadBoolByte(rr); existByte && err == nil {
-		lenPrevAcceptedNFTBidEntries, err := ReadUvarint(rr)
-		if err != nil {
-			return errors.Wrapf(err, "UtxoOperation.Decode: Problem reading len of PrevAcceptedNFTBidEntries")
-		}
-		var prevAcceptedNFTBidEntries []*NFTBidEntry
-		for ; lenPrevAcceptedNFTBidEntries > 0; lenPrevAcceptedNFTBidEntries-- {
-			PrevAcceptedNFTBidEntry := &NFTBidEntry{}
-			if exist, err := DecodeFromBytes(PrevAcceptedNFTBidEntry, rr); exist && err == nil {
-				prevAcceptedNFTBidEntries = append(prevAcceptedNFTBidEntries, PrevAcceptedNFTBidEntry)
-			} else if err != nil {
-				return errors.Wrapf(err, "UtxoOperation.Decode: Problem reading PrevAcceptedNFTBidEntry")
-			} else {
-				prevAcceptedNFTBidEntries = append(prevAcceptedNFTBidEntries, &NFTBidEntry{})
-			}
-		}
-		op.PrevAcceptedNFTBidEntries = &prevAcceptedNFTBidEntries
-	} else if err != nil {
-		return errors.Wrapf(err, "UtxoOperation.Decode: Problem reading PrevAcceptedNFTBidEntries")
-	}
-
-	// PrevDerivedKeyEntry
-	prevDerivedKeyEntry := &DerivedKeyEntry{}
-	if exist, err := DecodeFromBytes(prevDerivedKeyEntry, rr); exist && err == nil {
-		op.PrevDerivedKeyEntry = prevDerivedKeyEntry
-	} else if err != nil {
-		return errors.Wrapf(err, "UtxoOperation.Decode: Problem reading PrevDerivedKeyEntry")
-	}
-
-	// PrevMessagingKeyEntry
-	prevMessagingKeyEntry := &MessagingGroupEntry{}
-	if exist, err := DecodeFromBytes(prevMessagingKeyEntry, rr); exist && err == nil {
-		op.PrevMessagingKeyEntry = prevMessagingKeyEntry
-	} else if err != nil {
-		return errors.Wrapf(err, "UtxoOperation.Decode: Problem reading PrevMessagingKeyEntry")
-	}
-
-	// PrevRepostEntry
-	prevRepostEntry := &RepostEntry{}
-	if exist, err := DecodeFromBytes(prevRepostEntry, rr); exist && err == nil {
-		op.PrevRepostEntry = prevRepostEntry
-	} else if err != nil {
-		return errors.Wrapf(err, "UtxoOperation.Decode: Problem reading PrevRepostEntry")
-	}
-
-	// PrevRepostCount
-	op.PrevRepostCount, err = ReadUvarint(rr)
-	if err != nil {
-		return errors.Wrapf(err, "UtxoOperation.Decode: Problem reading PrevRepostCount")
-	}
-
-	// PrevCoinEntry
-	prevCoinEntry := &CoinEntry{}
-	if exist, err := DecodeFromBytes(prevCoinEntry, rr); exist && err == nil {
-		op.PrevCoinEntry = prevCoinEntry
-	} else if err != nil {
-		return errors.Wrapf(err, "UtxoOperation.Decode: Problem reading PrevCoinEntry")
-	}
-
-	// PrevCoinRoyaltyCoinEntries
-	type royaltyEntry struct {
-		pkid      []byte
-		coinEntry []byte
-	}
-	decodeRoyaltyEntry := func(rr *bytes.Reader) (*royaltyEntry, error) {
-		entry := &royaltyEntry{}
-		entry.pkid, err = DecodeByteArray(rr)
-		if err != nil {
-			return nil, err
-		}
-		entry.coinEntry, err = DecodeByteArray(rr)
-		if err != nil {
-			return nil, err
-		}
-		return entry, nil
-	}
-	if existByte, err := ReadBoolByte(rr); existByte && err == nil {
-		op.PrevCoinRoyaltyCoinEntries = make(map[PKID]CoinEntry)
-		lenPrevCoinRoyaltyCoinEntries, err := ReadUvarint(rr)
-		if err != nil {
-			return errors.Wrapf(err, "UtxoOperation.Decode: Problem reading PrevCoinRoyaltyCoinEntries")
-		}
-		for ; lenPrevCoinRoyaltyCoinEntries > 0; lenPrevCoinRoyaltyCoinEntries-- {
-			// Decode the byte arrays for <pkid, coinEntry> pairs.
-			entry, err := decodeRoyaltyEntry(rr)
-			if err != nil {
-				return errors.Wrapf(err, "UtxoOperation.Decode: Problem reading PrevCoinRoyaltyCoinEntries")
-			}
-			// We've already read the byte array of encoded coinEntry bytes. Now decode them.
-			coinEntry := CoinEntry{}
-			coinEntryReader := bytes.NewReader(entry.coinEntry)
-			if exists, err := DecodeFromBytes(&coinEntry, coinEntryReader); !exists || err != nil {
-				return errors.Wrapf(err, "UtxoOperation.Decode: Problem reading PrevCoinRoyaltyCoinEntries")
-			}
-			op.PrevCoinRoyaltyCoinEntries[*NewPKID(entry.pkid)] = coinEntry
-		}
-	} else if err != nil {
-		return errors.Wrapf(err, "UtxoOperation.Decode: Problem reading PrevCoinRoyaltyCoinEntries")
-	}
-
-	// PrevTransactorBalanceEntry
-	prevTransactorBalanceEntry := &BalanceEntry{}
-	if exist, err := DecodeFromBytes(prevTransactorBalanceEntry, rr); exist && err == nil {
-		op.PrevTransactorBalanceEntry = prevTransactorBalanceEntry
-	} else if err != nil {
-		return errors.Wrapf(err, "UtxoOperation.Decode: Problem reading PrevTransactorBalanceEntry")
-	}
-
-	// PrevCreatorBalanceEntry
-	prevCreatorBalanceEntry := &BalanceEntry{}
-	if exist, err := DecodeFromBytes(prevCreatorBalanceEntry, rr); exist && err == nil {
-		op.PrevCreatorBalanceEntry = prevCreatorBalanceEntry
-	} else if err != nil {
-		return errors.Wrapf(err, "UtxoOperation.Decode: Problem reading PrevCreatorBalanceEntry")
-	}
-
-	// FounderRewardUtxoKey
-	founderRewardUtxoKey := &UtxoKey{}
-	if exist, err := DecodeFromBytes(founderRewardUtxoKey, rr); exist && err == nil {
-		op.FounderRewardUtxoKey = founderRewardUtxoKey
-	} else if err != nil {
-		return errors.Wrapf(err, "UtxoOperation.Decode: Problem reading FounderRewardUtxoKey")
-	}
-
-	// PrevSenderBalanceEntry
-	prevSenderBalanceEntry := &BalanceEntry{}
-	if exist, err := DecodeFromBytes(prevSenderBalanceEntry, rr); exist && err == nil {
-		op.PrevSenderBalanceEntry = prevSenderBalanceEntry
-	} else if err != nil {
-		return errors.Wrapf(err, "UtxoOperation.Decode: Problem reading PrevSenderBalanceEntry")
-	}
-
-	// PrevReceiverBalanceEntry
-	prevReceiverBalanceEntry := &BalanceEntry{}
-	if exist, err := DecodeFromBytes(prevReceiverBalanceEntry, rr); exist && err == nil {
-		op.PrevReceiverBalanceEntry = prevReceiverBalanceEntry
-	} else if err != nil {
-		return errors.Wrapf(err, "UtxoOperation.Decode: Problem reading PrevReceiverBalanceEntry")
-	}
-
-	// PrevGlobalParamsEntry
-	prevGlobalParamsEntry := &GlobalParamsEntry{}
-	if exist, err := DecodeFromBytes(prevGlobalParamsEntry, rr); exist && err == nil {
-		op.PrevGlobalParamsEntry = prevGlobalParamsEntry
-	} else if err != nil {
-		return errors.Wrapf(err, "UtxoOperation.Decode: Problem reading PrevGlobalParamsEntry")
-	}
-
-	// PrevForbiddenPubKeyEntry
-	prevForbiddenPubKeyEntry := &ForbiddenPubKeyEntry{}
-	if exist, err := DecodeFromBytes(prevForbiddenPubKeyEntry, rr); exist && err == nil {
-		op.PrevForbiddenPubKeyEntry = prevForbiddenPubKeyEntry
-	} else if err != nil {
-		return errors.Wrapf(err, "UtxoOperation.Decode: Problem reading PrevForbiddenPubKeyEntry")
-	}
-
-	// ClobberedProfileBugDESOLockedNanos
-	op.ClobberedProfileBugDESOLockedNanos, err = ReadUvarint(rr)
-	if err != nil {
-		return errors.Wrapf(err, "UtxoOperation.Decode: Problem reading ClobberedProfileBugDESOLockedNanos")
-	}
-
-	// CreatorCoinDESOLockedNanosDiff
-	uint64CreatorCoinDESOLockedNanosDiff, err := ReadUvarint(rr)
-	if err != nil {
-		return errors.Wrapf(err, "UtxoOperation.Decode: Problem reading CreatorCoinDESOLockedNanosDiff")
-	}
-	op.CreatorCoinDESOLockedNanosDiff = int64(uint64CreatorCoinDESOLockedNanosDiff)
-
-	// SwapIdentityFromDESOLockedNanos
-	op.SwapIdentityFromDESOLockedNanos, err = ReadUvarint(rr)
-	if err != nil {
-		return errors.Wrapf(err, "UtxoOperation.Decode: Problem reading SwapIdentityFromDESOLockedNanos")
-	}
-
-	// SwapIdentityToDESOLockedNanos
-	op.SwapIdentityToDESOLockedNanos, err = ReadUvarint(rr)
-	if err != nil {
-		return errors.Wrapf(err, "UtxoOperation.Decode: Problem reading SwapIdentityToDESOLockedNanos")
-	}
-
-	// AcceptNFTBidCreatorPublicKey
-	op.AcceptNFTBidCreatorPublicKey, err = DecodeByteArray(rr)
-	if err != nil {
-		return errors.Wrapf(err, "UtxoOperation.Decode: Problem reading AcceptNFTBidCreatorPublicKey")
-	}
-
-	// AcceptNFTBidBidderPublicKey
-	op.AcceptNFTBidBidderPublicKey, err = DecodeByteArray(rr)
-	if err != nil {
-		return errors.Wrapf(err, "UtxoOperation.Decode: Problem reading AcceptNFTBidBidderPublicKey")
-	}
-
-	// AcceptNFTBidCreatorRoyaltyNanos
-	op.AcceptNFTBidCreatorRoyaltyNanos, err = ReadUvarint(rr)
-	if err != nil {
-		return errors.Wrapf(err, "UtxoOperation.Decode: Problem reading AcceptNFTBidCreatorRoyaltyNanos")
-	}
-
-	// AcceptNFTBidCreatorDESORoyaltyNanos
-	op.AcceptNFTBidCreatorDESORoyaltyNanos, err = ReadUvarint(rr)
-	if err != nil {
-		return errors.Wrapf(err, "UtxoOperation.Decode: Problem reading AcceptNFTBidCreatorDESORoyaltyNanos")
-	}
-
-	// AcceptNFTBidAdditionalCoinRoyalties
-	lenAcceptNFTBidAdditionalCoinRoyalties, err := ReadUvarint(rr)
-	if err != nil {
-		return errors.Wrapf(err, "UtxoOperation.Decode: Problem reading AcceptNFTBidAdditionalCoinRoyalties")
-	}
-	for ; lenAcceptNFTBidAdditionalCoinRoyalties > 0; lenAcceptNFTBidAdditionalCoinRoyalties-- {
-		pair := &PublicKeyRoyaltyPair{}
-		if exist, err := DecodeFromBytes(pair, rr); exist && err == nil {
-			op.AcceptNFTBidAdditionalCoinRoyalties = append(op.AcceptNFTBidAdditionalCoinRoyalties, pair)
-		} else {
-			return errors.Wrapf(err, "UtxoOperation.Decode: Problem reading AcceptNFTBidAdditionalCoinRoyalties")
-		}
-	}
-
-	// AcceptNFTBidAdditionalDESORoyalties
-	lenAcceptNFTBidAdditionalDESORoyalties, err := ReadUvarint(rr)
-	if err != nil {
-		return errors.Wrapf(err, "UtxoOperation.Decode: Problem reading AcceptNFTBidAdditionalDESORoyalties")
-	}
-	for ; lenAcceptNFTBidAdditionalDESORoyalties > 0; lenAcceptNFTBidAdditionalDESORoyalties-- {
-		pair := &PublicKeyRoyaltyPair{}
-		if exist, err := DecodeFromBytes(pair, rr); exist && err == nil {
-			op.AcceptNFTBidAdditionalDESORoyalties = append(op.AcceptNFTBidAdditionalDESORoyalties, pair)
-		} else {
-			return errors.Wrapf(err, "UtxoOperation.Decode: Problem reading AcceptNFTBidAdditionalDESORoyalties")
-		}
-	}
-
-	// NFTBidCreatorPublicKey
-	op.NFTBidCreatorPublicKey, err = DecodeByteArray(rr)
-	if err != nil {
-		return errors.Wrapf(err, "UtxoOperation.Decode: Problem reading NFTBidCreatorPublicKey")
-	}
-
-	// NFTBidBidderPublicKey
-	op.NFTBidBidderPublicKey, err = DecodeByteArray(rr)
-	if err != nil {
-		return errors.Wrapf(err, "UtxoOperation.Decode: Problem reading NFTBidBidderPublicKey")
-	}
-
-	// NFTBidCreatorRoyaltyNanos
-	op.NFTBidCreatorRoyaltyNanos, err = ReadUvarint(rr)
-	if err != nil {
-		return errors.Wrapf(err, "UtxoOperation.Decode: Problem reading NFTBidCreatorRoyaltyNanos")
-	}
-
-	// NFTBidCreatorDESORoyaltyNanos
-	op.NFTBidCreatorDESORoyaltyNanos, err = ReadUvarint(rr)
-	if err != nil {
-		return errors.Wrapf(err, "UtxoOperation.Decode: Problem reading NFTBidCreatorDESORoyaltyNanos")
-	}
-
-	// NFTBidAdditionalCoinRoyalties
-	lenNFTBidAdditionalCoinRoyalties, err := ReadUvarint(rr)
-	if err != nil {
-		return errors.Wrapf(err, "UtxoOperation.Decode: Problem reading NFTBidAdditionalCoinRoyalties")
-	}
-	for ; lenNFTBidAdditionalCoinRoyalties > 0; lenNFTBidAdditionalCoinRoyalties-- {
-		pair := &PublicKeyRoyaltyPair{}
-		if exist, err := DecodeFromBytes(pair, rr); exist && err == nil {
-			op.NFTBidAdditionalCoinRoyalties = append(op.NFTBidAdditionalCoinRoyalties, pair)
-		} else {
-			return errors.Wrapf(err, "UtxoOperation.Decode: Problem reading NFTBidAdditionalCoinRoyalties")
-		}
-
-	}
-
-	// NFTBidAdditionalDESORoyalties
-	lenNFTBidAdditionalDESORoyalties, err := ReadUvarint(rr)
-	if err != nil {
-		return errors.Wrapf(err, "UtxoOperation.Decode: Problem reading NFTBidAdditionalDESORoyalties")
-	}
-	for ; lenNFTBidAdditionalDESORoyalties > 0; lenNFTBidAdditionalDESORoyalties-- {
-		pair := &PublicKeyRoyaltyPair{}
-		if exist, err := DecodeFromBytes(pair, rr); exist && err == nil {
-			op.NFTBidAdditionalDESORoyalties = append(op.NFTBidAdditionalDESORoyalties, pair)
-		} else {
-			return errors.Wrapf(err, "UtxoOperation.Decode: Problem reading NFTBidAdditionalDESORoyalties")
-		}
-	}
-
-	// PrevTransactorDAOCoinLimitOrderEntry
-	prevTransactorDAOCoinLimitOrderEntry := &DAOCoinLimitOrderEntry{}
-	if exist, err := DecodeFromBytes(prevTransactorDAOCoinLimitOrderEntry, rr); exist && err == nil {
-		op.PrevTransactorDAOCoinLimitOrderEntry = prevTransactorDAOCoinLimitOrderEntry
-	} else if err != nil {
-		return errors.Wrapf(err, "UtxoOperation.Decode: Problem reading PrevTransactorDAOCoinLimitOrderEntry")
-	}
-
-	// PrevBalanceEntries
-	type prevBalance struct {
-		primaryPKID   []byte
-		secondaryPKID []byte
-		balanceBytes  []byte
-	}
-	decodePrevBalance := func(rr *bytes.Reader) (*prevBalance, error) {
-		entry := &prevBalance{}
-		entry.primaryPKID, err = DecodeByteArray(rr)
-		if err != nil {
-			return nil, err
-		}
-		entry.secondaryPKID, err = DecodeByteArray(rr)
-		if err != nil {
-			return nil, err
-		}
-		entry.balanceBytes, err = DecodeByteArray(rr)
-		if err != nil {
-			return nil, err
-		}
-		return entry, nil
-	}
-	if exist, err := ReadBoolByte(rr); exist && err == nil {
-		op.PrevBalanceEntries = make(map[PKID]map[PKID]*BalanceEntry)
-		lenPrevBalanceEntries, err := ReadUvarint(rr)
-		if err != nil {
-			return errors.Wrapf(err, "UtxoOperation.Decode: Problem reading PrevBalanceEntries")
-		}
-		for ; lenPrevBalanceEntries > 0; lenPrevBalanceEntries-- {
-			// decode the <pkid, pkid, BalanceEntry> tuples.
-			entry, err := decodePrevBalance(rr)
-			if err != nil {
-				return errors.Wrapf(err, "UtxoOperation.Decode: Problem reading PrevBalanceEntries")
-			}
-
-			primaryPKID := *NewPKID(entry.primaryPKID)
-			secondaryPKID := *NewPKID(entry.secondaryPKID)
-			balanceEntry := &BalanceEntry{}
-			rrBalance := bytes.NewReader(entry.balanceBytes)
-			if exist, err := DecodeFromBytes(balanceEntry, rrBalance); !exist || err != nil {
-				return errors.Wrapf(err, "UtxoOperation.Decode: Problem reading PrevBalanceEntries")
-			}
-			if _, exist := op.PrevBalanceEntries[primaryPKID]; !exist {
-				op.PrevBalanceEntries[primaryPKID] = make(map[PKID]*BalanceEntry)
-			}
-			op.PrevBalanceEntries[primaryPKID][secondaryPKID] = balanceEntry
-		}
-	} else if err != nil {
-		return errors.Wrapf(err, "UtxoOperation.Decode: Problem reading PrevBalanceEntries")
-	}
-
-	// PrevMatchingOrders
-	if lenPrevMatchingOrders, err := ReadUvarint(rr); err == nil {
-		for ; lenPrevMatchingOrders > 0; lenPrevMatchingOrders-- {
-			prevOrder := &DAOCoinLimitOrderEntry{}
-			if exist, err := DecodeFromBytes(prevOrder, rr); exist && err == nil {
-				op.PrevMatchingOrders = append(op.PrevMatchingOrders)
-			} else {
-				return errors.Wrapf(err, "UtxoOperation.Decode: Problem reading PrevMatchingOrders")
-			}
-		}
-	} else {
-		return errors.Wrapf(err, "UtxoOperation.Decode: Problem reading PrevMatchingOrders")
-	}
-
-	// FilledDAOCoinLimitOrders
-	if lenFilledDAOCoinLimitOrders, err := ReadUvarint(rr); err == nil {
-		for ; lenFilledDAOCoinLimitOrders > 0; lenFilledDAOCoinLimitOrders-- {
-			filledDAOCoinLimitOrder := &FilledDAOCoinLimitOrder{}
-			if exist, err := DecodeFromBytes(filledDAOCoinLimitOrder, rr); exist && err == nil {
-				op.FilledDAOCoinLimitOrders = append(op.FilledDAOCoinLimitOrders, filledDAOCoinLimitOrder)
-			} else {
-				return errors.Wrapf(err, "UtxoOperation.Decode: Problem reading FilledDAOCoinLimitOrder")
-			}
-		}
-	} else {
-		return errors.Wrapf(err, "UtxoOperation.Decode: Problem reading FilledDAOCoinLimitOrder")
+	} else if err != nil {
+		return errors.Wrapf(err, "MesssageEntry.Decode: problem decoding extra data")
 	}
 
 	return nil
-}
-
-func (op *UtxoOperation) GetVersionByte(blockHeight uint64) byte {
-	return 0
-}
-
-func (op *UtxoOperation) GetEncoderType() EncoderType {
-	return EncoderTypeUtxoOperation
-}
-
-type UtxoOperationBundle struct {
-	UtxoOpBundle [][]*UtxoOperation
-}
-
-func (opBundle *UtxoOperationBundle) RawEncodeWithoutMetadata(blockHeight uint64, skipMetadata ...bool) []byte {
-	var data []byte
-
-	data = append(data, UintToBuf(uint64(len(opBundle.UtxoOpBundle)))...)
-	for _, opList := range opBundle.UtxoOpBundle {
-		data = append(data, UintToBuf(uint64(len(opList)))...)
-		for _, op := range opList {
-			data = append(data, EncodeToBytes(blockHeight, op, skipMetadata...)...)
-		}
-	}
-	return data
-}
-
-func (opBundle *UtxoOperationBundle) RawDecodeWithoutMetadata(blockHeight uint64, rr *bytes.Reader) error {
-	opBundle.UtxoOpBundle = make([][]*UtxoOperation, 0)
-	opListLen, err := ReadUvarint(rr)
-	if err != nil {
-		return err
-	}
-
-	for ; opListLen > 0; opListLen-- {
-		opLen, err := ReadUvarint(rr)
-		if err != nil {
-			return err
-		}
-
-		var opList []*UtxoOperation
-		for ; opLen > 0; opLen-- {
-			op := &UtxoOperation{}
-			if exists, err := DecodeFromBytes(op, rr); !exists || err != nil {
-				return err
-			}
-			opList = append(opList, op)
-		}
-		opBundle.UtxoOpBundle = append(opBundle.UtxoOpBundle, opList)
-	}
-
-	return nil
-}
-
-func (opBundle *UtxoOperationBundle) GetVersionByte(blockHeight uint64) byte {
-	return 0
-}
-
-func (opBundle *UtxoOperationBundle) GetEncoderType() EncoderType {
-	return EncoderTypeUtxoOperationBundle
-}
-
-// Have to define these because Go doesn't let you use raw byte slices as map keys.
-// This needs to be in-sync with DeSoMainnetParams.MaxUsernameLengthBytes
-type UsernameMapKey [MaxUsernameLengthBytes]byte
-
-func MakeUsernameMapKey(nonLowercaseUsername []byte) UsernameMapKey {
-	// Always lowercase the username when we use it as a key in our map. This allows
-	// us to check uniqueness in a case-insensitive way.
-	lowercaseUsername := []byte(strings.ToLower(string(nonLowercaseUsername)))
-	usernameMapKey := UsernameMapKey{}
-	copy(usernameMapKey[:], lowercaseUsername)
-	return usernameMapKey
-}
-
-// DEPRECATED: Replace all instances with lib.PublicKey
-type PkMapKey [btcec.PubKeyBytesLenCompressed]byte
-
-func (mm PkMapKey) String() string {
-	return PkToStringBoth(mm[:])
-}
-
-func MakePkMapKey(pk []byte) PkMapKey {
-	pkMapKey := PkMapKey{}
-	copy(pkMapKey[:], pk)
-	return pkMapKey
-}
-
-func MakeMessageKey(pk []byte, tstampNanos uint64) MessageKey {
-	return MessageKey{
-		PublicKey:   *NewPublicKey(pk),
-		TstampNanos: tstampNanos,
-	}
-}
-
-type MessageKey struct {
-	PublicKey   PublicKey
-	BlockHeight uint32
-	TstampNanos uint64
-}
-
-func (mm *MessageKey) String() string {
-	return fmt.Sprintf("<Public Key: %s, TstampNanos: %d>",
-		PkToStringMainnet(mm.PublicKey[:]), mm.TstampNanos)
-}
-
-// StringKey is useful for creating maps that need to be serialized to JSON.
-func (mm *MessageKey) StringKey(params *DeSoParams) string {
-	return PkToString(mm.PublicKey[:], params) + "_" + fmt.Sprint(mm.TstampNanos)
-}
-
-// MessageEntry stores the essential content of a message transaction.
-type MessageEntry struct {
-	SenderPublicKey    *PublicKey
-	RecipientPublicKey *PublicKey
-	EncryptedText      []byte
-	// TODO: Right now a sender can fake the timestamp and make it appear to
-	// the recipient that she sent messages much earlier than she actually did.
-	// This isn't a big deal because there is generally not much to gain from
-	// faking a timestamp, and it's still impossible for a user to impersonate
-	// another user, which is the important thing. Moreover, it is easy to fix
-	// the timestamp spoofing issue: You just need to make it so that the nodes
-	// index messages based on block height in addition to on the tstamp. The
-	// reason I didn't do it yet is because it adds some complexity around
-	// detecting duplicates, particularly if a transaction is allowed to have
-	// zero inputs/outputs, which is advantageous for various reasons.
-	TstampNanos uint64
-
-	isDeleted bool
-
-	// Indicates message encryption method
-	// Version = 3 : message encrypted using rotating keys and group chats.
-	// Version = 2 : message encrypted using shared secrets
-	// Version = 1 : message encrypted using public key
-	Version uint8
-
-	// DeSo V3 Messages fields
-
-	// SenderMessagingPublicKey is the sender's messaging public key that was used
-	// to encrypt the corresponding message.
-	SenderMessagingPublicKey *PublicKey
-
-	// SenderMessagingGroupKeyName is the sender's key name of SenderMessagingPublicKey
-	SenderMessagingGroupKeyName *GroupKeyName
-
-	// RecipientMessagingPublicKey is the recipient's messaging public key that was
-	// used to encrypt the corresponding message.
-	RecipientMessagingPublicKey *PublicKey
-
-	// RecipientMessagingGroupKeyName is the recipient's key name of RecipientMessagingPublicKey
-	RecipientMessagingGroupKeyName *GroupKeyName
-
-	// Extra data
-	ExtraData map[string][]byte
-}
-
-func (message *MessageEntry) RawEncodeWithoutMetadata(blockHeight uint64, skipMetadata ...bool) []byte {
-	var data []byte
-
-	data = append(data, EncodeToBytes(blockHeight, message.SenderPublicKey, skipMetadata...)...)
-	data = append(data, EncodeToBytes(blockHeight, message.RecipientPublicKey, skipMetadata...)...)
-	data = append(data, EncodeByteArray(message.EncryptedText)...)
-	data = append(data, UintToBuf(message.TstampNanos)...)
-	data = append(data, UintToBuf(uint64(message.Version))...)
-	data = append(data, EncodeToBytes(blockHeight, message.SenderMessagingPublicKey, skipMetadata...)...)
-	data = append(data, EncodeToBytes(blockHeight, message.SenderMessagingGroupKeyName, skipMetadata...)...)
-	data = append(data, EncodeToBytes(blockHeight, message.RecipientMessagingPublicKey, skipMetadata...)...)
-	data = append(data, EncodeToBytes(blockHeight, message.RecipientMessagingGroupKeyName, skipMetadata...)...)
-	data = append(data, EncodeExtraData(message.ExtraData)...)
-	return data
-}
-
-func (message *MessageEntry) RawDecodeWithoutMetadata(blockHeight uint64, rr *bytes.Reader) error {
-	var err error
-
-	senderPublicKey := &PublicKey{}
-	if exist, err := DecodeFromBytes(senderPublicKey, rr); exist && err == nil {
-		message.SenderPublicKey = senderPublicKey
-	} else if err != nil {
-		return errors.Wrapf(err, "MessageEntry.Decode: Problem reading SenderPublicKey")
-	}
-
-	recipientPublicKey := &PublicKey{}
-	if exist, err := DecodeFromBytes(recipientPublicKey, rr); exist && err == nil {
-		message.RecipientPublicKey = recipientPublicKey
-	} else if err != nil {
-		return errors.Wrapf(err, "MessageEntry.Decode: problem decoding recipient public key")
-	}
-
-	message.EncryptedText, err = DecodeByteArray(rr)
-	if err != nil {
-		return errors.Wrapf(err, "MessageEntry.Decode: problem decoding encrypted bytes")
-	}
-
-	message.TstampNanos, err = ReadUvarint(rr)
-	if err != nil {
-		return errors.Wrapf(err, "MessageEntry.Decode: problem decoding timestamp")
-	}
-
-	versionBytes, err := ReadUvarint(rr)
-	if err != nil {
-		return errors.Wrapf(err, "MessageEntry.Decode: problem decoding version")
-	}
-	message.Version = uint8(versionBytes)
-
-	senderMessagingPublicKey := &PublicKey{}
-	if exist, err := DecodeFromBytes(senderMessagingPublicKey, rr); exist && err == nil {
-		message.SenderMessagingPublicKey = senderMessagingPublicKey
-	} else if err != nil {
-		return errors.Wrapf(err, "MessageEntry.Decode: problem decoding sender messaging public key")
-	}
-
-	senderMessagingKeyName := &GroupKeyName{}
-	if exist, err := DecodeFromBytes(senderMessagingKeyName, rr); exist && err == nil {
-		message.SenderMessagingGroupKeyName = senderMessagingKeyName
-	} else if err != nil {
-		return errors.Wrapf(err, "MessageEntry.Decode: problem decoding sender messaging key name")
-	}
-
-	recipientMessagingPublicKey := &PublicKey{}
-	if exist, err := DecodeFromBytes(recipientMessagingPublicKey, rr); exist && err == nil {
-		message.RecipientMessagingPublicKey = recipientMessagingPublicKey
-	} else if err != nil {
-		return errors.Wrapf(err, "MessageEntry.Decode: problem decoding sender messaging key name")
-	}
-
-	recipientMessagingKeyName := &GroupKeyName{}
-	if exist, err := DecodeFromBytes(recipientMessagingKeyName, rr); exist && err == nil {
-		message.RecipientMessagingGroupKeyName = recipientMessagingKeyName
-	} else if err != nil {
-		return errors.Wrapf(err, "MessageEntry.Decode: problem decoding sender messaging key name")
-	}
-	message.RecipientMessagingGroupKeyName = recipientMessagingKeyName
-
-	message.ExtraData, err = DecodeExtraData(rr)
-	if err != nil && strings.Contains(err.Error(), "EOF") {
-		// To preserve backwards-compatibility, we set an empty map and return if we
-		// encounter an EOF error decoding ExtraData.
-		glog.Warning(err, "MesssageEntry.Decode: problem decoding extra data. "+
-			"Please resync your node to upgrade your datadir before the next hard fork.")
-		return nil
-	} else if err != nil {
-		return errors.Wrapf(err, "MesssageEntry.Decode: problem decoding extra data")
-	}
-
-	return nil
-}
-
-func (message *MessageEntry) GetVersionByte(blockHeight uint64) byte {
-	return 0
-}
-
-func (message *MessageEntry) GetEncoderType() EncoderType {
-	return EncoderTypeMessageEntry
 }
 
 func (message *MessageEntry) GetVersionByte(blockHeight uint64) byte {
