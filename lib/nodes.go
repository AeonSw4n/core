package lib

type DeSoNode struct {
	// Name of the node, displayed to users
	Name string

	// HTTPs URL to the node or app
	URL string

	// DeSo username of the node owner
	Owner string
}

//
// This list of nodes is maintained by the core DeSo developer team.
//
// If you run a DeSo node that has been online for at least one month you may submit a pull request to add your
// node to the list of nodes.
//
// When submitting a post, add the following to PostExtraData:
//   "Node": "ID"
//
// If your node is in the list then other nodes will be able to know where users are posting and can include
// a link to your node and give you free advertising.
//

var NODES = map[uint64]DeSoNode{
	1: {
		Name:  "DeSo",
		URL:   "https://node.deso.org",
		Owner: "diamondhands",
	},
	2: {
		Name:  "BitClout",
		URL:   "https://bitclout.com",
		Owner: "diamondhands",
	},
	3: {
		Name:  "Diamond",
		URL:   "https://diamondapp.com",
		Owner: "Zordon",
	},
	4: {
		Name:  "CloutFeed",
		URL:   "https://apps.apple.com/app/id1561532815",
		Owner: "Ribal",
	},
	5: {
		Name:  "Flick",
		URL:   "https://flickapp.com",
		Owner: "nigeleccles",
	},
	6: {
		Name:  "tijn's club",
		URL:   "https://tijn.club",
		Owner: "tijn",
	},
	7: {
		Name:  "Nacho Average",
		URL:   "https://nachoaverage.com/",
		Owner: "ClayPerryMusic",
	},
	8: {
		Name:  "love4src",
		URL:   "https://love4src.com",
		Owner: "kanshi",
	},
	9: {
		Name:  "Supernovas",
		URL:   "https://supernovas.app",
		Owner: "fransarthur",
	},
	10: {
		Name:  "GiftClout",
		URL:   "https://members.giftclout.com",
		Owner: "RajLahoti",
	},
	11: {
		Name:  "DeSocialWorld",
		URL:   "https://desocialworld.com",
		Owner: "edokoevoet",
	},
	12: {
		Name:  "NFTz",
		URL:   "https://nftz.zone",
		Owner: "mvanhalen",
	},
	13: {
		Name:  "Cloutible",
		URL:   "https://cloutible.club",
		Owner: "DawaynePerza",
	},
	14: {
		Name:  "Agbegbe",
		URL:   "https://agbegbe.org",
		Owner: "TheParkerazzi",
	},
	15: {
		Name:  "CloutingAround",
		URL:   "https://cloutingaround.dev",
		Owner: "TheParkerazzi",
	},
	16: {
		Name:  "MediaTech",
		URL:   "https://deso.mediatech.ventures",
		Owner: "paulobrien",
	},
	17: {
		Name:  "Mousai",
		URL:   "https://deso.mousai.stream",
		Owner: "marlonjm2k",
	},
	18: {
		Name:  "KoalaTBooks",
		URL:   "https://koalatbooks.com",
		Owner: "chriscelaya",
	},
	19: {
		Name:  "Beyond",
		URL:   "https://beyond.restartu.org",
		Owner: "RestartU",
	},
	20: {
		Name:  "DeverSo",
		URL:   "https://deverso.io/",
		Owner: "Nordian",
	},
	21: {
		Name:  "NinjaNode",
		URL:   "https://node.bitcloutapps.ninja",
		Owner: "mattpitts",
	},
	22: {
		Name:  "Tunel",
		URL:   "https://tunel.app",
		Owner: "hazrodriguez",
	},
<<<<<<< HEAD
=======
	23: {
		Name:  "Entre",
		URL:   "https://joinentre.com",
		Owner: "entre",
	},
>>>>>>> f42d8216
}<|MERGE_RESOLUTION|>--- conflicted
+++ resolved
@@ -135,12 +135,9 @@
 		URL:   "https://tunel.app",
 		Owner: "hazrodriguez",
 	},
-<<<<<<< HEAD
-=======
 	23: {
 		Name:  "Entre",
 		URL:   "https://joinentre.com",
 		Owner: "entre",
 	},
->>>>>>> f42d8216
 }