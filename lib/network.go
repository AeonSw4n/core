--- conflicted
+++ resolved
@@ -211,15 +211,11 @@
 	TxnTypeAcceptNFTTransfer            TxnType = 20
 	TxnTypeBurnNFT                      TxnType = 21
 	TxnTypeAuthorizeDerivedKey          TxnType = 22
-<<<<<<< HEAD
 	TxnTypeMessagingKey                 TxnType = 23
-
-	// NEXT_ID = 24
-=======
-	TxnTypeDAOCoin                      TxnType = 25
-	TxnTypeDAOCoinTransfer              TxnType = 26
+	TxnTypeDAOCoin                      TxnType = 24
+	TxnTypeDAOCoinTransfer              TxnType = 25
+
 	// NEXT_ID = 27
->>>>>>> bda8bbe3
 )
 
 type TxnString string
@@ -247,12 +243,9 @@
 	TxnStringAcceptNFTTransfer            TxnString = "ACCEPT_NFT_TRANSFER"
 	TxnStringBurnNFT                      TxnString = "BURN_NFT"
 	TxnStringAuthorizeDerivedKey          TxnString = "AUTHORIZE_DERIVED_KEY"
-<<<<<<< HEAD
 	TxnStringMessagingKey                 TxnString = "MESSAGING_KEY"
-=======
 	TxnStringDAOCoin                      TxnString = "DAO_COIN"
 	TxnStringDAOCoinTransfer              TxnString = "DAO_COIN_TRANSFER"
->>>>>>> bda8bbe3
 	TxnStringUndefined                    TxnString = "TXN_UNDEFINED"
 )
 
@@ -262,23 +255,16 @@
 		TxnTypeSubmitPost, TxnTypeUpdateProfile, TxnTypeUpdateBitcoinUSDExchangeRate, TxnTypeFollow, TxnTypeLike,
 		TxnTypeCreatorCoin, TxnTypeSwapIdentity, TxnTypeUpdateGlobalParams, TxnTypeCreatorCoinTransfer,
 		TxnTypeCreateNFT, TxnTypeUpdateNFT, TxnTypeAcceptNFTBid, TxnTypeNFTBid, TxnTypeNFTTransfer,
-<<<<<<< HEAD
 		TxnTypeAcceptNFTTransfer, TxnTypeBurnNFT, TxnTypeAuthorizeDerivedKey, TxnTypeMessagingKey,
-=======
-		TxnTypeAcceptNFTTransfer, TxnTypeBurnNFT, TxnTypeAuthorizeDerivedKey, TxnTypeDAOCoin, TxnTypeDAOCoinTransfer,
->>>>>>> bda8bbe3
+		TxnTypeDAOCoin, TxnTypeDAOCoinTransfer,
 	}
 	AllTxnString = []TxnString{
 		TxnStringUnset, TxnStringBlockReward, TxnStringBasicTransfer, TxnStringBitcoinExchange, TxnStringPrivateMessage,
 		TxnStringSubmitPost, TxnStringUpdateProfile, TxnStringUpdateBitcoinUSDExchangeRate, TxnStringFollow, TxnStringLike,
 		TxnStringCreatorCoin, TxnStringSwapIdentity, TxnStringUpdateGlobalParams, TxnStringCreatorCoinTransfer,
 		TxnStringCreateNFT, TxnStringUpdateNFT, TxnStringAcceptNFTBid, TxnStringNFTBid, TxnStringNFTTransfer,
-<<<<<<< HEAD
 		TxnStringAcceptNFTTransfer, TxnStringBurnNFT, TxnStringAuthorizeDerivedKey, TxnStringMessagingKey,
-=======
-		TxnStringAcceptNFTTransfer, TxnStringBurnNFT, TxnStringAuthorizeDerivedKey, TxnStringDAOCoin,
-		TxnStringDAOCoinTransfer,
->>>>>>> bda8bbe3
+		TxnStringDAOCoin, TxnStringDAOCoinTransfer,
 	}
 )
 
@@ -336,15 +322,12 @@
 		return TxnStringBurnNFT
 	case TxnTypeAuthorizeDerivedKey:
 		return TxnStringAuthorizeDerivedKey
-<<<<<<< HEAD
 	case TxnTypeMessagingKey:
 		return TxnStringMessagingKey
-=======
 	case TxnTypeDAOCoin:
 		return TxnStringDAOCoin
 	case TxnTypeDAOCoinTransfer:
 		return TxnStringDAOCoinTransfer
->>>>>>> bda8bbe3
 	default:
 		return TxnStringUndefined
 	}
@@ -396,15 +379,12 @@
 		return TxnTypeBurnNFT
 	case TxnStringAuthorizeDerivedKey:
 		return TxnTypeAuthorizeDerivedKey
-<<<<<<< HEAD
 	case TxnStringMessagingKey:
 		return TxnTypeMessagingKey
-=======
 	case TxnStringDAOCoin:
 		return TxnTypeDAOCoin
 	case TxnStringDAOCoinTransfer:
 		return TxnTypeDAOCoinTransfer
->>>>>>> bda8bbe3
 	default:
 		// TxnTypeUnset means we couldn't find a matching txn type
 		return TxnTypeUnset
@@ -464,15 +444,12 @@
 		return (&BurnNFTMetadata{}).New(), nil
 	case TxnTypeAuthorizeDerivedKey:
 		return (&AuthorizeDerivedKeyMetadata{}).New(), nil
-<<<<<<< HEAD
 	case TxnTypeMessagingKey:
 		return (&MessagingKeyMetadata{}).New(), nil
-=======
 	case TxnTypeDAOCoin:
 		return (&DAOCoinMetadata{}).New(), nil
 	case TxnTypeDAOCoinTransfer:
 		return (&DAOCoinTransferMetadata{}).New(), nil
->>>>>>> bda8bbe3
 	default:
 		return nil, fmt.Errorf("NewTxnMetadata: Unrecognized TxnType: %v; make sure you add the new type of transaction to NewTxnMetadata", txType)
 	}
@@ -4672,84 +4649,6 @@
 }
 
 // ==================================================================
-<<<<<<< HEAD
-// MessagingKeyMetadata
-// ==================================================================
-
-type MessagingKeyMetadata struct {
-	MessagingPublicKey []byte
-	MessagingKeyName []byte
-	KeySignature []byte
-
-	Recipients []MessagingRecipient
-	EncryptedKey []byte
-}
-
-func (txnData *MessagingKeyMetadata) GetTxnType() TxnType {
-	return TxnTypeMessagingKey
-}
-
-func (txnData *MessagingKeyMetadata) ToBytes(preSignature bool) ([]byte, error) {
-	data := []byte{}
-
-	data = append(data, UintToBuf(uint64(len(txnData.MessagingPublicKey)))...)
-	data = append(data, txnData.MessagingPublicKey...)
-
-	data = append(data, UintToBuf(uint64(len(txnData.MessagingKeyName)))...)
-	data = append(data, txnData.MessagingKeyName...)
-
-	data = append(data, UintToBuf(uint64(len(txnData.KeySignature)))...)
-	data = append(data, txnData.KeySignature...)
-
-	data = append(data, UintToBuf(uint64(len(txnData.Recipients)))...)
-	for _, recipient := range txnData.Recipients {
-		data = append(data, recipient.Encode()...)
-	}
-
-	data = append(data, UintToBuf(uint64(len(txnData.EncryptedKey)))...)
-	data = append(data, txnData.EncryptedKey...)
-	return data, nil
-}
-
-func (txnData *MessagingKeyMetadata) FromBytes(data []byte) error {
-	ret := MessagingKeyMetadata{}
-	rr := bytes.NewReader(data)
-
-	var err error
-	ret.MessagingPublicKey, err = ReadVarString(rr)
-	if err != nil {
-		return errors.Wrapf(err, "MessagingKeyMetadata.FromBytes: " +
-			"Problem reading MessagingPublicKey")
-	}
-
-	ret.MessagingKeyName, err = ReadVarString(rr)
-	if err != nil {
-		return errors.Wrapf(err, "MessagingKeyMetadata.FromBytes: " +
-			"Problem reading MessagingKeyName")
-	}
-
-	ret.KeySignature, err = ReadVarString(rr)
-	if err != nil {
-		return errors.Wrapf(err,"MessagingKeyMetadata.FromBytes: " +
-			"Problem reading KeySignature")
-	}
-
-	numRecipients, err := ReadUvarint(rr)
-	for ;numRecipients > 0; numRecipients-- {
-		recipient := MessagingRecipient{}
-		err = recipient.Decode(rr)
-		if err != nil {
-			return errors.Wrapf(err, "MessagingKeyMetadata.FromBytes: " +
-				"error reading recipient")
-		}
-		ret.Recipients = append(ret.Recipients, recipient)
-	}
-
-	ret.EncryptedKey, err = ReadVarString(rr)
-	if err != nil {
-		return errors.Wrapf(err,"MessagingKeyMetadata.FromBytes: " +
-			"Problem reading EncryptedKey")
-=======
 // DAOCoinMetadata
 // ==================================================================
 
@@ -4964,17 +4863,12 @@
 	if err != nil {
 		return fmt.Errorf(
 			"DAOCoinTransferMetadata.FromBytes: Error reading ReceiverPublicKey: %v", err)
->>>>>>> bda8bbe3
 	}
 
 	*txnData = ret
 	return nil
 }
 
-<<<<<<< HEAD
-func (txnData *MessagingKeyMetadata) New() DeSoTxnMetadata {
-	return &MessagingKeyMetadata{}
-=======
 func (txnData *DAOCoinTransferMetadata) New() DeSoTxnMetadata {
 	return &DAOCoinTransferMetadata{}
 }
@@ -5049,5 +4943,91 @@
 	}
 
 	return mm, nil
->>>>>>> bda8bbe3
+}
+
+// ==================================================================
+// MessagingKeyMetadata
+// ==================================================================
+
+type MessagingKeyMetadata struct {
+	MessagingPublicKey []byte
+	MessagingKeyName []byte
+	KeySignature []byte
+
+	Recipients []MessagingRecipient
+	EncryptedKey []byte
+}
+
+func (txnData *MessagingKeyMetadata) GetTxnType() TxnType {
+	return TxnTypeMessagingKey
+}
+
+func (txnData *MessagingKeyMetadata) ToBytes(preSignature bool) ([]byte, error) {
+	data := []byte{}
+
+	data = append(data, UintToBuf(uint64(len(txnData.MessagingPublicKey)))...)
+	data = append(data, txnData.MessagingPublicKey...)
+
+	data = append(data, UintToBuf(uint64(len(txnData.MessagingKeyName)))...)
+	data = append(data, txnData.MessagingKeyName...)
+
+	data = append(data, UintToBuf(uint64(len(txnData.KeySignature)))...)
+	data = append(data, txnData.KeySignature...)
+
+	data = append(data, UintToBuf(uint64(len(txnData.Recipients)))...)
+	for _, recipient := range txnData.Recipients {
+		data = append(data, recipient.Encode()...)
+	}
+
+	data = append(data, UintToBuf(uint64(len(txnData.EncryptedKey)))...)
+	data = append(data, txnData.EncryptedKey...)
+	return data, nil
+}
+
+func (txnData *MessagingKeyMetadata) FromBytes(data []byte) error {
+	ret := MessagingKeyMetadata{}
+	rr := bytes.NewReader(data)
+
+	var err error
+	ret.MessagingPublicKey, err = ReadVarString(rr)
+	if err != nil {
+		return errors.Wrapf(err, "MessagingKeyMetadata.FromBytes: " +
+			"Problem reading MessagingPublicKey")
+	}
+
+	ret.MessagingKeyName, err = ReadVarString(rr)
+	if err != nil {
+		return errors.Wrapf(err, "MessagingKeyMetadata.FromBytes: " +
+			"Problem reading MessagingKeyName")
+	}
+
+	ret.KeySignature, err = ReadVarString(rr)
+	if err != nil {
+		return errors.Wrapf(err,"MessagingKeyMetadata.FromBytes: " +
+			"Problem reading KeySignature")
+	}
+
+	numRecipients, err := ReadUvarint(rr)
+	for ;numRecipients > 0; numRecipients-- {
+		recipient := MessagingRecipient{}
+		err = recipient.Decode(rr)
+		if err != nil {
+			return errors.Wrapf(err, "MessagingKeyMetadata.FromBytes: " +
+				"error reading recipient")
+		}
+		ret.Recipients = append(ret.Recipients, recipient)
+	}
+
+	ret.EncryptedKey, err = ReadVarString(rr)
+	if err != nil {
+		return errors.Wrapf(err,"MessagingKeyMetadata.FromBytes: " +
+			"Problem reading EncryptedKey")
+	}
+
+	*txnData = ret
+	return nil
+}
+
+func (txnData *MessagingKeyMetadata) New() DeSoTxnMetadata {
+	return &MessagingKeyMetadata{}
 }