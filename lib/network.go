--- conflicted
+++ resolved
@@ -4873,11 +4873,7 @@
 	return &DAOCoinTransferMetadata{}
 }
 
-<<<<<<< HEAD
-func SerializePubKeyToUint64Map (mm map[PublicKey]uint64) ([]byte, error) {
-=======
 func SerializePubKeyToUint64Map(mm map[PublicKey]uint64) ([]byte, error) {
->>>>>>> f42d8216
 	data := []byte{}
 	// Encode the number of key/value pairs
 	numKeys := uint64(len(mm))
@@ -4918,11 +4914,7 @@
 	return data, nil
 }
 
-<<<<<<< HEAD
-func DeserializePubKeyToUint64Map (data []byte) (map[PublicKey]uint64, error) {
-=======
 func DeserializePubKeyToUint64Map(data []byte) (map[PublicKey]uint64, error) {
->>>>>>> f42d8216
 	rr := bytes.NewReader(data)
 
 	numKeys, err := ReadUvarint(rr)
